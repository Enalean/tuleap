--- conflicted
+++ resolved
@@ -19,11 +19,7 @@
     "build": "node_modules/.bin/gulp build",
     "js": "node_modules/.bin/gulp js",
     "sass": "node_modules/.bin/gulp sass",
-<<<<<<< HEAD
-    "watch": "node_modules/.bin/gulp watch"
-=======
     "watch": "node_modules/.bin/gulp watch",
     "scss-lint": "node_modules/.bin/gulp scss-lint"
->>>>>>> 4fc99c9b
   }
 }