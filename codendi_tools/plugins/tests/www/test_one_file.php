--- conflicted
+++ resolved
@@ -51,19 +51,9 @@
 require_once(dirname(__FILE__).'/TuleapTestCase.class.php');
 
 //require_once(dirname(__FILE__).'/tests_utils.php');
-<<<<<<< HEAD
-if (PHP_INT_SIZE == 4) {
-    if (extension_loaded('runkit')) {
-        require_once(dirname(__FILE__) .'/../include/simpletest/mock_functions.php');
-        define('MOCKFUNCTION_AVAILABLE', true);
-    } else {
-        define('MOCKFUNCTION_AVAILABLE', false);
-    }
-=======
 if (PHP_INT_SIZE == 4 && extension_loaded('runkit')) {
     require_once(dirname(__FILE__) .'/../include/simpletest/mock_functions.php');
     define('MOCKFUNCTION_AVAILABLE', true);
->>>>>>> aef38715
 } else {
     define('MOCKFUNCTION_AVAILABLE', false);
 }
