--- conflicted
+++ resolved
@@ -18,26 +18,8 @@
  *
  * Tests the class User
  */
-<<<<<<< HEAD
-class UserHelperTest extends UnitTestCase {
-    function setUp() {
-        $GLOBALS['Language'] = new MockBaseLanguage();
-    }
-    function tearDown() {
-        unset($GLOBALS['Language']);
-    }
+class UserHelperTest extends TuleapTestCase {
 
-=======
-class UserHelperTest extends TuleapTestCase {
-    /**
-     * Constructor of the test. Can be ommitted.
-     * Usefull to set the name of the test
-     */
-    function UserHelperTest($name = 'User Helper test') {
-        $this->UnitTestCase($name);
-    }
-    
->>>>>>> 906f73bc
     function testGetDisplayName() {
         $uh = new UserHelperTestVersion($this);
         $uh->setReturnValueAt(0, '_getCurrentUserUsernameDisplayPreference', 1);
