--- conflicted
+++ resolved
@@ -226,12 +226,7 @@
 Group: Development/Tools
 Version: @@PLUGIN_WEBDAV_VERSION@@
 Release: 1%{?dist}
-<<<<<<< HEAD
-Requires: %{PKG_NAME}, Sabre_DAV = 1.0.14
-=======
-Requires: %{name} >= %{version}, SabreDAV = 1.4.4
-Provides: codendi-plugin-webdav = %{version}
->>>>>>> dada7f30
+Requires: %{PKG_NAME}, SabreDAV = 1.4.4
 %description plugin-webdav
 Plugin to access to file releases & docman though WebDAV
 
