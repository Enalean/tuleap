--- conflicted
+++ resolved
@@ -582,13 +582,10 @@
 
     # Re-generate language files
     %{APP_DIR}/src/utils/php-launcher.sh %{APP_DIR}/src/utils/generate_language_files.php
-<<<<<<< HEAD
 
     # Remove existing combined js
     rm -f %{APP_DIR}/src/www/scripts/combined/codendi-*.js
-=======
     %{__chown} %{APP_USER}:%{APP_USER} %{APP_CACHE_DIR}/lang/*.php
->>>>>>> 263d53ab
 fi
 
 # In any cases fix the context
