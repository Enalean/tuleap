#!/bin/bash

# Copyright (c) STMicroelectronics, 2005. All Rights Reserved.
#
# Originally written by Manuel Vacelet, 2005
#
# This file is a part of Codendi.
#
# Codendi is free software; you can redistribute it and/or modify
# it under the terms of the GNU General Public License as published by
# the Free Software Foundation; either version 2 of the License, or
# (at your option) any later version.
#
# Codendi is distributed in the hope that it will be useful,
# but WITHOUT ANY WARRANTY; without even the implied warranty of
# MERCHANTABILITY or FITNESS FOR A PARTICULAR PURPOSE.  See the
# GNU General Public License for more details.
#
# You should have received a copy of the GNU General Public License
# along with Codendi; if not, write to the Free Software
# Foundation, Inc., 59 Temple Place, Suite 330, Boston, MA  02111-1307  USA
#

set -e

# PHP path and parameters
if [ -z "$PHP" ]; then
    PHP="/usr/bin/php"
fi
# Include path is only defined in php.conf (and not php.ini).
# It was also reported that 8MB (default memory limit) is not sufficient in some cases.
if [ -z "$PHP_PARAMS" ]; then
<<<<<<< HEAD
    PHP_PARAMS="-q -d include_path=/usr/share/pear:/usr/share/php:/usr/share/codendi/src/www/include:/usr/share/codendi/src:. -d memory_limit=256M "
=======
    PHP_PARAMS="-q -d include_path=/usr/share/pear:/usr/share/codendi/src/www/include:/usr/share/codendi/src:. -d memory_limit=256M -d allow_call_time_pass_reference=On -d display_errors=On"
>>>>>>> 104aa4a2
fi

# Common functions
error() {
    echo "Error $@"
    exit 1
}

# Check if CODENDI_LOCAL_INC variable exists in the environement
# or set a default value
if [ ! -f "${CODENDI_LOCAL_INC}" ]; then
    CODENDI_LOCAL_INC="/etc/codendi/conf/local.inc"
fi
if [ ! -f "${CODENDI_LOCAL_INC}" ]; then
    error "No valid CODENDI_LOCAL_INC found. Please update your environnement."
fi
export CODENDI_LOCAL_INC

# Finaly runs php interpretor
phpscript=$1;
shift;
exec "${PHP}" ${PHP_PARAMS} $phpscript "$@"<|MERGE_RESOLUTION|>--- conflicted
+++ resolved
@@ -30,11 +30,7 @@
 # Include path is only defined in php.conf (and not php.ini).
 # It was also reported that 8MB (default memory limit) is not sufficient in some cases.
 if [ -z "$PHP_PARAMS" ]; then
-<<<<<<< HEAD
-    PHP_PARAMS="-q -d include_path=/usr/share/pear:/usr/share/php:/usr/share/codendi/src/www/include:/usr/share/codendi/src:. -d memory_limit=256M "
-=======
-    PHP_PARAMS="-q -d include_path=/usr/share/pear:/usr/share/codendi/src/www/include:/usr/share/codendi/src:. -d memory_limit=256M -d allow_call_time_pass_reference=On -d display_errors=On"
->>>>>>> 104aa4a2
+    PHP_PARAMS="-q -d include_path=/usr/share/pear:/usr/share/php:/usr/share/codendi/src/www/include:/usr/share/codendi/src:. -d memory_limit=256M -d display_errors=On"
 fi
 
 # Common functions
