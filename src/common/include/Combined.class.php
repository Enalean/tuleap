<?php
/*
 * Copyright (c) Xerox, 2009. All Rights Reserved.
 *
 * Originally written by Nicolas Terray, 2009. Xerox Codendi Team.
 *
 * This file is a part of Codendi.
 *
 * Codendi is free software; you can redistribute it and/or modify
 * it under the terms of the GNU General Public License as published by
 * the Free Software Foundation; either version 2 of the License, or
 * (at your option) any later version.
 *
 * Codendi is distributed in the hope that it will be useful,
 * but WITHOUT ANY WARRANTY; without even the implied warranty of
 * MERCHANTABILITY or FITNESS FOR A PARTICULAR PURPOSE.  See the
 * GNU General Public License for more details.
 *
 * You should have received a copy of the GNU General Public License
 * along with Codendi. If not, see <http://www.gnu.org/licenses/>.
 */
class Combined {
    protected function getCombinedScripts() {
        $arr = array(
            '/scripts/polyphills/json2.js',
            '/scripts/polyphills/storage.js',
            '/scripts/prototype/prototype.js',
            '/scripts/protocheck/protocheck.js',
            '/scripts/scriptaculous/scriptaculous.js',
            '/scripts/scriptaculous/builder.js',
            '/scripts/scriptaculous/effects.js',
            '/scripts/scriptaculous/dragdrop.js',
            '/scripts/scriptaculous/controls.js',
            '/scripts/scriptaculous/slider.js',
            '/scripts/scriptaculous/sound.js',
            '/scripts/jquery/jquery-1.9.1.min.js',
            '/scripts/jquery/jquery-ui.min.js',
            '/scripts/jquery/jquery-noconflict.js',
            '/scripts/tuleap/browser-compatibility.js',
            '/scripts/bootstrap/bootstrap-dropdown.js',
            '/scripts/bootstrap/bootstrap-button.js',
            '/scripts/bootstrap/bootstrap-modal.js',
            '/scripts/bootstrap/bootstrap-collapse.js',
            '/scripts/bootstrap/bootstrap-tooltip.js',
            '/scripts/bootstrap/bootstrap-tooltip-fix-prototypejs-conflict.js',
            '/scripts/bootstrap/bootstrap-popover.js',
            '/scripts/bootstrap/bootstrap-select/bootstrap-select.js',
            '/scripts/bootstrap/bootstrap-tour/bootstrap-tour.min.js',
            '/scripts/bootstrap/bootstrap-datetimepicker/js/bootstrap-datetimepicker.min.js',
            '/scripts/bootstrap/bootstrap-datetimepicker/js/bootstrap-datetimepicker.fr.js',
            '/scripts/bootstrap/bootstrap-datetimepicker/js/bootstrap-datetimepicker-fix-prototypejs-conflict.js',
            '/scripts/jscrollpane/jquery.mousewheel.js',
            '/scripts/jscrollpane/jquery.jscrollpane.min.js',
            '/scripts/select2/select2.min.js',
            '/scripts/AZHU/storage.js',
            '/scripts/codendi/common.js',
            '/scripts/tuleap/systray.js',
            '/scripts/tuleap/load-systray.js',
            '/scripts/tuleap/massmail_initialize_ckeditor.js',
            '/scripts/tuleap/is-at-top.js',
            '/scripts/tuleap/get-style-class-property.js',
            '/scripts/tuleap/listFilter.js',
            '/scripts/codendi/feedback.js',
            '/scripts/codendi/CreateProject.js',
            '/scripts/codendi/cross_references.js',
            '/scripts/codendi/Tooltip.js',
            '/scripts/codendi/Toggler.js',
            '/scripts/codendi/LayoutManager.js',
            '/scripts/codendi/DropDownPanel.js',
            '/scripts/codendi/colorpicker.js',
            '/scripts/autocomplete.js',
            '/scripts/textboxlist/multiselect.js',
            '/scripts/tablekit/tablekit.js',
            '/scripts/lytebox/lytebox.js',
            '/scripts/lightwindow/lightwindow.js',
            '/scripts/codendi/RichTextEditor.js',
            '/scripts/codendi/Tracker.js',
            '/scripts/codendi/TreeNode.js',
            '/scripts/tuleap/tuleap-modal.js',
<<<<<<< HEAD
            '/scripts/tuleap/tuleap-tours.js',
=======
            '/scripts/placeholder/jquery.placeholder.js',
>>>>>>> 0d995179
        );
        EventManager::instance()->processEvent(Event::COMBINED_SCRIPTS, array('scripts' => &$arr));

        $arr[] = '/scripts/d3/d3.min.js';//last - incompatible with IE7

        return $arr;
    }
    
    public function isCombined($script) {
        return in_array($script, $this->getCombinedScripts());
    }
    
    protected function getDestinationDir() {
        return $GLOBALS['codendi_dir'] .'/src/www/scripts/combined';
    }
    
    protected function getSourceDir($script) {
        $matches = array();
        if (preg_match('`/plugins/([^/]+)/(.*)`', $script, $matches)) {
            return $GLOBALS['sys_pluginsroot'] .'/'. $matches[1] .'/www/'. $matches[2];
        } if (is_file($GLOBALS['codendi_dir'] .'/src/www'. $script)) {
            return $GLOBALS['codendi_dir'] .'/src/www'. $script;
        }

        return $script;
    }
    
    protected function onTheFly() {
        return true;
    }
    
    public function getScripts($scripts) {
        if ($this->onTheFly()) {
            $this->autoGenerate();
        }
        $html = '';
        if (!is_array($scripts)) {
            $scripts = array($scripts);
        }
        $combined = false;
        $combined_scripts = $this->getCombinedScripts();
        $combined_script  = $this->getLatestCombinedScript();
        foreach($scripts as $script) {
            $src = null;
            if (in_array($script, $combined_scripts)) {
                if (!$combined) {
                    $src = $combined_script;
                    $combined = true;
                }
            } else {
                $src = $script;
            }
            if ($src) {
                $html .= '<script type="text/javascript" src="'. $src .'"></script>';
            }
        }
        return $html;
    }
    
    public function generate() {
        foreach($this->getCombinedScripts() as $script) {
            $file = $this->getSourceDir($script);
            if (is_file($file)) {
                file_put_contents(
                    $this->getDestinationDir() . '/codendi-'. $_SERVER['REQUEST_TIME'] .'.js',
                    file_get_contents($file). PHP_EOL,
                    FILE_APPEND
                );
            }
        }
    }
    
    protected function getLatestCombinedScript() {
        $src = $this->getDestinationDir() .'/codendi-';
        $files = glob($src .'*.js');
        if ( !empty($files) ) {
            rsort($files);
            return '/scripts/combined/'. basename($files[0]);
        }
        return '';
    }
    
    public function autoGenerate() {
        $auto_generate = true;
        $combined_script = $this->getLatestCombinedScript();
        if ( empty($combined_script) ) {
            $this->generate();
        } else {
            $date = filemtime($this->getSourceDir($combined_script));
            if (filemtime(__FILE__) < $date) {
                $auto_generate = false;
                foreach($this->getCombinedScripts() as $script) {
                    $file = $this->getSourceDir($script);
                    if ($file && filemtime($file) > $date) {
                        $auto_generate = true;
                        break;
                    }
                }
            }
            if ($auto_generate) {
                unlink($this->getSourceDir($combined_script));
                $this->generate();
            }
        }
    }
}
?><|MERGE_RESOLUTION|>--- conflicted
+++ resolved
@@ -77,11 +77,8 @@
             '/scripts/codendi/Tracker.js',
             '/scripts/codendi/TreeNode.js',
             '/scripts/tuleap/tuleap-modal.js',
-<<<<<<< HEAD
             '/scripts/tuleap/tuleap-tours.js',
-=======
             '/scripts/placeholder/jquery.placeholder.js',
->>>>>>> 0d995179
         );
         EventManager::instance()->processEvent(Event::COMBINED_SCRIPTS, array('scripts' => &$arr));
 
