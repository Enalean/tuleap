<?php
/**
 * Copyright (c) Enalean, 2016. All Rights Reserved.
 * Copyright (c) Xerox, 2009. All Rights Reserved.
 *
 * Originally written by Nicolas Terray, 2009. Xerox Codendi Team.
 * 
 * This file is a part of Tuleap.
 *
 * Tuleap is free software; you can redistribute it and/or modify
 * it under the terms of the GNU General Public License as published by
 * the Free Software Foundation; either version 2 of the License, or
 * (at your option) any later version.
 *
 * Tuleap is distributed in the hope that it will be useful,
 * but WITHOUT ANY WARRANTY; without even the implied warranty of
 * MERCHANTABILITY or FITNESS FOR A PARTICULAR PURPOSE.  See the
 * GNU General Public License for more details.
 *
 * You should have received a copy of the GNU General Public License
 * along with Tuleap. If not, see <http://www.gnu.org/licenses/>.
 */

class Combined {

    private $destination_dir;

    public function __construct($destination_dir) {
        $this->destination_dir = $destination_dir;
    }

    protected function getCombinedScripts() {
        $arr = array(
            '/scripts/polyphills/json2.js',
            '/scripts/polyphills/storage.js',
            '/scripts/prototype/prototype.js',
            '/scripts/protocheck/protocheck.js',
            '/scripts/scriptaculous/scriptaculous.js',
            '/scripts/scriptaculous/builder.js',
            '/scripts/scriptaculous/effects.js',
            '/scripts/scriptaculous/dragdrop.js',
            '/scripts/scriptaculous/controls.js',
            '/scripts/scriptaculous/slider.js',
            '/scripts/scriptaculous/sound.js',
            '/scripts/jquery/jquery-1.9.1.min.js',
            '/scripts/jquery/jquery-ui.min.js',
            '/scripts/jquery/jquery-noconflict.js',
            '/scripts/tuleap/browser-compatibility.js',
            '/scripts/tuleap/project-history.js',
            '/scripts/bootstrap/bootstrap-dropdown.js',
            '/scripts/bootstrap/bootstrap-button.js',
            '/scripts/bootstrap/bootstrap-modal.js',
            '/scripts/bootstrap/bootstrap-collapse.js',
            '/scripts/bootstrap/bootstrap-tooltip.js',
            '/scripts/bootstrap/bootstrap-tooltip-fix-prototypejs-conflict.js',
            '/scripts/bootstrap/bootstrap-popover.js',
            '/scripts/bootstrap/bootstrap-select/bootstrap-select.js',
            '/scripts/bootstrap/bootstrap-tour/bootstrap-tour.min.js',
            '/scripts/bootstrap/bootstrap-datetimepicker/js/bootstrap-datetimepicker.min.js',
            '/scripts/bootstrap/bootstrap-datetimepicker/js/bootstrap-datetimepicker.fr.js',
            '/scripts/bootstrap/bootstrap-datetimepicker/js/bootstrap-datetimepicker-fix-prototypejs-conflict.js',
            '/scripts/jscrollpane/jquery.mousewheel.js',
            '/scripts/jscrollpane/jquery.jscrollpane.min.js',
            '/scripts/select2/select2.min.js',
            '/scripts/vendor/at/js/caret.min.js',
            '/scripts/vendor/at/js/atwho.min.js',
            '/scripts/viewportchecker/viewport-checker.js',
            '/scripts/clamp.js',
            '/scripts/codendi/common.js',
            '/scripts/tuleap/massmail_initialize_ckeditor.js',
            '/scripts/tuleap/is-at-top.js',
            '/scripts/tuleap/get-style-class-property.js',
            '/scripts/tuleap/listFilter.js',
            '/scripts/codendi/feedback.js',
            '/scripts/codendi/CreateProject.js',
            '/scripts/codendi/cross_references.js',
            '/scripts/codendi/Tooltip.js',
            '/scripts/codendi/Tooltip-loader.js',
            '/scripts/codendi/Toggler.js',
            '/scripts/codendi/LayoutManager.js',
            '/scripts/codendi/DropDownPanel.js',
            '/scripts/codendi/colorpicker.js',
            '/scripts/autocomplete.js',
            '/scripts/textboxlist/multiselect.js',
            '/scripts/tablekit/tablekit.js',
            '/scripts/lytebox/lytebox.js',
            '/scripts/lightwindow/lightwindow.js',
            '/scripts/tuleap/escaper.js',
            '/scripts/codendi/RichTextEditor.js',
            '/scripts/codendi/Tracker.js',
            '/scripts/codendi/TreeNode.js',
            '/scripts/tuleap/tuleap-modal.js',
            '/scripts/tuleap/tuleap-tours.js',
            '/scripts/tuleap/tuleap-standard-homepage.js',
            '/scripts/placeholder/jquery.placeholder.js',
            '/scripts/tuleap/datetimepicker.js',
            '/scripts/tuleap/svn.js',
            '/scripts/tuleap/trovecat.js',
            '/scripts/tuleap/account-maintenance.js',
            '/scripts/tuleap/search.js',
            '/scripts/tuleap/tuleap-mention.js',
            '/scripts/tuleap/project-privacy-tooltip.js',
            '/scripts/tuleap/massmail_project_members.js',
            '/scripts/tuleap/manage-allowed-projects-on-resource.js',
<<<<<<< HEAD
=======
            '/scripts/tuleap/escaper.js',
            '/scripts/tuleap/textarea_rte.js',
>>>>>>> 9ee0c4d9
            '/scripts/admin/system_events.js',
        );
        EventManager::instance()->processEvent(Event::COMBINED_SCRIPTS, array('scripts' => &$arr));

        $arr[] = '/scripts/d3/d3.min.js';//last - incompatible with IE7

        return $arr;
    }
    
    public function isCombined($script) {
        return in_array($script, $this->getCombinedScripts());
    }

    protected function getDestinationDir() {
        return $this->destination_dir;
    }

    protected function getSourceDir($script) {
        $matches = array();
        if (preg_match('`/plugins/([^/]+)/(.*)`', $script, $matches)) {
            return $GLOBALS['sys_pluginsroot'] .'/'. $matches[1] .'/www/'. $matches[2];
        } if (is_file($GLOBALS['codendi_dir'] .'/src/www'. $script)) {
            return $GLOBALS['codendi_dir'] .'/src/www'. $script;
        }

        return $script;
    }
    
    protected function onTheFly() {
        return true;
    }
    
    public function getScripts($scripts) {
        if ($this->onTheFly()) {
            $this->autoGenerate();
        }
        $html = '';
        if (!is_array($scripts)) {
            $scripts = array($scripts);
        }
        $combined = false;
        $combined_scripts = $this->getCombinedScripts();
        $combined_script  = $this->getLatestCombinedScript();
        foreach($scripts as $script) {
            $src = null;
            if (in_array($script, $combined_scripts)) {
                if (!$combined) {
                    $src = '/scripts/combined/'.$combined_script;
                    $combined = true;
                }
            } else {
                $src = $script;
            }
            if ($src) {
                $html .= '<script type="text/javascript" src="'. $src .'"></script>';
            }
        }
        return $html;
    }
    
    public function generate() {
        foreach($this->getCombinedScripts() as $script) {
            $file = $this->getSourceDir($script);
            if (is_file($file)) {
                file_put_contents(
                    $this->getDestinationDir() . '/codendi-'. $_SERVER['REQUEST_TIME'] .'.js',
                    file_get_contents($file). PHP_EOL,
                    FILE_APPEND
                );
            }
        }
    }
    
    protected function getLatestCombinedScript() {
        $src = $this->getDestinationDir() .'/codendi-';
        $files = glob($src .'*.js');
        if ( !empty($files) ) {
            rsort($files);
            return basename($files[0]);
        }
        return '';
    }
    
    public function autoGenerate() {
        $auto_generate = true;
        $combined_script = $this->getLatestCombinedScript();
        if ( empty($combined_script) ) {
            $this->generate();
        } else {
            $date = filemtime($this->destination_dir . '/' .$combined_script);
            if (filemtime(__FILE__) < $date) {
                $auto_generate = false;
                foreach($this->getCombinedScripts() as $script) {
                    $file = $this->getSourceDir($script);
                    if ($file && filemtime($file) > $date) {
                        $auto_generate = true;
                        break;
                    }
                }
            }
            if ($auto_generate) {
                unlink($this->destination_dir . '/' .$combined_script);
                $this->generate();
            }
        }
    }

    public function invalidateCache() {
        $src = $this->getDestinationDir() .'/codendi-';
        foreach(glob($src .'*.js') as $file) {
            unlink($file);
        }
    }
}<|MERGE_RESOLUTION|>--- conflicted
+++ resolved
@@ -102,11 +102,7 @@
             '/scripts/tuleap/project-privacy-tooltip.js',
             '/scripts/tuleap/massmail_project_members.js',
             '/scripts/tuleap/manage-allowed-projects-on-resource.js',
-<<<<<<< HEAD
-=======
-            '/scripts/tuleap/escaper.js',
             '/scripts/tuleap/textarea_rte.js',
->>>>>>> 9ee0c4d9
             '/scripts/admin/system_events.js',
         );
         EventManager::instance()->processEvent(Event::COMBINED_SCRIPTS, array('scripts' => &$arr));
