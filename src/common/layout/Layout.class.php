--- conflicted
+++ resolved
@@ -2501,8 +2501,6 @@
     public function canDisplayStandardHomepage() {
         return false;
     }
-<<<<<<< HEAD
-=======
 
     protected function getVersion() {
         if ($this->version === null) {
@@ -2510,5 +2508,4 @@
         }
         return $this->version;
     }
->>>>>>> 1f2f3aa2
 }