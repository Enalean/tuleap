<?php
/*
 * SourceForge: Breaking Down the Barriers to Open Source Development
 * Copyright 1999-2000 (c) The SourceForge Crew
 * http://sourceforge.net
 * 
 * Copyright (c) Xerox Corporation, Codendi Team, 2001-2009. All rights reserved
 *
 * This file is a part of Codendi.
 *
 * Codendi is free software; you can redistribute it and/or modify
 * it under the terms of the GNU General Public License as published by
 * the Free Software Foundation; either version 2 of the License, or
 * (at your option) any later version.
 *
 * Codendi is distributed in the hope that it will be useful,
 * but WITHOUT ANY WARRANTY; without even the implied warranty of
 * MERCHANTABILITY or FITNESS FOR A PARTICULAR PURPOSE.  See the
 * GNU General Public License for more details.
 *
 * You should have received a copy of the GNU General Public License
 * along with Codendi. If not, see <http://www.gnu.org/licenses/>.
 */

require_once('common/include/Response.class.php');

require_once('common/event/EventManager.class.php');

require_once('common/include/Codendi_HTMLPurifier.class.php');

require_once('common/include/Combined.class.php');

require_once('common/include/Toggler.class.php');

/** 
 *
 * Extends the basic Response class to add HTML functions for displaying all site dependent HTML, while allowing extendibility/overriding by themes via the Theme class.
 *
 * Geoffrey Herteg, August 29, 2000
 *
 */
class Layout extends Response {

    
    /**
     * The root location for the current theme : '/themes/CodeXTab/'
     */
    public $root;

    /**
     * The root location for images : '/themes/CodeXTab/images/'
     */
    public $imgroot;

    //Define all the icons for this theme
    var $icons = array('Summary' => 'ic/anvil24.png',
        'Homepage' => 'ic/home.png',
        'Forums' => 'ic/notes.png',
        'Bugs' => 'ic/bug.png',
        'Support' => 'ic/support.png',
        'Patches' => 'ic/patch.png',
        'Lists' => 'ic/mail.png',
        'Tasks' => 'ic/index.png',
        'Docs' => 'ic/docman.png',
        'Surveys' => 'ic/survey.png',
        'News' => 'ic/news.png',
        'CVS' => 'ic/convert.png',
        'Files' => 'ic/save.png',
        'Trackers' => 'ic/tracker20w.png'
        );

    /**
     * Background for priorities
     */
    private $bgpri = array();
    
    var $feeds;
    protected $javascriptFooter;
    
    protected $breadcrumbs;
    protected $toolbar;

    /**
     * Set to true if HTML object is displayed through a Service
     * 
     * @var Boolean
     */
    protected $renderedThroughService = false;

    /**
     * Store custom css added on the fly
     *
     * @var Array of path to CSS files
     */
    protected $stylesheets = array();
    
    /**
     * Constuctor
     * @param string $root the root of the theme : '/themes/CodeXTab/'
     */
    public function __construct($root) {
        // Constructor for parent class...
        parent::Response();
        
        $this->feeds       = array();
        $this->javascript  = array();
        $this->breadcrumbs = array();
        $this->toolbar     = array();
        $this->javascriptFooter = array();

        /*
            Set up the priority color array one time only
        */
        $this->bgpri[1] = 'priora';
        $this->bgpri[2] = 'priorb';
        $this->bgpri[3] = 'priorc';
        $this->bgpri[4] = 'priord';
        $this->bgpri[5] = 'priore';
        $this->bgpri[6] = 'priorf';
        $this->bgpri[7] = 'priorg';
        $this->bgpri[8] = 'priorh';
        $this->bgpri[9] = 'priori';
        
        $this->root    = $root;
        $this->imgroot = $root . '/images/';
    }
    
    function getChartColors() {
        return array(
            'lightsalmon',
            'palegreen',
            'paleturquoise',
            'lightyellow',
            'thistle',
            'steelblue1',
            'palevioletred1',
            'palegoldenrod',
            'wheat1',
            'gold',
            'olivedrab1',
            'lightcyan',
            'lightcyan3',
            'lightgoldenrod1',
            'rosybrown',
            'mistyrose',
            'silver',
            'aquamarine',
            'pink1',
            'lemonchiffon3',
            'skyblue',
            'mintcream',
            'lavender',
            'linen',
            'yellowgreen',
            'burlywood',
            'coral',
            'mistyrose3',
            'slategray1',
            'yellow1',
            'darkgreen',
            'darkseagreen',
            'cornflowerblue',
            'royalblue',
            'darkslategray',
            'darkkhaki',
            'gainsboro',
            'lavender',
            'darkturquoise',
            'sandybrown',
            'forestgreen',
            'saddlebrown',
            'peru',
            'darkolivegreen',
            'darksalmon',
            'purple4'
        );
    }
    
    function getChartBackgroundColor() {
        return "white";
    }
    
    function getChartMainColor() {
        return "#444444";
    }
    
    public function getGanttLateBarColor() {
        return 'salmon';
    }
    
    public function getGanttErrorBarColor() {
        return 'yellow';
    }
    
    public function getGanttGreenBarColor() {
        return 'darkgreen';
    }
    
    public function getGanttTodayLineColor() {
        return 'red';
    }
    
    public function getGanttHeaderColor() {
        return 'gray9';
    }
    
    public function getGanttBarColor() {
        return 'steelblue1';
    }
    
    public function getGanttMilestoneColor() {
        return 'orange';
    }
    
    public function getTextColors() {
        return array(
            'lightsalmon',
            'palegreen',
            'thistle',
            'steelblue1',
            'palevioletred1',
            'gold',
            'lightcyan3',
            'rosybrown',
            'silver',
            'pink1',
            'lemonchiffon3',
            'skyblue',
            'yellowgreen',
            'burlywood',
            'coral',
            'mistyrose3'
        );
    }
    
    public function getColorCodeFromColorName($color_name, $type='chart') {
        if ($type == 'text') {
            $available_colors = $this->getTextColors();
        } else {
            $available_colors = $this->getChartColors();
        }
        if (in_array($color_name, $available_colors)) {
            $rgb_table = array(
                "aqua"=> array(0,255,255),        
                "lime"=> array(0,255,0),        
                "teal"=> array(0,128,128),
                "whitesmoke"=>array(245,245,245),
                "gainsboro"=>array(220,220,220),
                "oldlace"=>array(253,245,230),
                "linen"=>array(250,240,230),
                "antiquewhite"=>array(250,235,215),
                "papayawhip"=>array(255,239,213),
                "blanchedalmond"=>array(255,235,205),
                "bisque"=>array(255,228,196),
                "peachpuff"=>array(255,218,185),
                "navajowhite"=>array(255,222,173),
                "moccasin"=>array(255,228,181),
                "cornsilk"=>array(255,248,220),
                "ivory"=>array(255,255,240),
                "lemonchiffon"=>array(255,250,205),
                "seashell"=>array(255,245,238),
                "mintcream"=>array(245,255,250),
                "azure"=>array(240,255,255),
                "aliceblue"=>array(240,248,255),
                "lavender"=>array(230,230,250),
                "lavenderblush"=>array(255,240,245),
                "mistyrose"=>array(255,228,225),
                "white"=>array(255,255,255),
                "black"=>array(0,0,0),
                "darkslategray"=>array(47,79,79),
                "dimgray"=>array(105,105,105),
                "slategray"=>array(112,128,144),
                "lightslategray"=>array(119,136,153),
                "gray"=>array(190,190,190),
                "lightgray"=>array(211,211,211),
                "midnightblue"=>array(25,25,112),
                "navy"=>array(0,0,128),
                "cornflowerblue"=>array(100,149,237),
                "darkslateblue"=>array(72,61,139),
                "slateblue"=>array(106,90,205),
                "mediumslateblue"=>array(123,104,238),
                "lightslateblue"=>array(132,112,255),
                "mediumblue"=>array(0,0,205),
                "royalblue"=>array(65,105,225),
                "blue"=>array(0,0,255),
                "dodgerblue"=>array(30,144,255),
                "deepskyblue"=>array(0,191,255),
                "skyblue"=>array(135,206,235),
                "lightskyblue"=>array(135,206,250),
                "steelblue"=>array(70,130,180),
                "lightred"=>array(211,167,168),
                "lightsteelblue"=>array(176,196,222),
                "lightblue"=>array(173,216,230),
                "powderblue"=>array(176,224,230),
                "paleturquoise"=>array(175,238,238),
                "darkturquoise"=>array(0,206,209),
                "mediumturquoise"=>array(72,209,204),
                "turquoise"=>array(64,224,208),
                "cyan"=>array(0,255,255),
                "lightcyan"=>array(224,255,255),
                "cadetblue"=>array(95,158,160),
                "mediumaquamarine"=>array(102,205,170),
                "aquamarine"=>array(127,255,212),
                "darkgreen"=>array(0,100,0),
                "darkolivegreen"=>array(85,107,47),
                "darkseagreen"=>array(143,188,143),
                "seagreen"=>array(46,139,87),
                "mediumseagreen"=>array(60,179,113),
                "lightseagreen"=>array(32,178,170),
                "palegreen"=>array(152,251,152),
                "springgreen"=>array(0,255,127),
                "lawngreen"=>array(124,252,0),
                "green"=>array(0,255,0),
                "chartreuse"=>array(127,255,0),
                "mediumspringgreen"=>array(0,250,154),
                "greenyellow"=>array(173,255,47),
                "limegreen"=>array(50,205,50),
                "yellowgreen"=>array(154,205,50),
                "forestgreen"=>array(34,139,34),
                "olivedrab"=>array(107,142,35),
                "darkkhaki"=>array(189,183,107),
                "khaki"=>array(240,230,140),
                "palegoldenrod"=>array(238,232,170),
                "lightgoldenrodyellow"=>array(250,250,210),
                "lightyellow"=>array(255,255,200),
                "yellow"=>array(255,255,0),
                "gold"=>array(255,215,0),
                "lightgoldenrod"=>array(238,221,130),
                "goldenrod"=>array(218,165,32),
                "darkgoldenrod"=>array(184,134,11),
                "rosybrown"=>array(188,143,143),
                "indianred"=>array(205,92,92),
                "saddlebrown"=>array(139,69,19),
                "sienna"=>array(160,82,45),
                "peru"=>array(205,133,63),
                "burlywood"=>array(222,184,135),
                "beige"=>array(245,245,220),
                "wheat"=>array(245,222,179),
                "sandybrown"=>array(244,164,96),
                "tan"=>array(210,180,140),
                "chocolate"=>array(210,105,30),
                "firebrick"=>array(178,34,34),
                "brown"=>array(165,42,42),
                "darksalmon"=>array(233,150,122),
                "salmon"=>array(250,128,114),
                "lightsalmon"=>array(255,160,122),
                "orange"=>array(255,165,0),
                "darkorange"=>array(255,140,0),
                "coral"=>array(255,127,80),
                "lightcoral"=>array(240,128,128),
                "tomato"=>array(255,99,71),
                "orangered"=>array(255,69,0),
                "red"=>array(255,0,0),
                "hotpink"=>array(255,105,180),
                "deeppink"=>array(255,20,147),
                "pink"=>array(255,192,203),
                "lightpink"=>array(255,182,193),
                "palevioletred"=>array(219,112,147),
                "maroon"=>array(176,48,96),
                "mediumvioletred"=>array(199,21,133),
                "violetred"=>array(208,32,144),
                "magenta"=>array(255,0,255),
                "violet"=>array(238,130,238),
                "plum"=>array(221,160,221),
                "orchid"=>array(218,112,214),
                "mediumorchid"=>array(186,85,211),
                "darkorchid"=>array(153,50,204),
                "darkviolet"=>array(148,0,211),
                "blueviolet"=>array(138,43,226),
                "purple"=>array(160,32,240),
                "mediumpurple"=>array(147,112,219),
                "thistle"=>array(216,191,216),
                "snow1"=>array(255,250,250),
                "snow2"=>array(238,233,233),
                "snow3"=>array(205,201,201),
                "snow4"=>array(139,137,137),
                "seashell1"=>array(255,245,238),
                "seashell2"=>array(238,229,222),
                "seashell3"=>array(205,197,191),
                "seashell4"=>array(139,134,130),
                "AntiqueWhite1"=>array(255,239,219),
                "AntiqueWhite2"=>array(238,223,204),
                "AntiqueWhite3"=>array(205,192,176),
                "AntiqueWhite4"=>array(139,131,120),
                "bisque1"=>array(255,228,196),
                "bisque2"=>array(238,213,183),
                "bisque3"=>array(205,183,158),
                "bisque4"=>array(139,125,107),
                "peachPuff1"=>array(255,218,185),
                "peachpuff2"=>array(238,203,173),
                "peachpuff3"=>array(205,175,149),
                "peachpuff4"=>array(139,119,101),
                "navajowhite1"=>array(255,222,173),
                "navajowhite2"=>array(238,207,161),
                "navajowhite3"=>array(205,179,139),
                "navajowhite4"=>array(139,121,94),
                "lemonchiffon1"=>array(255,250,205),
                "lemonchiffon2"=>array(238,233,191),
                "lemonchiffon3"=>array(205,201,165),
                "lemonchiffon4"=>array(139,137,112),
                "ivory1"=>array(255,255,240),
                "ivory2"=>array(238,238,224),
                "ivory3"=>array(205,205,193),
                "ivory4"=>array(139,139,131),
                "honeydew"=>array(193,205,193),
                "lavenderblush1"=>array(255,240,245),
                "lavenderblush2"=>array(238,224,229),
                "lavenderblush3"=>array(205,193,197),
                "lavenderblush4"=>array(139,131,134),
                "mistyrose1"=>array(255,228,225),
                "mistyrose2"=>array(238,213,210),
                "mistyrose3"=>array(205,183,181),
                "mistyrose4"=>array(139,125,123),
                "azure1"=>array(240,255,255),
                "azure2"=>array(224,238,238),
                "azure3"=>array(193,205,205),
                "azure4"=>array(131,139,139),
                "slateblue1"=>array(131,111,255),
                "slateblue2"=>array(122,103,238),
                "slateblue3"=>array(105,89,205),
                "slateblue4"=>array(71,60,139),
                "royalblue1"=>array(72,118,255),
                "royalblue2"=>array(67,110,238),
                "royalblue3"=>array(58,95,205),
                "royalblue4"=>array(39,64,139),
                "dodgerblue1"=>array(30,144,255),
                "dodgerblue2"=>array(28,134,238),
                "dodgerblue3"=>array(24,116,205),
                "dodgerblue4"=>array(16,78,139),
                "steelblue1"=>array(99,184,255),
                "steelblue2"=>array(92,172,238),
                "steelblue3"=>array(79,148,205),
                "steelblue4"=>array(54,100,139),
                "deepskyblue1"=>array(0,191,255),
                "deepskyblue2"=>array(0,178,238),
                "deepskyblue3"=>array(0,154,205),
                "deepskyblue4"=>array(0,104,139),
                "skyblue1"=>array(135,206,255),
                "skyblue2"=>array(126,192,238),
                "skyblue3"=>array(108,166,205),
                "skyblue4"=>array(74,112,139),
                "lightskyblue1"=>array(176,226,255),
                "lightskyblue2"=>array(164,211,238),
                "lightskyblue3"=>array(141,182,205),
                "lightskyblue4"=>array(96,123,139),
                "slategray1"=>array(198,226,255),
                "slategray2"=>array(185,211,238),
                "slategray3"=>array(159,182,205),
                "slategray4"=>array(108,123,139),
                "lightsteelblue1"=>array(202,225,255),
                "lightsteelblue2"=>array(188,210,238),
                "lightsteelblue3"=>array(162,181,205),
                "lightsteelblue4"=>array(110,123,139),
                "lightblue1"=>array(191,239,255),
                "lightblue2"=>array(178,223,238),
                "lightblue3"=>array(154,192,205),
                "lightblue4"=>array(104,131,139),
                "lightcyan1"=>array(224,255,255),
                "lightcyan2"=>array(209,238,238),
                "lightcyan3"=>array(180,205,205),
                "lightcyan4"=>array(122,139,139),
                "paleturquoise1"=>array(187,255,255),
                "paleturquoise2"=>array(174,238,238),
                "paleturquoise3"=>array(150,205,205),
                "paleturquoise4"=>array(102,139,139),
                "cadetblue1"=>array(152,245,255),
                "cadetblue2"=>array(142,229,238),
                "cadetblue3"=>array(122,197,205),
                "cadetblue4"=>array(83,134,139),
                "turquoise1"=>array(0,245,255),
                "turquoise2"=>array(0,229,238),
                "turquoise3"=>array(0,197,205),
                "turquoise4"=>array(0,134,139),
                "cyan1"=>array(0,255,255),
                "cyan2"=>array(0,238,238),
                "cyan3"=>array(0,205,205),
                "cyan4"=>array(0,139,139),
                "darkslategray1"=>array(151,255,255),
                "darkslategray2"=>array(141,238,238),
                "darkslategray3"=>array(121,205,205),
                "darkslategray4"=>array(82,139,139),
                "aquamarine1"=>array(127,255,212),
                "aquamarine2"=>array(118,238,198),
                "aquamarine3"=>array(102,205,170),
                "aquamarine4"=>array(69,139,116),
                "darkseagreen1"=>array(193,255,193),
                "darkseagreen2"=>array(180,238,180),
                "darkseagreen3"=>array(155,205,155),
                "darkseagreen4"=>array(105,139,105),
                "seagreen1"=>array(84,255,159),
                "seagreen2"=>array(78,238,148),
                "seagreen3"=>array(67,205,128),
                "seagreen4"=>array(46,139,87),
                "palegreen1"=>array(154,255,154),
                "palegreen2"=>array(144,238,144),
                "palegreen3"=>array(124,205,124),
                "palegreen4"=>array(84,139,84),
                "springgreen1"=>array(0,255,127),
                "springgreen2"=>array(0,238,118),
                "springgreen3"=>array(0,205,102),
                "springgreen4"=>array(0,139,69),
                "chartreuse1"=>array(127,255,0),
                "chartreuse2"=>array(118,238,0),
                "chartreuse3"=>array(102,205,0),
                "chartreuse4"=>array(69,139,0),
                "olivedrab1"=>array(192,255,62),
                "olivedrab2"=>array(179,238,58),
                "olivedrab3"=>array(154,205,50),
                "olivedrab4"=>array(105,139,34),
                "darkolivegreen1"=>array(202,255,112),
                "darkolivegreen2"=>array(188,238,104),
                "darkolivegreen3"=>array(162,205,90),
                "darkolivegreen4"=>array(110,139,61),
                "khaki1"=>array(255,246,143),
                "khaki2"=>array(238,230,133),
                "khaki3"=>array(205,198,115),
                "khaki4"=>array(139,134,78),
                "lightgoldenrod1"=>array(255,236,139),
                "lightgoldenrod2"=>array(238,220,130),
                "lightgoldenrod3"=>array(205,190,112),
                "lightgoldenrod4"=>array(139,129,76),
                "yellow1"=>array(255,255,0),
                "yellow2"=>array(238,238,0),
                "yellow3"=>array(205,205,0),
                "yellow4"=>array(139,139,0),
                "gold1"=>array(255,215,0),
                "gold2"=>array(238,201,0),
                "gold3"=>array(205,173,0),
                "gold4"=>array(139,117,0),
                "goldenrod1"=>array(255,193,37),
                "goldenrod2"=>array(238,180,34),
                "goldenrod3"=>array(205,155,29),
                "goldenrod4"=>array(139,105,20),
                "darkgoldenrod1"=>array(255,185,15),
                "darkgoldenrod2"=>array(238,173,14),
                "darkgoldenrod3"=>array(205,149,12),
                "darkgoldenrod4"=>array(139,101,8),
                "rosybrown1"=>array(255,193,193),
                "rosybrown2"=>array(238,180,180),
                "rosybrown3"=>array(205,155,155),
                "rosybrown4"=>array(139,105,105),
                "indianred1"=>array(255,106,106),
                "indianred2"=>array(238,99,99),
                "indianred3"=>array(205,85,85),
                "indianred4"=>array(139,58,58),
                "sienna1"=>array(255,130,71),
                "sienna2"=>array(238,121,66),
                "sienna3"=>array(205,104,57),
                "sienna4"=>array(139,71,38),
                "burlywood1"=>array(255,211,155),
                "burlywood2"=>array(238,197,145),
                "burlywood3"=>array(205,170,125),
                "burlywood4"=>array(139,115,85),
                "wheat1"=>array(255,231,186),
                "wheat2"=>array(238,216,174),
                "wheat3"=>array(205,186,150),
                "wheat4"=>array(139,126,102),
                "tan1"=>array(255,165,79),
                "tan2"=>array(238,154,73),
                "tan3"=>array(205,133,63),
                "tan4"=>array(139,90,43),
                "chocolate1"=>array(255,127,36),
                "chocolate2"=>array(238,118,33),
                "chocolate3"=>array(205,102,29),
                "chocolate4"=>array(139,69,19),
                "firebrick1"=>array(255,48,48),
                "firebrick2"=>array(238,44,44),
                "firebrick3"=>array(205,38,38),
                "firebrick4"=>array(139,26,26),
                "brown1"=>array(255,64,64),
                "brown2"=>array(238,59,59),
                "brown3"=>array(205,51,51),
                "brown4"=>array(139,35,35),
                "salmon1"=>array(255,140,105),
                "salmon2"=>array(238,130,98),
                "salmon3"=>array(205,112,84),
                "salmon4"=>array(139,76,57),
                "lightsalmon1"=>array(255,160,122),
                "lightsalmon2"=>array(238,149,114),
                "lightsalmon3"=>array(205,129,98),
                "lightsalmon4"=>array(139,87,66),
                "orange1"=>array(255,165,0),
                "orange2"=>array(238,154,0),
                "orange3"=>array(205,133,0),
                "orange4"=>array(139,90,0),
                "darkorange1"=>array(255,127,0),
                "darkorange2"=>array(238,118,0),
                "darkorange3"=>array(205,102,0),
                "darkorange4"=>array(139,69,0),
                "coral1"=>array(255,114,86),
                "coral2"=>array(238,106,80),
                "coral3"=>array(205,91,69),
                "coral4"=>array(139,62,47),
                "tomato1"=>array(255,99,71),
                "tomato2"=>array(238,92,66),
                "tomato3"=>array(205,79,57),
                "tomato4"=>array(139,54,38),
                "orangered1"=>array(255,69,0),
                "orangered2"=>array(238,64,0),
                "orangered3"=>array(205,55,0),
                "orangered4"=>array(139,37,0),
                "deeppink1"=>array(255,20,147),
                "deeppink2"=>array(238,18,137),
                "deeppink3"=>array(205,16,118),
                "deeppink4"=>array(139,10,80),
                "hotpink1"=>array(255,110,180),
                "hotpink2"=>array(238,106,167),
                "hotpink3"=>array(205,96,144),
                "hotpink4"=>array(139,58,98),
                "pink1"=>array(255,181,197),
                "pink2"=>array(238,169,184),
                "pink3"=>array(205,145,158),
                "pink4"=>array(139,99,108),
                "lightpink1"=>array(255,174,185),
                "lightpink2"=>array(238,162,173),
                "lightpink3"=>array(205,140,149),
                "lightpink4"=>array(139,95,101),
                "palevioletred1"=>array(255,130,171),
                "palevioletred2"=>array(238,121,159),
                "palevioletred3"=>array(205,104,137),
                "palevioletred4"=>array(139,71,93),
                "maroon1"=>array(255,52,179),
                "maroon2"=>array(238,48,167),
                "maroon3"=>array(205,41,144),
                "maroon4"=>array(139,28,98),
                "violetred1"=>array(255,62,150),
                "violetred2"=>array(238,58,140),
                "violetred3"=>array(205,50,120),
                "violetred4"=>array(139,34,82),
                "magenta1"=>array(255,0,255),
                "magenta2"=>array(238,0,238),
                "magenta3"=>array(205,0,205),
                "magenta4"=>array(139,0,139),
                "mediumred"=>array(140,34,34),         
                "orchid1"=>array(255,131,250),
                "orchid2"=>array(238,122,233),
                "orchid3"=>array(205,105,201),
                "orchid4"=>array(139,71,137),
                "plum1"=>array(255,187,255),
                "plum2"=>array(238,174,238),
                "plum3"=>array(205,150,205),
                "plum4"=>array(139,102,139),
                "mediumorchid1"=>array(224,102,255),
                "mediumorchid2"=>array(209,95,238),
                "mediumorchid3"=>array(180,82,205),
                "mediumorchid4"=>array(122,55,139),
                "darkorchid1"=>array(191,62,255),
                "darkorchid2"=>array(178,58,238),
                "darkorchid3"=>array(154,50,205),
                "darkorchid4"=>array(104,34,139),
                "purple1"=>array(155,48,255),
                "purple2"=>array(145,44,238),
                "purple3"=>array(125,38,205),
                "purple4"=>array(85,26,139),
                "mediumpurple1"=>array(171,130,255),
                "mediumpurple2"=>array(159,121,238),
                "mediumpurple3"=>array(137,104,205),
                "mediumpurple4"=>array(93,71,139),
                "thistle1"=>array(255,225,255),
                "thistle2"=>array(238,210,238),
                "thistle3"=>array(205,181,205),
                "thistle4"=>array(139,123,139),
                "gray1"=>array(10,10,10),
                "gray2"=>array(40,40,30),
                "gray3"=>array(70,70,70),
                "gray4"=>array(100,100,100),
                "gray5"=>array(130,130,130),
                "gray6"=>array(160,160,160),
                "gray7"=>array(190,190,190),
                "gray8"=>array(210,210,210),
                "gray9"=>array(240,240,240),
                "darkgray"=>array(100,100,100),
                "darkblue"=>array(0,0,139),
                "darkcyan"=>array(0,139,139),
                "darkmagenta"=>array(139,0,139),
                "darkred"=>array(139,0,0),
                "silver"=>array(192, 192, 192),
                "eggplant"=>array(144,176,168),
                "lightgreen"=>array(144,238,144));
            
            $rgb_arr = $rgb_table[$color_name];
            $r = dechex($rgb_arr[0]);
            if (strlen($r) < 2) {
                $r = "0".$r;
            }
            $g = dechex($rgb_arr[1]);
            if (strlen($g) < 2) {
                $g = "0".$g;
            }
            $b = dechex($rgb_arr[2]);
            if (strlen($b) < 2) {
                $b = "0".$b;
            }
            return "#".$r.$g.$b;
        }
    }
    
    function redirect($url) {
       $is_anon = session_hash() ? false : true;
       $fb = $GLOBALS['feedback'] || count($this->_feedback->logs);
       if (($is_anon && (headers_sent() || $fb)) || (!$is_anon && headers_sent())) {
            $this->header(array('title' => 'Redirection'));
            echo '<p>'. $GLOBALS['Language']->getText('global', 'return_to', array($url)) .'</p>';
            echo '<script type="text/javascript">';
            if ($fb) {
                echo 'setTimeout(function() {';
            }
            echo " location.href = '". $url ."';";
            if ($fb) {
                echo '}, 5000);';
            }
            echo '</script>';
            $this->footer(array());
        } else {
            if (!$is_anon && !headers_sent() && $fb) {
                $this->_serializeFeedback();
            }
            // Protect against CRLF injections,
            // This seems to be fixed in php 4.4.2 and 5.1.2 according to
            // http://php.net/header
            if(strpos($url, "\n")) {
                trigger_error('HTTP header injection detected. Abort.', E_USER_ERROR);
            } else {
                header('Location: '. $url);
            }
        }
        exit();
    }
    
    function iframe($url, $html_options = array()) {
        $html = '';
        $html .= '<div class="iframe_showonly"><a id="link_show_only" href="'. $url .'" title="'.$GLOBALS['Language']->getText('global', 'show_frame') .'">'.$GLOBALS['Language']->getText('global', 'show_frame').' '. $this->getImage('ic/plain-arrow-down.png') .'</a></div>';
        $args = ' src="'. $url .'" ';
        foreach($html_options as $key => $value) {
            $args .= ' '. $key .'="'. $value .'" ';
        }
        $html .= '<iframe '. $args .'></iframe>';
        echo $html;
    }
    
    function selectRank($id, $rank, $items, $html_options) {
        $html = '';
        $html .= '<select ';
        foreach($html_options as $key => $value) {
            $html .= $key .'="'. $value .'"';
        }
        $html .= '>';
        $html .= '<option value="beginning">'. $GLOBALS['Language']->getText('global', 'at_the_beginning') .'</option>';
        $html .= '<option value="end">'. $GLOBALS['Language']->getText('global', 'at_the_end') .'</option>';
        list($options, $optgroups) = $this->selectRank_optgroup($id, $items);
        $html .= $options . $optgroups;
        $html .= '</select>';
        return $html;
    }
    
    protected function selectRank_optgroup($id, $items, $prefix = '', $value_prefix = '') {
        $html = '';
        $optgroups = '';
        foreach($items as $i => $item) {
            // don't include the item itself
            if ($item['id'] != $id) {
                
                // need an optgroup ?
                if (isset($item['subitems'])) {
                    $optgroups .= '<optgroup label="'. $prefix . $item['name'] .'">';
                    
                    $selected = '';
                    if ( count($item['subitems']) ) {
                        // look if our item is the first subitem
                        // if it is the case then select 'At the beginning of <parent>'
                        reset($item['subitems']);
                        list(,$subitem) = each($item['subitems']);
                        if ($subitem['id'] == $id) {
                            $selected = 'selected="selected"';
                        }
                    }
                    $optgroups .= '<option value="'. $item['id'] . ':' . 'beginning' .'" '. $selected .'>'. 'At the beginning of '. $prefix . $item['name'] .'</option>';
                    list($o, $g) = $this->selectRank_optgroup($id, $item['subitems'], $prefix . $item['name'] .'::', $item['id'] . ':');
                    $optgroups .= $o;
                    $optgroups .= '</optgroup>';
                    $optgroups .= $g;
                }
                
                // The rank is the next one.
                // TODO: use the next rank instead?
                $value = $item['rank']+1;
                
                // select the element if the item is just after id
                $selected = '';
                if (isset($items[$i + 1]) && $items[$i + 1]['id'] == $id) {
                    $selected = 'selected="selected"';
                }
                $html .= '<option value="'. $value_prefix . $value .'" '. $selected .'>';
                $html .= $GLOBALS['Language']->getText('global', 'after', $prefix . $item['name']);
                $html .= '</option>';
            }
        }
        return array($html, $optgroups);
    }
    
    /**
     * Add a Javascript file path that will be included in the header of the HTML page. 
     *
     * The file will be included in the generated page in <head> section
     * Note: the order of call of include*Javascript method is very important. 
     * The code will be included and executed in the same order the
     * includes are done. This allows (for instance) to define a var before
     * including a script (eg. Layout::includeCalendarScripts).
     * 
     * @see   Layout::includeCalendarScripts
     * @param String $file Path (relative to URL root) the the javascript file
     * 
     * @return void
     */
    function includeJavascriptFile($file) {
        $this->javascript[] = array('file' => $file);
        return $this;
    }
    
    /**
     * Add a Javascript piece of code to execute in the header of the page. 
     *
     * Codendi will append and execute the code in <head> section.
     * Note: the order of call of include*Javascript method is very important.
     * see includeJavascriptFile for more details
     * 
     * @see Layout::includeJavascriptFile 
     * @param String $snippet Javascript code.
     * 
     * @return void
     */
    function includeJavascriptSnippet($snippet) {
        $this->javascript[] = array('snippet' => $snippet);
        return $this;
    }
    
    /**
     * Add a Javascript file path that will be included at the end of the HTML page. 
     *
     * The file will be included in the generated page just before the </body>
     * markup. 
     * Note: the order of call of include*Javascript method is very important.
     * see includeJavascriptFile for more details
     * 
     * @see Layout::includeJavascriptFile
     * @param String $file Path (relative to URL root) the the javascript file
     * 
     * @return void
     */
    function includeFooterJavascriptFile($file) {
        $this->javascriptFooter[] = array('file' => $file);
    }
    
    /**
     * Add a Javascript piece of code to execute in the footer of the page.
     *
     * Codendi will append and execute the code just before </body> markup.
     * Note: the order of call of include*Javascript method is very important.
     * see includeJavascriptFile for more details
     * 
     * @see Layout::includeJavascriptFile
     * @param String $snippet Javascript code.
     * 
     * @return void
     */
    function includeFooterJavascriptSnippet($snippet) {
        $this->javascriptFooter[] = array('snippet' => $snippet);
    }

<<<<<<< HEAD
    /**
     * @return User
     */
    protected function getUser() {
        return UserManager::instance()->getCurrentUser();
=======
    public function addUserAutocompleteOn($element_id, $multiple=false) {
        $jsbool = $multiple ? "true" : "false";
        $js = "new UserAutoCompleter('".$element_id."', '".util_get_dir_image_theme()."', ".$jsbool.");";
        $this->includeFooterJavascriptSnippet($js);
>>>>>>> e978f418
    }

    function includeCalendarScripts() {
        $this->includeJavascriptSnippet("var useLanguage = '". substr($this->getUser()->getLocale(), 0, 2) ."';");
        $this->includeJavascriptFile("/scripts/datepicker/datepicker.js");
        return $this;
    }
    function addBreadcrumb($step) {
        $this->breadcrumbs[] = $step;
        return $this;
    }
    function getBreadCrumbs() {
        $html = '';
        if (count($this->breadcrumbs)) {
            $html .= '<ul class="breadcrumb"><li>';
            $html .= implode('</li><li><span class="breadcrumb-sep">&raquo;</span>', $this->breadcrumbs);
            $html .= '</ul>';
        }
        return $html;
    }
    function addToolbarItem($item) {
        $this->toolbar[] = $item;
        return $this;
    }
    function getToolbar() {
        $html = '';
        if (count($this->toolbar)) {
            $html .= '<ul class="toolbar"><li>';
            $html .= implode('</li><li><span class="toolbar-sep">|</span>', $this->toolbar);
            $html .= '</li></ul>';
        }
        return $html;
    }
    function addFeed($title, $href) {
        $this->feeds[] = array('title' => $title, 'href' => $href);
    }
    
    function _getFeedback() {
        $feedback = '';
        if (trim($GLOBALS['feedback']) !== '') {
            $feedback = '<H3><span class="feedback">'.$GLOBALS['feedback'].'</span></H3>';
        }
        return $feedback;
    }
    
    function widget(&$widget, $layout_id, $readonly, $column_id, $is_minimized, $display_preferences, $owner_id, $owner_type) {
        $element_id = 'widget_'. $widget->id .'-'. $widget->getInstanceId();
        echo '<div class="widget" id="'. $element_id .'">';
        echo '<div class="widget_titlebar '. ($readonly?'':'widget_titlebar_handle') .'">';
        echo '<div class="widget_titlebar_title">'. $widget->getTitle() .'</div>';
        if (!$readonly) {
            echo '<div class="widget_titlebar_close"><a href="/widgets/updatelayout.php?owner='. $owner_type.$owner_id .'&amp;action=widget&amp;name['. $widget->id .'][remove]='. $widget->getInstanceId() .'&amp;column_id='. $column_id .'&amp;layout_id='. $layout_id .'">'. $this->getImage('ic/close.png', array('alt' => 'Close','title' =>'Close')) .'</a></div>';
            if ($is_minimized) {
                echo '<div class="widget_titlebar_maximize"><a href="/widgets/updatelayout.php?owner='. $owner_type.$owner_id .'&amp;action=maximize&amp;name['. $widget->id .']='. $widget->getInstanceId() .'&amp;column_id='. $column_id .'&amp;layout_id='. $layout_id .'">'. $this->getImage($this->_getTogglePlusForWidgets(), array('alt' => 'Maximize', 'title' =>'Maximize')) .'</a></div>';
            } else {
                echo '<div class="widget_titlebar_minimize"><a href="/widgets/updatelayout.php?owner='. $owner_type.$owner_id .'&amp;action=minimize&amp;name['. $widget->id .']='. $widget->getInstanceId() .'&amp;column_id='. $column_id .'&amp;layout_id='. $layout_id .'">'. $this->getImage($this->_getToggleMinusForWidgets(), array('alt' => 'Minimize', 'title' =>'Minimize')) .'</a></div>';
            }
            if (strlen($widget->getPreferences($owner_id))) {
                echo '<div class="widget_titlebar_prefs"><a href="/widgets/updatelayout.php?owner='. $owner_type.$owner_id .'&amp;action=preferences&amp;name['. $widget->id .']='. $widget->getInstanceId() .'&amp;layout_id='. $layout_id .'">'. $GLOBALS['Language']->getText('widget', 'preferences_title') .'</a></div>';
            }
        }
        if ($widget->hasRss()) {
            echo '<div class="widget_titlebar_rss"><a href="'.$widget->getRssUrl($owner_id, $owner_type).'">'.$this->getImage('ic/feed.png').'</a></div>';
        }
        echo '</div>';
        $style = '';
        if ($is_minimized) {
            $style = 'display:none;';
        }
        echo '<div class="widget_content" style="'. $style .'">';
        if (!$readonly && $display_preferences) {
            echo '<div class="widget_preferences">'. $widget->getPreferencesForm($layout_id, $owner_id, $owner_type) .'</div>';
        }
        if ($widget->isAjax()) {
            echo '<div id="'. $element_id .'-ajax">';
            echo '<noscript><iframe width="99%" frameborder="0" src="'. $widget->getIframeUrl($owner_id, $owner_type) .'"></iframe></noscript>';
            echo '</div>';
        } else {
            echo $widget->getContent();
        }
        echo '</div>';
        if ($widget->isAjax()) {
            echo '<script type="text/javascript">'."
            document.observe('dom:loaded', function () {
                $('$element_id-ajax').update('<div style=\"text-align:center\">". $this->getImage('ic/spinner.gif') ."</div>');
                new Ajax.Updater('$element_id-ajax', 
                                 '". $widget->getAjaxUrl($owner_id, $owner_type) ."',
                                 {
                                     onComplete: function() {
                                        codendi.Tooltip.load('$element_id-ajax');
                                        codendi.Toggler.init($('$element_id-ajax'));
                                     }
                                 }
                );
            });
            </script>";
        }
        echo '</div>';
    }
    function _getTogglePlusForWidgets() {
        return 'ic/toggle_plus.png';
    }
    function _getToggleMinusForWidgets() {
        return 'ic/toggle_minus.png';
    }

    public function getDropdownPanel($id, $content) {
        $html = '';
        $html .= '<table id="'. $id .'" class="dropdown_panel"><tr><td>';
        $html .= $content;
        $html .= '</td></tr></table>';
        return $html;
    }

    /**
     * Box Top, equivalent to html_box1_top()
     * 
     * @see Widget_Static
     * @deprecated You should consider using Widget_Static instead
     */
    function box1_top($title,$echoout=1,$bgcolor='',$cols=2){
            $return = '<TABLE class="boxtable" cellspacing="1" cellpadding="5" width="100%" border="0">
                        <TR class="boxtitle" align="center">
                                <TD colspan="'.$cols.'"><SPAN class=titlebar>'.$title.'</SPAN></TD>
                        </TR>
                        <TR class="boxitem">
                                <TD colspan="'.$cols.'">';
            if ($echoout) {
                    print $return;
            } else {
                    return $return;
            }
    }

    /**
     * Box Middle, equivalent to html_box1_middle()
     * 
     * @see Widget_Static
     * @deprecated You should consider using Widget_Static instead
     */
    function box1_middle($title,$bgcolor='',$cols=2) {
            return '
                                </TD>
                        </TR>
    
                        <TR class="boxtitle">
                                <TD colspan="'.$cols.'"><SPAN class=titlebar>'.$title.'</SPAN></TD>
                        </TR>
                        <TR class="boxitem">
                                <TD colspan="'.$cols.'">';
    }

    /**
     * Box Bottom, equivalent to html_box1_bottom()
     * 
     * @see Widget_Static
     * @deprecated You should consider using Widget_Static instead
     */
    function box1_bottom($echoout=1) {
            $return = '
                </TD>
                        </TR>
        </TABLE>
';
            if ($echoout) {
                    print $return;
            } else {
                    return $return;
            }
    }

    /**
     * This is a generic header method shared by header() and pv_header()
     */
    public function generic_header($params) {
        if (!$this->renderedThroughService && isset($GLOBALS['group_id']) && $GLOBALS['group_id']) {
            $pm = ProjectManager::instance();
            $project = $pm->getProject($GLOBALS['group_id']);
            if (isset($params['toptab'])) {
                $this->warning_for_services_which_configuration_is_not_inherited($GLOBALS['group_id'], $params['toptab']);
            }
        }
        echo '<!DOCTYPE html PUBLIC "-//W3C//DTD XHTML 1.0 Transitional//EN" "http://www.w3.org/TR/xhtml1/DTD/xhtml1-transitional.dtd">'."\n";
        echo '<html xmlns="http://www.w3.org/1999/xhtml">
                <head>
                    <meta http-equiv="Content-Type" content="text/html; charset=UTF-8" />
                    <title>'. ($params['title'] ? $params['title'] . ' - ' : '') . $GLOBALS['sys_name'] .'</title>
                    <link rel="SHORTCUT ICON" href="'. $this->imgroot . 'favicon.ico' .'">';
        echo $this->displayJavascriptElements();
        echo $this->displayStylesheetElements($params);
        echo $this->displaySyndicationElements();
        echo '</head>';
    }
    protected $colorpicker_palettes = array(
        'small'    => '[["#EEEEEE", "#FFFFFF", "#F9F7ED", "#FFFF88", "#CDEB8B", "#C3D9FF", "#36393D"],
                        ["#FF1A00", "#CC0000", "#FF7400", "#008C00", "#006E2E", "#4096EE", "#FF0084"],
                        ["#B02B2C", "#D15600", "#73880A", "#6BBA70", "#3F4C6B", "#356AA0", "#D01F3C"],
                        ["#FEF5A8", "#C5F19A", "#FFD8A0", "#F5DDB7", "#B9D0E8", "#D6BFD4", "#F79494"]]',
                        
        'vivid'    => '[["#ffffff", "#0000ff", "#004dff", "#0077ff", "#00a0ff", "#00c4ff", "#00e3ff", "#4dfeff", "#00ffdf", "#00ffb2", "#00ff8c", "#00ff79", "#00ff31", "#00ff00", "#17ff00", "#70ff00", "#a0ff00", "#c8ff00", "#ebff00", "#ffff00", "#ffdc00", "#ffb000", "#ff8400", "#ff5d00", "#ff3600", "#ff0000", "#ff0034", "#ff006b", "#ff0091", "#ff00aa", "#ff00d0", "#ff00ff", "#cc19ff", "#9500f9", "#7a00ff", "#6100ff", "#4700ff", "#0000ff"],
                        ["#e2e2e2", "#0000ec", "#0049f3", "#0070f3", "#0091e9", "#00b8f3", "#00d0ef", "#00f2f6", "#00efd4", "#00eda8", "#00e680", "#00ee73", "#00ee2d", "#00ff00", "#16ee00", "#68eb00", "#94e900", "#b8eb00", "#dced00", "#ffeb01", "#f6c800", "#f09e00", "#ec7700", "#ed5300", "#ed2e00", "#df1b00", "#ef072b", "#e90068", "#e60084", "#df1d96", "#ec00d9", "#e020e4", "#bb16ec", "#8a00e6", "#7000ea", "#6100ff", "#4700ff", "#0000ff"],
                        ["#c6c6c6", "#0000d7", "#0041dd", "#0062d8", "#0081d3", "#009fdb", "#00b4da", "#00cbdc", "#00cdbe", "#00d69a", "#00cc74", "#00d86a", "#00da29", "#00d300", "#15da00", "#5ed200", "#89d500", "#aedc00", "#cee000", "#ffd202", "#edb100", "#e08900", "#d36700", "#d74601", "#d32201", "#d50000", "#d81633", "#c70063", "#cf0077", "#d4008d", "#ce00ae", "#d100d1", "#a913d6", "#7e00d1", "#6300cd", "#5414d9", "#4700ff", "#0000d7"],
                        ["#aaaaaa", "#0000b3", "#0037c6", "#0056c1", "#006fbf", "#0087c3", "#009bc6", "#00aec8", "#00b2ab", "#00bf8d", "#00bb6c", "#00c463", "#00c324", "#00c100", "#14c300", "#54b900", "#7fc300", "#9ac200", "#bbc800", "#ffc000", "#e29500", "#ce7100", "#c85a00", "#c03901", "#bd1502", "#c60404", "#b8182a", "#b80366", "#b8006a", "#be007e", "#b5009c", "#ba00ba", "#9310ba", "#7000ba", "#5812b7", "#4c12c3", "#3e00e7", "#0000b3"],
                        ["#8d8d8d", "#0000ab", "#002eae", "#004bab", "#015bbe", "#0071ae", "#0082b2", "#008eb3", "#009698", "#00a57e", "#00a965", "#00a959", "#00aa1e", "#00af00", "#13aa00", "#4aa000", "#75b100", "#89ad00", "#a4ae00", "#ec9f00", "#dd8900", "#c46200", "#b74e00", "#b53302", "#b31103", "#b00400", "#a11726", "#a80b54", "#a6005f", "#a5006e", "#9d008c", "#a600a6", "#7f0da4", "#6100a0", "#4e00a3", "#420fa8", "#3300c6", "#0000ab"],
                        ["#717171", "#0000a0", "#002593", "#003e93", "#01449e", "#005996", "#006a9e", "#006d9d", "#007d87", "#008b6f", "#009a5e", "#009351", "#008f18", "#009f00", "#139500", "#448e00", "#699b00", "#759300", "#8d9500", "#ca7900", "#b96a00", "#aa5500", "#954000", "#952700", "#9c0d01", "#a50303", "#8a1522", "#98094c", "#980057", "#8d005e", "#88007d", "#920092", "#611681", "#530087", "#4a0099", "#38068e", "#2800a5", "#0000a0"],
                        ["#555555", "#00008e", "#001c7c", "#00327b", "#023a8e", "#004380", "#004f89", "#00538b", "#006577", "#007360", "#008052", "#007847", "#007512", "#008200", "#127b00", "#397300", "#5a8200", "#5e7400", "#757000", "#995100", "#8c4800", "#863a00", "#792e00", "#801f00", "#820a00", "#8f0303", "#76141e", "#81073f", "#810049", "#77004e", "#74006f", "#7c007c", "#52066e", "#43006c", "#3f0082", "#300978", "#240981", "#00008e"],
                        ["#383838", "#00007d", "#001263", "#0f225c", "#00266f", "#002c6b", "#003474", "#003879", "#004b6b", "#005750", "#006642", "#00613e", "#005d0e", "#006800", "#116000", "#306000", "#456a00", "#495900", "#4d4a00", "#663800", "#6e3100", "#652300", "#652100", "#6f1900", "#6e0901", "#700101", "#63141b", "#611032", "#730041", "#670043", "#5d005e", "#600060", "#42045b", "#350054", "#350071", "#280663", "#240563", "#00007d"],
                        ["#1c1c1c", "#0a045b", "#00094c", "#0a194c", "#0a1950", "#0a1950", "#001c61", "#102863", "#002d51", "#003c40", "#004836", "#004c36", "#004d0a", "#004a00", "#0f4c00", "#294c00", "#354d00", "#374200", "#393200", "#482100", "#491300", "#4d1300", "#480f00", "#4d0e00", "#4d0500", "#4e0101", "#4a0a0f", "#4a0222", "#53002e", "#570038", "#4d0045", "#480048", "#34024a", "#31004c", "#2d0556", "#240347", "#1f0346", "#150351"],
                        ["#000000", "#000042", "#000540", "#00103a", "#060d41", "#000544", "#00054f", "#001355", "#00224a", "#00313a", "#00372e", "#003a30", "#003806", "#003200", "#0f3700", "#213700", "#233100", "#2b2d04", "#302302", "#350f00", "#350300", "#350300", "#350300", "#350300", "#350300", "#350300", "#360308", "#370118", "#37001e", "#370024", "#370032", "#370037", "#320040", "#260039", "#200035", "#210233", "#170039", "#000042"]]',
                        
        //See http://www.visibone.com. Copyright (c) 2011 VisiBone
        'visibone-light' => '[["#FFFFFF", "#CCCCCC", "#999999", "#666666", "#333333", "#000000", "#FFCC00", "#FF9900", "#FF6600", "#FF3300", "#FFFFFF", "#FFFFFF", "#FFFFFF", "#FFFFFF", "#FFFFFF", "#FFFFFF"],
                        ["#99CC00", "#FFFFFF", "#FFFFFF", "#FFFFFF", "#FFFFFF", "#CC9900", "#FFCC33", "#FFCC66", "#FF9966", "#FF6633", "#CC3300", "#FFFFFF", "#FFFFFF", "#FFFFFF", "#FFFFFF", "#CC0033"],
                        ["#CCFF00", "#CCFF33", "#333300", "#666600", "#999900", "#CCCC00", "#FFFF00", "#CC9933", "#CC6633", "#330000", "#660000", "#990000", "#CC0000", "#FF0000", "#FF3366", "#FF0033"],
                        ["#99FF00", "#CCFF66", "#99CC33", "#666633", "#999933", "#CCCC33", "#FFFF33", "#996600", "#993300", "#663333", "#993333", "#CC3333", "#FF3333", "#CC3366", "#FF6699", "#FF0066"],
                        ["#66FF00", "#99FF66", "#66CC33", "#669900", "#999966", "#CCCC66", "#FFFF66", "#996633", "#663300", "#996666", "#CC6666", "#FF6666", "#990033", "#CC3399", "#FF66CC", "#FF0099"],
                        ["#33FF00", "#66FF33", "#339900", "#66CC00", "#99FF33", "#CCCC99", "#FFFF99", "#CC9966", "#CC6600", "#CC9999", "#FF9999", "#FF3399", "#CC0066", "#990066", "#FF33CC", "#FF00CC"],
                        ["#00CC00", "#33CC00", "#336600", "#669933", "#99CC66", "#CCFF99", "#FFFFCC", "#FFCC99", "#FF9933", "#FFCCCC", "#FF99CC", "#CC6699", "#993366", "#660033", "#CC0099", "#330033"],
                        ["#33CC33", "#66CC66", "#00FF00", "#33FF33", "#66FF66", "#99FF99", "#CCFFCC", "#FFFFFF", "#FFFFFF", "#FFFFFF", "#CC99CC", "#996699", "#993399", "#990099", "#663366", "#660066"],
                        ["#006600", "#336633", "#009900", "#339933", "#669966", "#99CC99", "#FFFFFF", "#FFFFFF", "#FFFFFF", "#FFCCFF", "#FF99FF", "#FF66FF", "#FF33FF", "#FF00FF", "#CC66CC", "#CC33CC"],
                        ["#003300", "#00CC33", "#006633", "#339966", "#66CC99", "#99FFCC", "#CCFFFF", "#3399FF", "#99CCFF", "#CCCCFF", "#CC99FF", "#9966CC", "#663399", "#330066", "#9900CC", "#CC00CC"],
                        ["#00FF33", "#33FF66", "#009933", "#00CC66", "#33FF99", "#99FFFF", "#99CCCC", "#0066CC", "#6699CC", "#9999FF", "#9999CC", "#9933FF", "#6600CC", "#660099", "#CC33FF", "#CC00FF"],
                        ["#00FF66", "#66FF99", "#33CC66", "#009966", "#66FFFF", "#66CCCC", "#669999", "#003366", "#336699", "#6666FF", "#6666CC", "#666699", "#330099", "#9933CC", "#CC66FF", "#9900FF"],
                        ["#00FF99", "#66FFCC", "#33CC99", "#33FFFF", "#33CCCC", "#339999", "#336666", "#006699", "#003399", "#3333FF", "#3333CC", "#333399", "#333366", "#6633CC", "#9966FF", "#6600FF"],
                        ["#00FFCC", "#33FFCC", "#00FFFF", "#00CCCC", "#009999", "#006666", "#003333", "#3399CC", "#3366CC", "#0000FF", "#0000CC", "#000099", "#000066", "#000033", "#6633FF", "#3300FF"],
                        ["#00CC99", "#FFFFFF", "#FFFFFF", "#FFFFFF", "#FFFFFF", "#0099CC", "#33CCFF", "#66CCFF", "#6699FF", "#3366FF", "#0033CC", "#FFFFFF", "#FFFFFF", "#FFFFFF", "#FFFFFF", "#3300CC"],
                        ["#FFFFFF", "#FFFFFF", "#FFFFFF", "#FFFFFF", "#FFFFFF", "#FFFFFF", "#00CCFF", "#0099FF", "#0066FF", "#0033FF", "#FFFFFF", "#FFFFFF", "#FFFFFF", "#FFFFFF", "#FFFFFF", "#FFFFFF"]]',
                        
        'visibone-dark' => '[["#FFFFFF", "#CCCCCC", "#999999", "#666666", "#333333", "#000000", "#FFCC00", "#FF9900", "#FF6600", "#FF3300", "#000000", "#000000", "#000000", "#000000", "#000000", "#000000"],
                        ["#99CC00", "#000000", "#000000", "#000000", "#000000", "#CC9900", "#FFCC33", "#FFCC66", "#FF9966", "#FF6633", "#CC3300", "#000000", "#000000", "#000000", "#000000", "#CC0033"],
                        ["#CCFF00", "#CCFF33", "#333300", "#666600", "#999900", "#CCCC00", "#FFFF00", "#CC9933", "#CC6633", "#330000", "#660000", "#990000", "#CC0000", "#FF0000", "#FF3366", "#FF0033"],
                        ["#99FF00", "#CCFF66", "#99CC33", "#666633", "#999933", "#CCCC33", "#FFFF33", "#996600", "#993300", "#663333", "#993333", "#CC3333", "#FF3333", "#CC3366", "#FF6699", "#FF0066"],
                        ["#66FF00", "#99FF66", "#66CC33", "#669900", "#999966", "#CCCC66", "#FFFF66", "#996633", "#663300", "#996666", "#CC6666", "#FF6666", "#990033", "#CC3399", "#FF66CC", "#FF0099"],
                        ["#33FF00", "#66FF33", "#339900", "#66CC00", "#99FF33", "#CCCC99", "#FFFF99", "#CC9966", "#CC6600", "#CC9999", "#FF9999", "#FF3399", "#CC0066", "#990066", "#FF33CC", "#FF00CC"],
                        ["#00CC00", "#33CC00", "#336600", "#669933", "#99CC66", "#CCFF99", "#FFFFCC", "#FFCC99", "#FF9933", "#FFCCCC", "#FF99CC", "#CC6699", "#993366", "#660033", "#CC0099", "#330033"],
                        ["#33CC33", "#66CC66", "#00FF00", "#33FF33", "#66FF66", "#99FF99", "#CCFFCC", "#000000", "#000000", "#000000", "#CC99CC", "#996699", "#993399", "#990099", "#663366", "#660066"],
                        ["#006600", "#336633", "#009900", "#339933", "#669966", "#99CC99", "#000000", "#000000", "#000000", "#FFCCFF", "#FF99FF", "#FF66FF", "#FF33FF", "#FF00FF", "#CC66CC", "#CC33CC"],
                        ["#003300", "#00CC33", "#006633", "#339966", "#66CC99", "#99FFCC", "#CCFFFF", "#3399FF", "#99CCFF", "#CCCCFF", "#CC99FF", "#9966CC", "#663399", "#330066", "#9900CC", "#CC00CC"],
                        ["#00FF33", "#33FF66", "#009933", "#00CC66", "#33FF99", "#99FFFF", "#99CCCC", "#0066CC", "#6699CC", "#9999FF", "#9999CC", "#9933FF", "#6600CC", "#660099", "#CC33FF", "#CC00FF"],
                        ["#00FF66", "#66FF99", "#33CC66", "#009966", "#66FFFF", "#66CCCC", "#669999", "#003366", "#336699", "#6666FF", "#6666CC", "#666699", "#330099", "#9933CC", "#CC66FF", "#9900FF"],
                        ["#00FF99", "#66FFCC", "#33CC99", "#33FFFF", "#33CCCC", "#339999", "#336666", "#006699", "#003399", "#3333FF", "#3333CC", "#333399", "#333366", "#6633CC", "#9966FF", "#6600FF"],
                        ["#00FFCC", "#33FFCC", "#00FFFF", "#00CCCC", "#009999", "#006666", "#003333", "#3399CC", "#3366CC", "#0000FF", "#0000CC", "#000099", "#000066", "#000033", "#6633FF", "#3300FF"],
                        ["#00CC99", "#000000", "#000000", "#000000", "#000000", "#0099CC", "#33CCFF", "#66CCFF", "#6699FF", "#3366FF", "#0033CC", "#000000", "#000000", "#000000", "#000000", "#3300CC"],
                        ["#000000", "#000000", "#000000", "#000000", "#000000", "#000000", "#00CCFF", "#0099FF", "#0066FF", "#0033FF", "#000000", "#000000", "#000000", "#000000", "#000000", "#000000"]]',

    );
    
    /**
     * Customize the palette used for the colorpicker.
     *
     * @example return 'codendi.colorpicker.theme = '. $this->colorpicker_palettes['vivid'] .';';
     *
     * @return string javascript
     */
    protected function changeColorpickerPalette() {
        return 'codendi.colorpicker_theme = '. $this->colorpicker_palettes['visibone-dark'] .';';
    }
    
    /**
     * Display the Javascript code to be included in <head>
     *
     * Snippet and files are included one after another in the order of call
     * of includeJavascriptFile & includeJavascriptSnippet methods.
     * 
     * @see includeJavascriptFile
     * @see includeJavascriptSnippet
     */
    public function displayJavascriptElements() {
        $c = new Combined();
        echo $c->getScripts(array('/scripts/codendi/common.js'));
        
        //Javascript i18n
        echo '<script type="text/javascript">'."\n";
        include $GLOBALS['Language']->getContent('scripts/locale');
        echo '
        codendi.imgroot = \''. $this->imgroot .'\';
        '. $this->changeColorpickerPalette() .'
        </script>';
        
        if (Config::get('DEBUG_MODE') && (Config::get('DEBUG_DISPLAY_FOR_ALL') || user_ismember(1, 'A')) ) {
            echo '<script type="text/javascript" src="/scripts/codendi/debug_reserved_names.js"></script>';
        }
        if (Config::get('DEBUG_MODE')) {
            echo '<!--[if IE]><script type="text/javascript" src="http://getfirebug.com/releases/lite/1.2/firebug-lite-compressed.js"></script><![endif]-->';
        }
        
        $em =& EventManager::instance();
        $em->processEvent("javascript_file", null);
        
        foreach ($this->javascript as $js) {
            if (isset($js['file'])) {
                if (!$c->isCombined($js['file'])) {
                    echo '<script type="text/javascript" src="'. $js['file'] .'"></script>'."\n";
                }
            } else {
                if (isset($js['snippet'])) {
                    echo '<script type="text/javascript">'."\n";
                    echo '//<!--'."\n";
                    echo $js['snippet']."\n";
                    echo '//-->'."\n";
                    echo '</script>'."\n";
                }
            }
        }
        echo '<script type="text/javascript">'."\n";
        $em->processEvent(Event::JAVASCRIPT, null);
        echo '
        </script>';
    }
    
    /**
     * Display the Javascript code to be included at the end of the page.
     * Snippet and files are included one after another in the order of call
     * of includeFooterJavascriptFile & includeFooterJavascriptSnippet methods.
     * 
     * @see includeFooterJavascriptFile
     * @see includeFooterJavascriptSnippet
     */
    function displayFooterJavascriptElements() {
        foreach ($this->javascriptFooter as $js) {
            if (isset($js['file'])) {
                echo '<script type="text/javascript" src="'. $js['file'] .'"></script>'."\n";
            } else {
                echo '<script type="text/javascript">'."\n";
                echo '//<!--'."\n";
                echo $js['snippet']."\n";
                echo '//-->'."\n";
                echo '</script>'."\n";
            }
        }
        $em = EventManager::instance();
        echo '<script type="text/javascript">'."\n";
        $em->processEvent(Event::JAVASCRIPT_FOOTER, null);
        echo '
        </script>';
    }

    /**
     * Add a stylesheet to be include in headers
     *
     * @param String $file Path to CSS file
     */
    public function addStylesheet($file) {
        $this->stylesheets[] = $file;
    }

    /**
     * Get all stylesheets defined previously
     *
     * @return Array of CSS file path
     */
    public function getAllStyleSheets() {
        return $this->stylesheets;
    }
    
    function getStylesheetTheme($css) {
        if ($GLOBALS['sys_is_theme_custom']) {
            $path = '/custom/'.$GLOBALS['sys_user_theme'].'/css/'.$css;
        } else {
            $path = '/themes/'.$GLOBALS['sys_user_theme'].'/css/'.$css;
        }
        return $path;
    }
    
    /**
     * Display all the stylesheets for the current page
     */
    public function displayStylesheetElements($params) {
        // Stylesheet external files
        echo '<link rel="stylesheet" type="text/css" href="/themes/common/css/style.css" />';
        echo '<link rel="stylesheet" type="text/css" href="/themes/common/css/font-awesome.css" />';
        echo '<!--[if IE 7]><link rel="stylesheet" href="/themes/common/css/font-awesome-ie7.css"><![endif]-->';
        echo '<link rel="stylesheet" type="text/css" href="/themes/common/css/print.css" media="print" />';
        $css = $GLOBALS['sys_user_theme'] . $this->getFontSizeName($GLOBALS['sys_user_font_size']) .'.css';
        echo '<link rel="stylesheet" type="text/css" href="'. $this->getStylesheetTheme($css) .'" />';
        echo '<link rel="stylesheet" type="text/css" href="'. $this->getStylesheetTheme('print.css') .'" media="print" />';
        if(isset($params['stylesheet']) && is_array($params['stylesheet'])) {
            foreach($params['stylesheet'] as $css) {
                print '<link rel="stylesheet" type="text/css" href="'.$css.'" />';
            }
        }

        // Display custom css
        foreach ($this->getAllStylesheets() as $css) {
            echo '<link rel="stylesheet" type="text/css" href="'.$css.'" />';
        }

        // Plugins css
        $em = $this->getEventManager();
        $em->processEvent("cssfile", null);
        
        // Inline stylesheets
        echo '
        <style type="text/css">
        ';
        $em->processEvent("cssstyle", null);
        echo '
        </style>';
    }
    
    protected function getFontSizeName($p) {
        return getFontsizeName($GLOBALS['sys_user_font_size']);
    }

    /**
     * Display all the syndication feeds (rss for now) for the current page
     */
    public function displaySyndicationElements() {
        $hp =& Codendi_HTMLPurifier::instance();
        
        //Basic feeds
        echo $this->getRssFeed(
            $hp->purify($GLOBALS['sys_name']. ' - ' .$GLOBALS['Language']->getText('include_layout','latest_news_rss'), CODENDI_PURIFIER_CONVERT_HTML),
            '/export/rss_sfnews.php'
        );
        echo $this->getRssFeed(
            $hp->purify($GLOBALS['sys_name']. ' - ' .$GLOBALS['Language']->getText('include_layout','newest_releases_rss'), CODENDI_PURIFIER_CONVERT_HTML),
            '/export/rss_sfnewreleases.php'
        );
        echo $this->getRssFeed(
            $hp->purify($GLOBALS['sys_name']. ' - ' .$GLOBALS['Language']->getText('include_layout','newest_projects_rss'), CODENDI_PURIFIER_CONVERT_HTML),
            '/export/rss_sfprojects.php?type=rss&option=newest'
        );
        
        // If in a project page, add a project news feed
        if (isset($GLOBALS['group_id']) && $GLOBALS['group_id']) {
            $pm = ProjectManager::instance();
            $project = $pm->getProject($GLOBALS['group_id']);
            echo $this->getRssFeed(
                $hp->purify($project->getPublicName().' - '.$GLOBALS['Language']->getText('include_layout','latest_news_rss'), CODENDI_PURIFIER_CONVERT_HTML),
                '/export/rss_sfnews.php?group_id='.$GLOBALS['group_id']
            );
        }
        
        //Add additionnal feeds
        foreach($this->feeds as $feed) {
            echo $this->getRssFeed(
                $hp->purify($feed['title'], CODENDI_PURIFIER_CONVERT_HTML),
                $feed['href']
            );
        }
    }
    
    /**
     * @param string $title the title of the feed
     * @param string $href the href of the feed
     * @return string the <link> tag for the feed
     */
    function getRssFeed($title, $href) {
        return '<link rel="alternate" title="'. $title .'" href="'. $href .'" type="application/rss+xml" />';
    }
    
    /**
     * Helper for the calendar picker. It returns the html snippet which will 
     * enable user to specify a date with the help of little dhtml
     *
     * @param string $id the id of the input element
     * @param string $name the name of the input element
     * @param string $size the optional size of the input element, default is 10
     * @param string $maxlength the optional maxlength the input element, default is 10
     * @return string The calendar picker
     */
    function getDatePicker($id, $name, $value, $size = 10, $maxlength = 10) {
        $hp = Codendi_HTMLPurifier::instance();
        return '<span style="white-space:nowrap;"><input type="text" 
                       class="highlight-days-67 format-y-m-d divider-dash no-transparency" 
                       id="'.  $hp->purify($id, CODENDI_PURIFIER_CONVERT_HTML)  .'" 
                       name="'. $hp->purify($name, CODENDI_PURIFIER_CONVERT_HTML) .'" 
                       size="'. $hp->purify($size, CODENDI_PURIFIER_CONVERT_HTML) .'" 
                       maxlength="'. $hp->purify($maxlength, CODENDI_PURIFIER_CONVERT_HTML) .'" 
                       value="'. $hp->purify($value, CODENDI_PURIFIER_CONVERT_HTML) .'"></span>';
    }
    
    function warning_for_services_which_configuration_is_not_inherited($group_id, $service_top_tab) {
        $pm = ProjectManager::instance();
        $project=$pm->getProject($group_id);
        if ($project->isTemplate()) {
            switch($service_top_tab) {
            case 'admin':
            case 'forum':
            case 'docman':
            case 'cvs':
            case 'svn':
            case 'file':
            case 'tracker':
            case 'wiki':
            case 'salome':
                break;
            default:
                $this->addFeedback('warning', $GLOBALS['Language']->getText('global', 'service_conf_not_inherited'));
                break;
            }
        }
    }

    function generic_footer($params) {

        global $Language;

        // Codendi version number
        $version = trim(file_get_contents($GLOBALS['codendi_dir'].'/VERSION'));

        include($Language->getContent('layout/footer'));
            
        if ( Config::get('DEBUG_MODE') && (Config::get('DEBUG_DISPLAY_FOR_ALL') || user_ismember(1, 'A')) ) {
            $this->showDebugInfo();
        }

        echo $this->displayFooterJavascriptElements();
        echo '</body>';
        echo '</html>';
    }
    
    /**
     * Display debug info gathered along the execution
     * 
     * @return void
     */
    public static function showDebugInfo() {
        global $Language;
        echo '<div id="footer_debug">';
        $debug_compute_tile = microtime(true) - $GLOBALS['debug_time_start'];
        if (function_exists('xdebug_time_index')) {
            $xdebug_time_index  = xdebug_time_index();
        }
        
        $query_time = 0;
        foreach($GLOBALS['DBSTORE'] as $d) {
            foreach($d['trace'] as $trace) {
                $query_time += $trace[2] - $trace[1];
            }
        }
        
        echo '<span class="debug">'.$Language->getText('include_layout','query_count').": ";
        echo $GLOBALS['DEBUG_DAO_QUERY_COUNT'] ."</span>";
        $percent     = (int) ($GLOBALS['DEBUG_TIME_IN_PRE'] * 100 / $debug_compute_tile);
        $sql_percent = (int) ($query_time * 100 / $debug_compute_tile);
        echo '<table border=1><thead><tr><th></th><th>Page generated in</th></tr></thead><tbody>';
        echo '<tr><td>pre.php</td><td>'. number_format(1000 * $GLOBALS['DEBUG_TIME_IN_PRE'], 0, '.', "'") .' ms ('. $percent .'%)</td>';
        echo '<tr><td>remaining</td><td>'. number_format(1000 * ($debug_compute_tile - $GLOBALS['DEBUG_TIME_IN_PRE']), 0, '.', "'") .' ms</td>';
        echo '<tr><td><b>total</td><td><b>'. number_format(1000 * $debug_compute_tile, 0, '.', "'") .' ms</td>';
        if (function_exists('xdebug_time_index')) {
            echo '<tr><td>xdebug</td><td>'. number_format(1000 * $xdebug_time_index, 0, '.', "'") .' ms</tr>';
        }
        echo '<tr><td>sql</td><td>'. number_format(1000 * $query_time, 0, '.', "'") .' ms ('. $sql_percent .'%)</tr>';
        echo '</tbody></table>';
        if (function_exists('xdebug_get_profiler_filename')) {
            if ($file = xdebug_get_profiler_filename()) {
                echo '<div>Profiler info has been written in: '. $file .'</div>';
            }
        }
        
        $hook_params = array();
        EventManager::instance()->processEvent('layout_footer_debug', $hook_params);

        //Display the config
        // Uncomment this only if you know what you are doing. This may lead to sensitive information leakage /!\
        //echo '<fieldset><legend id="footer_debug_config" class="'. Toggler::getClassname('footer_debug_config') .'">Config:</legend>';
        //echo '<pre>';
        //Config::dump();
        //echo '</pre>';
        //echo '</fieldset>';
        
        // Display all queries used to generate the page
        echo '<fieldset><legend id="footer_debug_allqueries" class="'. Toggler::getClassname('footer_debug_allqueries') .'">All queries:</legend>';
        echo '<pre>';
        $queries               = array();
        $queries_by_time_taken = array();
        $i                     = 0;
        foreach($GLOBALS['QUERIES'] as $sql) {
            $t = 0;
            foreach($GLOBALS['DBSTORE'][md5($sql)]['trace'] as $trace) {
                $t += $trace[2] - $trace[1];
            }
            $q = array(
                'sql' => $sql,
                'total time' => number_format(1000 * $t, 0, '.', "'") .' ms',
            );
            $queries[] = $q;
            $queries_by_time_taken[] = array('n°' => $i++, 't' => $t) + $q;
                
        }
        print_r($queries);
        echo '</pre>';
        echo '</fieldset>';
        
        // Display all queries used to generate the page ordered by time taken
        usort($queries_by_time_taken, array(__CLASS__, 'sort_queries_by_time_taken'));
        echo '<fieldset><legend id="footer_debug_allqueries_time_taken" class="'. Toggler::getClassname('footer_debug_allqueries_time_taken') .'">All queries by time taken:</legend>';
        echo '<table border="1" style="border-collapse:collapse" cellpadding="2" cellspacing="0">';
        echo '<thead><tr><th>n°</th><th style="white-space:nowrap;">time taken</th><th>sum</th><th>sql</th></tr></thead>';
        $i   = 0;
        $sum = 0;
        foreach($queries_by_time_taken as $q) {
            echo '<tr valign="top" class="'. html_get_alt_row_color($i++) .'">';
            echo '<td>'. $q['n°'] .'</td>';
            echo '<td style="white-space:nowrap;">'. $q['total time'] .'</td>';
            echo '<td style="white-space:nowrap;">'. number_format(1000 * ($sum += $q['t']), 0, '.', "'") .' ms' .'</td>';
            echo '<td><pre>'. $q['sql'] .'</pre></td>';
            echo '</tr>';
        }
        echo '</table>';
        echo '</fieldset>';

        echo '<fieldset><legend id="footer_debug_queriespaths" class="'. Toggler::getClassname('footer_dubug_queriespaths') .'">Path of all queries:</legend>';
        $max = 0;
        foreach($GLOBALS['DBSTORE'] as $d) {
            foreach($d['trace'] as $trace) {
                $time_taken = 1000 * round($trace[2] - $trace[1], 3);
                if ($max < $time_taken) {
                    $max = $time_taken;

                }
            }
        }

        $paths = array();
        $time = $GLOBALS['debug_time_start'];
        foreach($GLOBALS['DBSTORE'] as $d) {
            foreach($d['trace'] as $trace) {
                $time_taken = 1000 * round($trace[2] - $trace[1], 3);
                self::_debug_backtrace_rec($paths, array_reverse($trace[0]),
                    '['. (1000*round($trace[1] - $GLOBALS['debug_time_start'], 3)) 
                    .'/'. $time_taken .'] '.
                    ($time_taken >= $max ? ' <span style="background:yellow; padding-left:4px; padding-right:4px; color:red;">top!</span> ' : '') . $d['sql']);
            }
        }
        echo '<table>';
        self::_debug_display_paths($paths, false);
        echo '</table>';
        echo '</fieldset>';
        //Print the backtrace of specific queries
        /*
        echo '<pre>';
        $specific_queries = array(48,49);
        $i = 0;
        foreach($GLOBALS['DBSTORE'] as $d) {
            //echo $i ."\t". $d['sql'] ."\n";
            if (in_array($i++, $specific_queries)) {
                $traces = $d['trace'][0];
                foreach($traces as $trace) {
                    echo '<code>'. $trace['file']. ' #'. $trace['line'] .' ('. (isset($trace['class']) ? $trace['class'] .'::' : '') . $trace['function'] ."</code>\n";
                }
                echo "\n";
            }
        }
        echo '</pre>';
        /**/

        // Display queries executed more than once
        $title_displayed = false;
        foreach ($GLOBALS['DBSTORE'] as $key => $value) {
            if ($GLOBALS['DBSTORE'][$key]['nb'] > 1) {
                if (!$title_displayed) {
                    echo '<fieldset><legend>Queries executed more than once :</legend>';
                    $title_displayed = true;
                }
                echo "<fieldset>";
                echo '<legend id="footer_debug_doublequery_'. $key .'" class="'. Toggler::getClassname('footer_debug_doublequery_'. $key) .'">';
                echo '<b>Run '.$GLOBALS['DBSTORE'][$key]['nb']." times: </b>";
                echo $GLOBALS['DBSTORE'][$key]['sql']."\n";
                echo '</legend>';
                self::_debug_backtraces($GLOBALS['DBSTORE'][$key]['trace']);
                echo "</fieldset>";
            }
        }
        if ($title_displayed) {
            echo '</fieldset>';
        }
        echo '<fieldset>';
        echo '<legend id="footer_debug_session" class="'. Toggler::getClassname('footer_debug_session') .'">Session</legend>';
        echo "<div>";
        echo '<a href="#" onclick="new Ajax.Updater(\'footer_debug_session_data\', \'/include/debug_session.php?reload\');return false;">reload</a>';
        echo '  |  ';
        echo '<a href="#" onclick="new Ajax.Updater(\'footer_debug_session_data\', \'/include/debug_session.php?reset\');return false;">reset</a>';
        echo '<pre id="footer_debug_session_data">'.print_r($_SESSION, 1).'</pre>';
        echo "</div>";
        echo '</fieldset>';
        echo "</pre>\n";
        echo '</div>';
    }
    
    private static function sort_queries_by_time_taken($a, $b) {
        return strnatcasecmp($b['total time'], $a['total time']);
    }

    public static function _debug_backtraces($backtraces) {
        $paths = array();
        $i = 1;
        foreach($backtraces as $b) {
            self::_debug_backtrace_rec($paths, array_reverse($b[0]), ('#' . $i++));
        }
        echo '<table>';
        self::_debug_display_paths($paths);
        echo '</table>';
    }

    public static function _debug_backtrace_rec(&$paths, $trace, $leaf = '') {
        if (count($trace)) {
            $file = '';
            if (isset($trace[0]['file'])) {
                $file = substr($trace[0]['file'], strlen($GLOBALS['codendi_dir'])) .' #'. $trace[0]['line'];
            }
            $file .= ' ('. (isset($trace[0]['class']) ? $trace[0]['class'] .'::' : '') . $trace[0]['function'] .')';
            if (strpos($file, '/src/common/dao/include/DataAccessObject.class.php') === 0) {
                self::_debug_backtrace_rec($paths, array_slice($trace, 1), $leaf);
            } else {
                self::_debug_backtrace_rec($paths[$file], array_slice($trace, 1), $leaf);
            }
        } else if ($leaf) {
            $paths[] = $leaf;
        }
    }

    public static function _debug_display_paths($paths, $red = true, $padding = 0) {
        if (is_array($paths)) {
            $color = "black";
            if ($red && count($paths) > 1) {
                $color = "red";
            }
            foreach($paths as $p => $next) {
                if (is_numeric($p)) {
                    echo '<tr style="color:green">';
                    echo '<td></td>';
                    echo '<td>'. $next .'</td>';
                    echo '</tr>';
                } else {
                    echo '<tr style="color:'. $color .'">';
                    echo '<td style="padding-left:'. $padding .'px;">';
                    echo substr($p, 0, strpos($p, ' '));
                    echo '</td>';
                    echo '<td>';
                    echo substr($p, strpos($p, ' '));
                    echo '</td>';
                    echo '</tr>';
                }
                self::_debug_display_paths($next, $red, $padding+20);
            }
        }
    }

    function pv_header($params) {
        $this->generic_header($params); 
        echo '
<body class="bg_help">
';
        if(isset($params['pv']) && $params['pv'] < 2) {
            if (isset($params['title']) && $params['title']) {
                echo '<h2>'.$params['title'].' - '.format_date($GLOBALS['Language']->getText('system', 'datefmt'),time()).'</h2>
                <hr />';
            }
        }
    }
    
    function pv_footer($params) {
        echo $this->displayFooterJavascriptElements();
        echo "\n</body></html>";
    }

    /**
     * @return string
     */
    protected function getClassnamesForBodyTag() {
        if ($this->getUser()->useLabFeatures()) {
            return 'lab-mode';
        }
    }

    function header($params) {
        global $Language;
        
        $this->generic_header($params); 

        //themable someday?
        $site_fonts='verdana,arial,helvetica,sans-serif';

        echo '<body leftmargin="0" rightmargin="0" topmargin="0" bottommargin="0" marginwidth="0" marginheight="0" class="'. $this->getClassnamesForBodyTag() .'">';

        echo $this->getOsdnNavBar();

        echo html_blankimage(5,100);
?>
<br>
<!-- start page body -->
<div align="center">
<table cellpadding="0" cellspacing="0" border="0" width="97%">

<!-- First line with borders and corners -->
           <tr>
               <td background="<? echo util_get_image_theme("upper_left_corner.png"); ?>" width="1%" height="26"><img src="<? echo util_get_image_theme("upper_left_corner.png"); ?>" width="16" height="26" alt=" "></td>
                <td background="<? echo util_get_image_theme("top_border.png"); ?>" align="left" colspan="3" width="99%"><a href="/"><img src="<? echo util_get_image_theme("codex_banner_lc.png"); ?>"  height="26" border="0" alt="<?php echo $GLOBALS['sys_name'].' '.$Language->getText('include_layout','banner'); ?>"></a></td>
                <td><img src="<? echo util_get_image_theme("upper_right_corner.png"); ?>" width="16" height="26" alt=" "></td>
        </tr>


<!-- Second line with menus and content -->
        <tr>

                <td background="<? echo util_get_image_theme("left_border.png"); ?>" align="left" valign="bottom" alt=""><img src="<? echo util_get_image_theme("bottom_left_corner.png"); ?>" width="16" height="16" alt=""></td>

                <td colspan="3" >
<!-- start main body cell -->


        <div align="left">
        <table style=menus cellpadding="0" cellspacing="0" border="0" width="100%">

                <tr>
                    <td class="menuframe">

        <!-- VA Linux Stats Counter -->
        <?php
        if (!session_issecure()) {
                print '<IMG src="'.util_get_image_theme("clear.png").'" width=140 height=1 alt="'.$Language->getText('include_layout','counter').'"><BR>';
        } else {
                print html_blankimage(1,140) . '<br>';
        }
        ?>


        <!-- Company Logo here -->
        <P>
    <?php
    print '<center><IMG src="'.util_get_image_theme("organization_logo.png").'" alt="'.$GLOBALS['sys_org_name'].' '.$Language->getText('include_layout','logo').'"></center><BR>';
    ?>

        <!-- menus -->
        <?php
        // html_blankimage(1,140);
        menu_print_sidebar($params);
        ?>
        <P>
        </TD>

        <td width="15" background="<? echo util_get_image_theme("fade.png"); ?>" nowrap>&nbsp;</td>
    
        <td class="contenttable">
        <BR>
<?php
        if (isset($params['group']) && $params['group']) {
            echo $this->project_tabs($params['toptab'],$params['group']);
        } else if (strstr(getStringFromServer('REQUEST_URI'),'/my/') ||  
                   strstr(getStringFromServer('REQUEST_URI'),'/account/')) {
            $tabs = array(
                array(
                    'link'  => '/my/', 
                    'label' => $Language->getText('my_index','my_dashboard')
                ),
                array(
                    'link'  => '/account/', 
                    'label' => $Language->getText('my_index','account_maintenance'),
                ),
                array(
                    'link'  => '/account/preferences.php',
                    'label' => $Language->getText('account_options','preferences')
                ),
            );
            echo '<hr SIZE="1" NoShade>';
            foreach($tabs as $tab) {
                $this->tab_entry($tab['link'],'',$tab['label'],strstr(getStringFromServer('REQUEST_URI'),'/my/') ? 0 :
                      (strstr(getStringFromServer('REQUEST_URI'),'/account/preferences.php') ? 2 : 1),'');
            }
            echo '<hr SIZE="1" NoShade>';
        }
        echo $this->getBreadCrumbs();
        echo $this->getToolbar();
        echo $this->_getFeedback();
        $this->_feedback->display();
    }

    function feedback($feedback) {
        return '';
    }
    
    function footer($params) {
        if (!isset($params['showfeedback']) || $params['showfeedback']) {
            echo $this->_getFeedback();
        }
        ?>
        </div>
        <!-- end content -->
        </tr>
<!-- New row added for the thin black line at the bottom of the array -->
<tr><td background="<? echo util_get_image_theme("black.png"); ?>" colspan="4" align="center"><img src="<? echo util_get_image_theme("clear.png"); ?>" width="2" height="2" alt=" "></td> </tr>
        </table>

                </td>

                <td background="<? echo util_get_image_theme("right_border.png"); ?>" valign="bottom"><img src="<? echo util_get_image_theme("bottom_right_corner.png"); ?>" width="16" height="16" alt=" "></td>
        </tr>

</table>
</div>
<!-- themed page footer -->
<?php 
    $this->generic_footer($params);
    }



    function menuhtml_top($title) {
            /*
                    Use only for the top most menu
            */
        ?>
<table class="menutable">
        <tr>
                <td class="menutitle"><?php echo $title; ?><br></td>
        </tr>
        <tr>
                <td class="menuitem">
        <?php
    }


    function menuhtml_bottom() {
            /*
                    End the table
            */
            print '
                        <BR>
                        </td>
                </tr>
        </table>
';
    }

    function menu_entry($link, $title) {
            print "\t".'<A class="menus" href="'.$link.'">'.$title.'</A> &nbsp;<img src="'.util_get_image_theme("point1.png").'" alt=" " width="7" height="7"><br>';
    }

        /*!     @function tab_entry
                @abstract Prints out the a themed tab, used by project_tabs
                @param  $url is the URL to link to
            $icon is the image to use (if the theme uses it) NOT USED
            $title is the title to use in the link tags
            $selected is a boolean to test if the tab is 'selected'
                @result text - echos HTML to the screen directly
        */
    function tab_entry($url, $icon='', $title='Home', $selected=0, $description=null) {
            print '
                <A ';
            if ($selected){
                    print 'class=tabselect ';
            } else {
                    print 'class=tabs ';
            }
                if (substr($url, 0, 1)!="/") {
                    // Absolute link -> open new window on click
                    print "target=_blank ";
                }
                if ($description) {
                    print "title=\"$description\" ";
                }
            print 'href="'. $url .'">' . $title . '</A>&nbsp;|&nbsp;';
    }

    /*!     @function project_tabs
            @abstract Prints out the project tabs, contained here in case
            we want to allow it to be overriden
            @param     $toptab is the tab currently selected ('short_name' of the service)
            $group is the group we should look up get title info
            @result text - echos HTML to the screen directly
    */
    function project_tabs($toptab,$group_id) {
        
      global $sys_default_domain,$Language;
            
            // get group info using the common result set
            $pm = ProjectManager::instance();
            $project=$pm->getProject($group_id);
            if ($project->isError()) {
                //wasn't found or some other problem
                return;
            }

            print '<H2>'. $project->getPublicName() .' - ';
            
            if (isset($project->service_data_array[$toptab])) {
                echo $project->service_data_array[$toptab]['label'];
            }
            print '</H2>';

        print '
        <P>
    <HR SIZE="1" NoShade>';
            $tabs = $this->_getProjectTabs($toptab, $project);
            foreach($tabs as $tab) {
                $this->tab_entry($tab['link'],$tab['icon'],$tab['label'],$tab['enabled'],$tab['description']);
            }

            print '<HR SIZE="1" NoShade><P>';
    }

    function _getProjectTabs($toptab,&$project) {
        global $sys_default_domain;
        $pm = ProjectManager::instance();
        $tabs = array();
        $group_id = $project->getGroupId();
        reset($project->service_data_array);
         while (list($short_name,$service_data) = each($project->service_data_array)) {
               if ((string)$short_name == "admin") {
                // for the admin service, we will check if the user is allowed to use the service
                // it means : 1) to be a super user, or
                //            2) to be project admin
                if (!user_is_super_user()) {
                    if (!user_isloggedin()) {
                        continue;   // we don't include the service in the $tabs
                    } else {
                        if (!user_ismember($group_id, 'A')) {
                            continue;   // we don't include the service in the $tabs
                        }
                    }
                }
            }
            
            if (!$service_data['is_used']) continue;
            if (!$service_data['is_active']) continue;
            // Get URL, and eval variables
            //$project->services[$short_name]->getUrl(); <- to use when service will be fully served by satellite
            if ($service_data['is_in_iframe']) {
                $link = '/service/?group_id='. $group_id .'&amp;id='. $service_data['service_id'];
            } else {
                $link = $service_data['link'];
            }
            if ($group_id==100) {
                if (strstr($link,'$projectname')) {
                    // NOTE: if you change link variables here, change them also in src/common/project/RegisterProjectStep_Confirmation.class.php and src/www/project/admin/servicebar.php
                    // Don't check project name if not needed.
                    // When it is done here, the service bar will not appear updated on the current page
                    $link=str_replace('$projectname',$pm->getProject($group_id)->getUnixName(),$link);
                }
                $link=str_replace('$sys_default_domain',$GLOBALS['sys_default_domain'],$link);
                if ($GLOBALS['sys_force_ssl']) {
                    $sys_default_protocol='https'; 
                } else { $sys_default_protocol='http'; }
                $link=str_replace('$sys_default_protocol',$sys_default_protocol,$link);
                $link=str_replace('$group_id',$group_id,$link);
            }
            $enabled = (is_numeric($toptab) && $toptab == $service_data['service_id']) || ($short_name && ($toptab == $short_name));
            $hp =& Codendi_HTMLPurifier::instance();
            if ($short_name == 'summary') {

                $label = '';
                if (Config::get('sys_display_project_privacy_in_service_bar')) {
                    // Add a default tab to explain project privacy
                    if ($project->isPublic()) {
                        $privacy = 'public';
                    } else {
                        $privacy = 'private';
                    }
                    $label .= '<span class="project_privacy_'.$privacy.'">[';
                    $label .= $GLOBALS['Language']->getText('project_privacy', $privacy);
                    $label .= ']</span>';

                    // Javascript for project privacy tooltip
                    $js = "
                    document.observe('dom:loaded', function() {
                        $$('span[class=project_privacy_private], span[class=project_privacy_public]').each(function (span) {
                            var type = span.className.substring('project_privacy_'.length, span.className.length);
                            codendi.Tooltips.push(new codendi.Tooltip(span, '/project/privacy.php?project_type='+type));
                        });
                    });
                    ";
                    $this->includeFooterJavascriptSnippet($js);

                    $label .= '&nbsp;';
                }
                $label .= $hp->purify(util_unconvert_htmlspecialchars($project->getPublicName()), CODENDI_PURIFIER_CONVERT_HTML).'&nbsp;&raquo;';
            } else {
                $label  = '<span title="'.$hp->purify($service_data['description']).'">';
                $label .= $hp->purify($service_data['label']).'</span>';
            }
            $tabs[] = array('link'        => $link,
                            'icon'        => null,
                            'label'       => $label,
                            'enabled'     => $enabled,
                            'description' => $hp->purify($service_data['description']));
        }
        return $tabs;
    }
    
    /**
     * Echo the search box
     */
    function searchBox() {
        global $words,$forum_id,$group_id,$is_bug_page,$is_support_page,$Language,
            $is_pm_page,$is_snippet_page,$exact,$type_of_search,$atid, $is_wiki_page;
        // if there is no search currently, set the default
        if ( ! isset($type_of_search) ) {
            $exact = 1;
        }
        
        $em =& EventManager::instance();
        
        $output = "\t<CENTER>\n";
        $output .= "\t<FORM action=\"/search/\" method=\"post\">\n";
        
        $output .= "\t<SELECT name=\"type_of_search\">\n";
        if ($is_bug_page && $group_id) {
            $output .= "\t<OPTION value=\"bugs\"".( $type_of_search == "bugs" ? " SELECTED" : "" ).">".$Language->getText('include_menu','bugs')."</OPTION>\n";
        } else if ($is_pm_page && $group_id) {
            $output .= "\t<OPTION value=\"tasks\"".( $type_of_search == "tasks" ? " SELECTED" : "" ).">".$Language->getText('include_menu','tasks')."</OPTION>\n";
        } else if ($is_support_page && $group_id) {
            $output .= "\t<OPTION value=\"support\"".( $type_of_search == "support" ? " SELECTED" : "" ).">".$Language->getText('include_menu','supp_requ')."</OPTION>\n";
        } else if ($group_id && $forum_id) {
            $output .= "\t<OPTION value=\"forums\"".( $type_of_search == "forums" ? " SELECTED" : "" ).">".$Language->getText('include_menu','this_forum')."</OPTION>\n";
        } else if ($group_id && $atid) {
            $output .= "\t<OPTION value=\"tracker\"".( $type_of_search == "tracker" ? " SELECTED" : "" ).">".$Language->getText('include_menu','this_tracker')."</OPTION>\n";
        } else if ($group_id && $is_wiki_page) {
            $output .= "\t<OPTION value=\"wiki\"".( $type_of_search == "wiki" ? " SELECTED" : "" ).">".$Language->getText('include_menu','this_wiki')."</OPTION>\n";
        }

        $em->processEvent('layout_searchbox_options', array('option_html' => &$output,
                                                        'type_of_search' => $type_of_search
                                                    ));

        if ($group_id) {
            $output .= "\t<OPTION value=\"all_trackers\"".( $type_of_search == "all_trackers" ? " SELECTED" : "" ).">".$Language->getText('include_menu','all_trackers')."</OPTION>\n";
        }
        $output .= "\t<OPTION value=\"soft\"".( $type_of_search == "soft" ? " SELECTED" : "" ).">".$Language->getText('include_menu','software_proj')."</OPTION>\n";
        if ($GLOBALS['sys_use_snippet'] != 0) {
            $output .= "\t<OPTION value=\"snippets\"".( ($type_of_search == "snippets" || $is_snippet_page) ? " SELECTED" : "" ).">".$Language->getText('include_menu','code_snippets')."</OPTION>\n";
        }
        $output .= "\t<OPTION value=\"people\"".( $type_of_search == "people" ? " SELECTED" : "" ).">".$Language->getText('include_menu','people')."</OPTION>\n";

        $search_type_entry_output = '';

        $eParams = array('type_of_search' => $type_of_search,
                         'output'         => &$search_type_entry_output);
        $em->processEvent('search_type_entry', $eParams);      
        $output .= $search_type_entry_output;

        $output .= "\t</SELECT>\n";
        
        $output .= "\t<BR>\n";
        $output .= "\t<INPUT TYPE=\"CHECKBOX\" NAME=\"exact\" VALUE=\"1\"".( $exact ? " CHECKED" : " UNCHECKED" )."> ".$Language->getText('include_menu','require_all_words')." \n";
        
        $output .= "\t<BR>\n";
        if ( isset($atid) ) {
            $output .= "\t<INPUT TYPE=\"HIDDEN\" VALUE=\"$atid\" NAME=\"atid\">\n";
        } 
        if ( isset($forum_id) ) {
            $output .= "\t<INPUT TYPE=\"HIDDEN\" VALUE=\"$forum_id\" NAME=\"forum_id\">\n";
        } 
        if ( isset($is_bug_page) ) {
           $output .= "\t<INPUT TYPE=\"HIDDEN\" VALUE=\"$is_bug_page\" NAME=\"is_bug_page\">\n";
        }
        if ( isset($is_support_page) ) {
           $output .= "\t<INPUT TYPE=\"HIDDEN\" VALUE=\"$is_support_page\" NAME=\"is_support_page\">\n";
        }
        if ( isset($is_pm_page) ) {
           $output .= "\t<INPUT TYPE=\"HIDDEN\" VALUE=\"$is_pm_page\" NAME=\"is_pm_page\">\n";
        }
        if ( isset($is_snippet_page) ) {
            $output .= "\t<INPUT TYPE=\"HIDDEN\" VALUE=\"$is_snippet_page\" NAME=\"is_snippet_page\">\n";
        }
    if ( isset($is_wiki_page) ) {
            $output .= "\t<INPUT TYPE=\"HIDDEN\" VALUE=\"$is_wiki_page\" NAME=\"is_wiki_page\">\n";
        }
        if ( isset($group_id) ) {
           $output .= "\t<INPUT TYPE=\"HIDDEN\" VALUE=\"$group_id\" NAME=\"group_id\">\n";
        }

        $em->processEvent('layout_searchbox_hiddenInputs', array('input_html' => &$output));
        
        $output .= '<INPUT TYPE="text" SIZE="16" NAME="words" VALUE="'. htmlentities(stripslashes($words), ENT_QUOTES, 'UTF-8') .'">';
        $output .= "\t<BR>\n";
        $output .= "\t<INPUT TYPE=\"submit\" NAME=\"Search\" VALUE=\"".$Language->getText('include_menu','search')."\">\n";
        $output .= "\t</FORM>\n";
        $output .= "\t</CENTER>\n";
        echo $output;
    }
    
    //diplaying search box in body
    function bodySearchBox() {
        $this->searchBox();
    }
    
    
    function getOsdnNavBar() {
        $output = '
        <!-- OSDN navbar -->
        <div class="osdnnavbar">
        ';
        
        $motd = $GLOBALS['Language']->getContent('others/motd');
        if (!strpos($motd,"empty.txt")) { # empty.txt returned when no motd file found
            include($motd);
        } else {
            // MN : Before displaying the osdn nav drop down, we verify that the osdn_sites array exists
            include($GLOBALS['Language']->getContent('layout/osdn_sites'));
            if (isset($osdn_sites)) {
                $output .= '<span class="osdn">'.$GLOBALS['Language']->getText('include_layout','network_gallery').'&nbsp;:&nbsp;';
                // if less than 5 sites are defined, we only display the min number
                $output .= $this->_getOsdnRandpick($osdn_sites, min(5, count($osdn_sites)));
                $output .= '</span>';
            }
        }

        $output .= '</div>
        <!-- End OSDN NavBar -->
        ';
        return $output;
    }
    
    function _getOsdnRandpick($sitear, $num_sites = 1) {
        $output = '';
        shuffle($sitear);
        reset($sitear);
        $i = 0;
        while ( ( $i < $num_sites ) && (list($key,$val) = each($sitear)) ) {
            list($key,$val) = each($val);
            $output .= "&nbsp;&middot;&nbsp;<a href='$val' class='osdntext'>$key</a>\n";
            $i++;
        }
        $output .= '&nbsp;&middot;&nbsp;';
        return $output;
    }
    
    function getOsdnNavDropdown() {
        $output = '
        <!-- OSDN navdropdown -->
        <script type="text/javascript">
        function handle_navbar(index,form) {
            if ( index > 1 ) {
                window.location=form.options[index].value;
            }
        }
        </script>';
        $output .= '<a href="'.get_server_url().'" class="osdn_codendi_logo">';
        $output .= $this->getImage("codendi_logo.png", array("alt"=>$GLOBALS['sys_default_domain'], "border"=>"0"));
        $output .= '<br /></a>';
        // MN : Before displaying the osdn nav drop down, we verify that the osdn_sites array exists
        include($GLOBALS['Language']->getContent('layout/osdn_sites'));
        if (isset($osdn_sites)) {
            $output .= '<form name="form1"><div>';
            $output .= '<select name="navbar" onChange="handle_navbar(selectedIndex,this)">';
            $output .= '   <option>------------</option>';
            reset ($osdn_sites);
            while (list ($key, $val) = each ($osdn_sites)) {
                list ($key, $val) = each ($val);
                $output .= '   <option value="'.$val.'">'.$key.'</option>';
            }
            $output .= '</select>';
            $output .= '</div></form>';
        }
        $output .= '<!-- end OSDN navdropdown -->';
        
        return $output;
    }
    
    public function getImagePath($src) {
        return $this->imgroot . $src;
    }
    
    /**
     * Build an img tag
     *
     * @param string $src The src of the image "trash.png"
     * @param array $args The optionnal arguments for the tag ['alt' => 'Beautiful image']
     * @return string <img src="/themes/CodeXTab/images/trash.png" alt="Beautiful image" />
     */
    function getImage($src, $args = array()) {
        return $this->getAbsoluteImage($this->getImagePath($src), $args);
    }
    
    /**
     * Same as getImage but with absolute path to the image.
     * Usefull for plugin related image for example
     *
     * @see getImage
     */
    function getAbsoluteImage($src, $args = array()) {
        $return = '<img src="'. $src .'"';
        foreach($args as $k => $v) {
            $return .= ' '.$k.'="'.$v.'"';
        }
        
        // insert a border tag if there isn't one
        if (!isset($args['border']) || !$args['border']) $return .= ' border="0"';
        
        // insert alt tag if there isn't one
        if (!isset($args['alt']) || !$args['alt']) $return .= ' alt="'. $src .'"';
        
        $return .= ' />';
        return $return;
    }
    
    /**
     * Return the background color (classname) for priority
     *
     * @param $index the index (id) of the priority : 1
     * @return string 'priora'
     */
    function getPriorityColor($index) {
        if (isset($this->bgpri[$index])) {
            return $this->bgpri[$index];
        } else {
            return "";
        }
    }

    /**
     * Set to true if HTML object is displayed through a Service
     * 
     * @see Service
     *
     * @param Boolean $value
     */
    function setRenderedThroughService($value) {
        $this->renderedThroughService = $value;
    }

    /**
     * Wrapper for event manager
     *
     * @return EventManager
     */
    protected function getEventManager() {
        return EventManager::instance();
    }
}
?><|MERGE_RESOLUTION|>--- conflicted
+++ resolved
@@ -867,18 +867,17 @@
         $this->javascriptFooter[] = array('snippet' => $snippet);
     }
 
-<<<<<<< HEAD
     /**
      * @return User
      */
     protected function getUser() {
         return UserManager::instance()->getCurrentUser();
-=======
+    }
+
     public function addUserAutocompleteOn($element_id, $multiple=false) {
         $jsbool = $multiple ? "true" : "false";
         $js = "new UserAutoCompleter('".$element_id."', '".util_get_dir_image_theme()."', ".$jsbool.");";
         $this->includeFooterJavascriptSnippet($js);
->>>>>>> e978f418
     }
 
     function includeCalendarScripts() {
