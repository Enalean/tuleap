--- conflicted
+++ resolved
@@ -1706,24 +1706,12 @@
      * @return string
      */
     protected function getClassnamesForBodyTag($params = array()) {
-<<<<<<< HEAD
-        if ($this->getUser()->useLabFeatures()) {
-            $body_class = isset($params['body_class']) ? $params['body_class'] : array();
-            return 'lab-mode';
-        }
+        $body_class = isset($params['body_class']) ? $params['body_class'] : array();
 
         if ($this->getUser()->useLabFeatures()) {
             $body_class[] = 'lab-mode';
         }
 
-=======
-        $body_class = isset($params['body_class']) ? $params['body_class'] : array();
-
-        if ($this->getUser()->useLabFeatures()) {
-            $body_class[] = 'lab-mode';
-        }
-
->>>>>>> 9298077b
         return implode(' ', $body_class);
     }
 
@@ -1748,11 +1736,6 @@
 
     function header($params) {
         global $Language;
-<<<<<<< HEAD
-
-=======
-        
->>>>>>> 9298077b
         $this->generic_header($params);
 
         //themable someday?
