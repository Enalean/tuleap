<?php
/**
 * Copyright (c) Xerox Corporation, Codendi Team, 2001-2009. All rights reserved
 *
 * This file is a part of Codendi.
 *
 * Codendi is free software; you can redistribute it and/or modify
 * it under the terms of the GNU General Public License as published by
 * the Free Software Foundation; either version 2 of the License, or
 * (at your option) any later version.
 *
 * Codendi is distributed in the hope that it will be useful,
 * but WITHOUT ANY WARRANTY; without even the implied warranty of
 * MERCHANTABILITY or FITNESS FOR A PARTICULAR PURPOSE.  See the
 * GNU General Public License for more details.
 *
 * You should have received a copy of the GNU General Public License
 * along with Codendi. If not, see <http://www.gnu.org/licenses/>.
 */

require_once('common/dao/UserPreferencesDao.class.php');
require_once('common/dao/UserGroupDao.class.php');
require_once('common/include/Recent_Element_Interface.class.php');
require_once('common/language/BaseLanguageFactory.class.php');
/**
 *
 * User object
 * 
 * Sets up database results and preferences for a user and abstracts this info
 */
class User {
    
    /**
     * The user is active
     */
    const STATUS_ACTIVE     = 'A';
    
    /**
     * The user is restricted
     */
    const STATUS_RESTRICTED = 'R';
    
    /**
     * The user is pending
     */
    const STATUS_PENDING    = 'P';
    
    /**
     * The user is suspended
     */
    const STATUS_SUSPENDED  = 'S';
    
    /**
     * The user is deleted
     */
    const STATUS_DELETED    = 'D';

    /**
     * Site admin validated the account as active
     */
    const STATUS_VALIDATED = 'V';
    
    /**
     * Site admin validated the account as restricted
     */
    const STATUS_VALIDATED_RESTRICTED = 'W';
    
    /**
     * Name of the preference for lab features
     */
    const PREF_NAME_LAB_FEATURE = 'use_lab_features';
    
    /**
     * Pref for recent elements
     */
    const PREFERENCE_RECENT_ELEMENTS = 'recent_elements';
    
    /**
     * the id of the user
     * = 0 if anonymous
     */
    protected $id;

    protected $user_id;
    protected $user_name;
    protected $email;
    protected $user_pw;
    protected $realname;
    protected $register_purpose;
    protected $status;
    protected $shell;
    protected $unix_pw;
    protected $unix_status;
    protected $unix_uid;
    protected $unix_box;
    protected $ldap_id;
    protected $add_date;
    protected $confirm_hash;
    protected $mail_siteupdates;
    protected $mail_va;
    protected $sticky_login;
    protected $authorized_keys;
    protected $email_new;
    protected $people_view_skills;
    protected $people_resume;
    protected $timezone;
    protected $fontsize;
    protected $theme;
    protected $language_id;
    protected $last_pwd_update;
    protected $expiry_date;
    protected $has_avatar;

    /**
     * Keep super user info
     */
    protected $is_super_user;

    /**
     * The locale of the user
     */
    protected $locale;
    
    
    /**
     * The preferences
     */
    var $_preferences;
    
    /**
     * The dao used to retrieve preferences
     */
    var $_preferencesdao;
    
    /**
     * The dao used to retrieve user-group info
     */
    var $_usergroupdao;
    
    /**
     * session hash
     * By default it is false. Use explicitly setSessionHash()
     * @see setSessionHash
     */
    protected $session_hash;
    
    /**
     * Special property to store CLEAR password
     * should be used only for update/creation purpose.
     */
    private $clear_password;
    
    /**
     * @var BaseLanguageFactory
     */
    protected $languageFactory;
    
    /**
     * @var BaseLanguage
     */
    protected $language;
    
    /**
     * Constructor
     * 
     * You should not create new User directly. 
     * Please use the UserManager instead to retrieve users.
     * 
     * @param array the row corresponding to the user. default is null (anonymous)
     */
    public function __construct($row = null) {
        
        $this->is_super_user = null;
        $this->locale        = '';
        $this->_preferences  = array();
        
        $this->user_id            = isset($row['user_id'])            ? $row['user_id']            : 0;
        $this->user_name          = isset($row['user_name'])          ? $row['user_name']          : null;
        $this->email              = isset($row['email'])              ? $row['email']              : null;
        $this->user_pw            = isset($row['user_pw'])            ? $row['user_pw']            : null;
        $this->realname           = isset($row['realname'])           ? $row['realname']           : null;
        $this->register_purpose   = isset($row['register_purpose'])   ? $row['register_purpose']   : null;
        $this->status             = isset($row['status'])             ? $row['status']             : null;
        $this->shell              = isset($row['shell'])              ? $row['shell']              : null;
        $this->unix_pw            = isset($row['unix_pw'])            ? $row['unix_pw']            : null;
        $this->unix_status        = isset($row['unix_status'])        ? $row['unix_status']        : null;
        $this->unix_uid           = isset($row['unix_uid'])           ? $row['unix_uid']           : null;
        $this->unix_box           = isset($row['unix_box'])           ? $row['unix_box']           : null;
        $this->ldap_id            = isset($row['ldap_id'])            ? $row['ldap_id']            : null;
        $this->add_date           = isset($row['add_date'])           ? $row['add_date']           : null;
        $this->confirm_hash       = isset($row['confirm_hash'])       ? $row['confirm_hash']       : null;
        $this->mail_siteupdates   = isset($row['mail_siteupdates'])   ? $row['mail_siteupdates']   : null;
        $this->mail_va            = isset($row['mail_va'])            ? $row['mail_va']            : null;
        $this->sticky_login       = isset($row['sticky_login'])       ? $row['sticky_login']       : null;
        $this->authorized_keys    = isset($row['authorized_keys'])    ? $row['authorized_keys']    : null;
        $this->email_new          = isset($row['email_new'])          ? $row['email_new']          : null;
        $this->people_view_skills = isset($row['people_view_skills']) ? $row['people_view_skills'] : null;
        $this->people_resume      = isset($row['people_resume'])      ? $row['people_resume']      : null;
        $this->timezone           = isset($row['timezone'])           ? $row['timezone']           : null;
        $this->fontsize           = isset($row['fontsize'])           ? $row['fontsize']           : null;
        $this->theme              = isset($row['theme'])              ? $row['theme']              : null;
        $this->language_id        = isset($row['language_id'])        ? $row['language_id']        : null;
        $this->last_pwd_update    = isset($row['last_pwd_update'])    ? $row['last_pwd_update']    : null;
        $this->expiry_date        = isset($row['expiry_date'])        ? $row['expiry_date']        : null;
        
        $this->id = $this->user_id;
        
        //set the locale
        if (!$this->language_id) {
            //Detect browser settings
            $accept_language = isset($_SERVER['HTTP_ACCEPT_LANGUAGE']) ? $_SERVER['HTTP_ACCEPT_LANGUAGE'] : '';
            $this->locale = $GLOBALS['Language']->getLanguageFromAcceptLanguage($accept_language);
        } else {
            $this->locale = $this->language_id;
        }
        
        $this->session_hash = false;
    }
    
    

    /**
     * Return associative array of data from db
     * 
     * @return array
     */
    function toRow() {
        return array(
            'user_id'            => $this->user_id,
            'user_name'          => $this->user_name,
            'email'              => $this->email,
            'user_pw'            => $this->user_pw,
            'realname'           => $this->realname,
            'register_purpose'   => $this->register_purpose,
            'status'             => $this->status,
            'shell'              => $this->shell,
            'unix_pw'            => $this->unix_pw,
            'unix_status'        => $this->unix_status,
            'unix_uid'           => $this->unix_uid,
            'unix_box'           => $this->unix_box,
            'ldap_id'            => $this->ldap_id,
            'add_date'           => $this->add_date,
            'confirm_hash'       => $this->confirm_hash,
            'mail_siteupdates'   => $this->mail_siteupdates,
            'mail_va'            => $this->mail_va,
            'sticky_login'       => $this->sticky_login,
            'authorized_keys'    => $this->authorized_keys,
            'email_new'          => $this->email_new,
            'people_view_skills' => $this->people_view_skills,
            'people_resume'      => $this->people_resume,
            'timezone'           => $this->timezone,
            'fontsize'           => $this->fontsize,
            'theme'              => $this->theme,
            'language_id'        => $this->language_id,
            'last_pwd_update'    => $this->last_pwd_update,
            'expiry_date'        => $this->expiry_date
        );
    }
    
    /**
     * clear: clear the cached group data
     */
    function clearGroupData() {
        unset($this->_group_data);
        $this->_group_data = null;
    }
    /**
     * clear: clear the cached tracker data
     */
    function clearTrackerData() {
       unset($this->_tracker_data);
       $this->_tracker_data = null;
    }
     
    /**
     * group data row from db. 
     * For each group_id (the user is part of) one array from the user_group table
     */
    protected $_group_data;
    public function getUserGroupData() {
        if (!is_array($this->_group_data)) {
            if ($this->user_id) {
                $this->setUserGroupData($this->getUserGroupDao()->searchByUserId($this->user_id));
            }
        }
        return $this->_group_data;
    }

    /**
     * Set in cache the dataset of dynamic user group
     *
     * @param array $data
     */
    public function setUserGroupData($data) {
        $this->_group_data = array();
        foreach ($data as $row) {
            $this->_group_data[$row['group_id']] = $row;
        }
    }

    /**
     * is this user member of group $group_id ??
     */
    public function isMember($group_id,$type = 0) {
        $group_data = $this->getUserGroupData();
        
        $is_member = false;
        
        if (isset($group_data[1]['admin_flags']) && $group_data[1]['admin_flags'] == 'A') {
            //Codendi admins always return true
            $is_member = true;
        } else if (isset($group_data[$group_id])) {
            if ($type === 0) { // Note: yes, this is '==='
                //We just want to know if the user is member of the group regardless the role
                $is_member = true;
            } else {
                //Lookup for the role defined by $type
                $group_perm = $group_data[$group_id];
                $type       = strtoupper($type);

                switch ($type) {
                    case 'A' : //admin for this group
                        $is_member = ($group_perm['admin_flags'] && $group_perm['admin_flags'] === 'A');
                        break;
                    case 'B1': //bug tech
                        $is_member = ($group_perm['bug_flags'] == 1 || $group_perm['bug_flags'] == 2);
                        break;
                    case 'B2' : //bug admin
                        $is_member = ($group_perm['bug_flags'] == 2 || $group_perm['bug_flags'] == 3);
                        break;
                    case 'P1' : //pm tech
                        $is_member = ($group_perm['project_flags'] == 1 || $group_perm['project_flags'] == 2);
                        break;
                    case 'P2' : //pm admin
                        $is_member = ($group_perm['project_flags'] == 2 || $group_perm['project_flags'] == 3);
                        break;
                    case 'C1' : //patch tech
                        $is_member = ($group_perm['patch_flags'] == 1 || $group_perm['patch_flags'] == 2);
                        break;
                    case 'C2' : //patch admin
                        $is_member = ($group_perm['patch_flags'] == 2 || $group_perm['patch_flags'] == 3);
                        break;
                    case 'F2' : //forum admin
                        $is_member = ($group_perm['forum_flags'] == 2);
                        break;
                    case 'S1' : //support tech
                        $is_member = ($group_perm['support_flags'] == 1 || $group_perm['support_flags'] == 2);
                        break;
                    case 'S2' : //support admin
                        $is_member = ($group_perm['support_flags'] == 2 || $group_perm['support_flags'] == 3);
                        break;
                    case 'D1' : //document tech
                        $is_member = ($group_perm['doc_flags'] == 1 || $group_perm['doc_flags'] == 2);
                        break;
                    case 'D2' : //document admin
                        $is_member = ($group_perm['doc_flags'] == 2 || $group_perm['doc_flags'] == 3);
                        break;
                    case 'R2' : //file release admin
                        $is_member = ($group_perm['file_flags'] == 2);
                        break;
                    case 'W2': //wiki release admin
                        $is_member = ($group_perm['wiki_flags'] == 2);
                        break;
                    case 'SVN_ADMIN': //svn admin
                        $is_member = ($group_perm['svn_flags'] == 2);
                        break;
                    case 'N1': //news write
                        $is_member = ($group_perm['news_flags'] == 1);
                        break;
                    case 'N2': //news admin
                        $is_member = ($group_perm['news_flags'] == 2);
                        break;
                    default : //fubar request
                        $is_member = false;
                }
            }
        }
        return $is_member;
    }
    
    /**
     * Check membership of the user to a specified ugroup
     * (call to old style ugroup_user_is_member in /src/www/project/admin ; here for unit tests purpose)
     *
     * @param int $ugroup_id  the id of the ugroup
     * @param int $group_id   the id of the project (is necessary for automatic project groups like project member, release admin, etc.)
     * @param int $tracker_id the id of the tracker (is necessary for trackers since the tracker admin role is different for each tracker.)
     *
     * @return boolean true if user is member of the ugroup, false otherwise.
     */
    public function isMemberOfUGroup($ugroup_id, $group_id, $tracker_id = 0) {
        return ugroup_user_is_member($this->getId(), $ugroup_id, $group_id, $tracker_id);
    }
    
    public function isNone() {
        return $this->getId() == 100;
    }
    
    public function isAnonymous() {
        return $this->getId() == 0;
    }
    
    public function isLoggedIn() {
        return $this->getSessionHash() !== false;
    }
    
    /** 
     * is this user admin of the tracker group_artifact_id
     * @return boolean
     */
    public function isTrackerAdmin($group_id,$group_artifact_id) {
      return ($this->getTrackerPerm($group_artifact_id) >= 2 || $this->isMember($group_id,'A'));
    }
    
    /**
     * tracker permission data
     * for each group_artifact_id (the user is part of) one array from the artifact-perm table
     */
    protected $_tracker_data;
    protected function getTrackerData() {
        if (!$this->_tracker_data) {
            $this->_tracker_data = array();
            $id = (int)$this->user_id;
            //TODO: use a DAO (waiting for the next tracker api)
            $sql = "SELECT group_artifact_id, perm_level 
                    FROM artifact_perm WHERE user_id = $id";
            $db_res = db_query($sql);
            if (db_numrows($db_res) > 0) {
                while ($row = db_fetch_array($db_res)) {
                    $this->_tracker_data[$row['group_artifact_id']] = $row;
                }
            }
        }
        return $this->_tracker_data;
    }

    function getTrackerPerm($group_artifact_id) {
        $tracker_data = $this->getTrackerData();
        return isset($tracker_data[$group_artifact_id]) ? $tracker_data[$group_artifact_id]['perm_level'] : 0;
    }


    function isSuperUser() {
        return $this->isMember(1, 'A');
    }
    
    var $_ugroups;
    function getUgroups($group_id, $instances) {
        $hash = md5(serialize($instances));
        if (!isset($this->_ugroups)) {
            $this->_ugroups = array();
        }
        if (!isset($this->_ugroups[$hash])) {
            $this->_ugroups[$hash] = array_merge($this->getDynamicUgroups($group_id, $instances), $this->getStaticUgroups($group_id));
        }
        return $this->_ugroups[$hash];
    }
    
    var $_static_ugroups;
    function getStaticUgroups($group_id) {
        if (!isset($this->_static_ugroups)) {
            $this->_static_ugroups = array();
            if (!$this->isSuperUser()) {
                $res = ugroup_db_list_all_ugroups_for_user($group_id, $this->id);
                while ($row = db_fetch_array($res)) {
                    $this->_static_ugroups[] = $row['ugroup_id'];
                }
            }
        }
        return $this->_static_ugroups;
    }
    
    var $_dynamics_ugroups;
    function getDynamicUgroups($group_id, $instances) {
        $hash = md5(serialize($instances));
        if (!isset($this->_dynamics_ugroups)) {
            $this->_dynamics_ugroups = array();
        }
        if (!isset($this->_dynamics_ugroups[$hash])) {
            $this->_dynamics_ugroups[$hash] = ugroup_db_list_dynamic_ugroups_for_user($group_id, $instances, $this->id);
        }
        return $this->_dynamics_ugroups[$hash];
    }
<<<<<<< HEAD
    
    /**
     * User's language object corresponding to user's locale
     * 
     * @return BaseLanguage
     */
    public function getLanguage() {
        if (!$this->language) {
            $this->language = $this->getLanguageFactory()->getBaseLanguage($this->getLocale());
        }
        return $this->language;
    }
    
=======

    /**
     * Check if user can see the existance of given user.
     *
     * A user can see another one if
     * - the "querying" user is Active
     * - the "querying" user is Restricted AND the user to see is
     *   member of a project the restricted user is member too.
     *
     * @param User $user A user to test
     *
     * @return Boolean
     */
    public function canSee($user) {
        if ($this->isRestricted()) {
            $myGroupData   = $this->getUserGroupData();
            $userGroupData = $user->getUserGroupData();
            $commonGroups  = array_intersect_key($myGroupData, $userGroupData);
            return count($commonGroups) > 0;
        } else {
            return true;
        }
    }

>>>>>>> 3826abc9
    //
    // Getter
    //

    /**
     * @return int the ID of the user
     */
    function getId() {
        return $this->id;
    }
    /**
     * alias of getUserName()
     * @return string the name of the user (aka login)
     */
    function getName() {
        return $this->getUserName();
    }
    /**
     * @return string the name of the user (aka login)
     */
    function getUserName() {
        return $this->user_name;
    }
    /**
     * @return string the real name of the user
     */
    function getRealName() {
        return $this->realname;
    }
    /**
     * @return string the email adress of the user
     */
    function getEmail() {
        return $this->email;
    }
    /**
     * @return string the Status of the user
     * 'A' = Active
     * 'R' = Restricted
     * 'D' = Deleted
     * 'S' = Suspended
     */
    function getStatus() {
        return $this->status;
    }
    /**
     * @return string ldap identifier of the user
     */
    function getLdapId() {
        return $this->ldap_id;
    }    
    /**
     * @return string the registration date of the user (timestamp format)
     */
    function getAddDate() {
        return $this->add_date;
    }
    /**
     * @return string the last time the user has changed her password
     */
    function getLastPwdUpdate() {
        return $this->last_pwd_update;
    }
    /**
     * @return string the timezone of the user (GMT, Europe/Paris, etc ...)
     */
    function getTimezone() {
        return $this->timezone;
    }
    /**
     * @return int 1 if the user accept to receive site mail updates, 0 if he does'nt
     */
    function getMailSiteUpdates() {
        return $this->mail_siteupdates;
    }
    /**
     * @return int 1 if the user accept to receive additional mails from the community, 0 if he does'nt
     */
    function getMailVA() {
        return $this->mail_va;
    }
    /**
     * @return int 0 or 1
     */
    function getStickyLogin() {
        return $this->sticky_login;
    }
    /**
     * @return int font size preference of the user
     */
    function getFontSize() {
        return $this->fontsize;
    }
    /**
     * @return string theme set in user's preferences
     */
    function getTheme() {
        return $this->theme;
    }
    /**
     * @return string the Status of the user
     * '0' = (number zero) special value for the site admin
     * 'N' = No Unix Account
     * 'A' = Active
     * 'S' = Suspended
     * 'D' = Deleted
     */
    function getUnixStatus() {
        return $this->unix_status;
    }
    
    function getUnixUid() {
        return $this->unix_uid;
    }
    
    /**
     * @return string unix box of the user
     */
    function getUnixBox() {
        return $this->unix_box;
    }
    /**
     * @return real unix ID of the user (not the one in the DB!)
     */
    function getRealUnixUID() {
        $unix_id = $this->unix_uid + $GLOBALS['unix_uid_add'];
        return $unix_id;
    }
    /**
     * @return string authorized keys of the user
     */
    function getAuthorizedKeys($split=false) {
        if ($split) {
            return array_filter(explode('###', $this->authorized_keys));
        } else {
            return $this->authorized_keys;
        }
    }
    
    /**
     * @return string resume of the user
     */
    function getPeopleResume() {
        return $this->people_resume;
    }
    /**
     * @return int 1 if the user skills are public, 0 otherwise
     */
    function getPeopleViewSkills() {
        return $this->people_view_skills;
    }
    /**
     * @return int ID of the language of the user
     */
    function getLanguageID() {
        return $this->language_id;
    }
    /**
     * @return string md5 of user pwd
     */
    function getUserPw() {
        return $this->user_pw;
    }
    
    
    /**
     * @return String User shell
     */
    function getShell() {
        return $this->shell;
    }
    
    /**
     * Return the local of the user. Ex: en_US, fr_FR
     *
     * @return string
     */
    function getLocale() {
        return $this->locale;
    }

    /** 
     * @return String Clear user password
     */
    function getPassword() {
        return $this->clear_password; 
    }
    
   /** 
     * @return String Register purpose
     */
    function getRegisterPurpose() {
        return $this->register_purpose; 
    }
    
    /** 
     * @return String new email
     */
    function getNewMail() {
         return $this->email_new; 
    }
    
    /** 
     * @return String expiry date
     */
    function getExpiryDate() {
         return $this->expiry_date; 
    }
    
    /** 
     * @return String Confirm Hash
     */
    function getConfirmHash() {
         return $this->confirm_hash; 
    }
    
    /**
     * isActive - test if the user is active or not
     * 
     * @return boolean true if the user is active, false otherwise
     */
    function isActive() {
        return ($this->getStatus() == 'A');
    }

    /**
     * isRestricted - test if the user is restricted or not
     * 
     * @return boolean true if the user is restricted, false otherwise
     */
    function isRestricted() {
        return (!$this->isAnonymous() && $this->getStatus() == 'R');
    }

    /**
     * isDeleted - test if the user is deleted or not
     * 
     * @return boolean true if the user is deleted, false otherwise
     */
    function isDeleted() {
        return ($this->getStatus() == 'D');
    }

    /**
     * isSuspended - test if the user is suspended or not
     * 
     * @return boolean true if the user is suspended, false otherwise
     */
    function isSuspended() {
        return ($this->getStatus() == 'S');
    }

    /**
     * hasActiveUnixAccount - test if the unix account of the user is active or not
     * 
     * @return boolean true if the unix account of the user is active, false otherwise
     */
    function hasActiveUnixAccount() {
        return ($this->getUnixStatus() == 'A');
    }

    /**
     * hasSuspendedUnixAccount - test if the unix account of the user is suspended or not
     * 
     * @return boolean true if the unix account of the user is suspended, false otherwise
     */
    function hasSuspendedUnixAccount() {
        return ($this->getUnixStatus() == 'S');
    }

    /**
     * hasDeletedUnixAccount - test if the unix account of the user is deleted or not
     * 
     * @return boolean true if the unix account of the user is deleted, false otherwise
     */
    function hasDeletedUnixAccount() {
        return ($this->getUnixStatus() == 'D');
    }

    /**
     * hasNoUnixAccount - test if the user doesn't have a unix account
     * 
     * @return boolean true if the user doesn't have a unix account, false otherwise
     */
    function hasNoUnixAccount() {
        return ($this->getUnixStatus() == 'N');
    }
    
    /**
     *
     * @param bool $return_all_data true if you want all groups data instead of only group_id (the later is the default)
     *
     * @return array groups id the user is member of
     */
    function getProjects($return_all_data = false) {
        $projects = array();
        foreach($this->getUserGroupDao()->searchActiveGroupsByUserId($this->user_id) as $data) {
            if ($return_all_data) {
                $projects[] = $data;
            } else {
                $projects[] = $data['group_id'];
            }
        }
        return $projects;
    }

    /**
     * Return all projects that a given member belongs to 
     * and also the projects that he is a member of its static ugroup
     * 
     * @return Array of Integer
     */
    public function getAllProjects() {
        $projects = array();
        $dar      = $this->getUGroupDao()->searchGroupByUserId($this->user_id);
        foreach ($dar as $row) {
            $projects[] = $row['group_id'];
        }
        $projects = array_unique(array_merge($projects, $this->getProjects()));
        return $projects;
    }

    /**
     * Wrapper for UGroupDao
     * 
     * @return UGroupDao
     */
    protected function getUGroupDao() {
        return new UGroupDao();
    }
    
    //
    // Setters
    //

    /**
     * @param int the ID of the user
     */
    function setId($id) {
        $this->id = $id;
        $this->user_id = $id;
    }

    /**
     * @param string the name of the user (aka login)
     */
    function setUserName($name) {
        $this->user_name = $name;
    }
    /**
     * @param string the real name of the user
     */
    function setRealName($name) {
        $this->realname = $name;
    }
    /**
     * @param string the email adress of the user
     */
    function setEmail($email) {
        $this->email = $email;
    }
    /**
     * @param string the Status of the user
     * 'A' = Active
     * 'R' = Restricted
     * 'D' = Deleted
     * 'S' = Suspended
     * 'P' = Pending
     */
    function setStatus($status) {
    	$allowedStatus = array('A' => true,
    	                       'R' => true,
    	                       'D' => true,
    	                       'S' => true,
    	                       'P' => true);
    	if (isset($allowedStatus[$status])) {
            $this->status = $status;
    	}
    }
    /**
     * @param string ldap identifier of the user
     */
    function setLdapId($ldapId) {
        $this->ldap_id = $ldapId;
    }    
    /**
     * @param string the registration date of the user (timestamp format)
     */
    function setAddDate($addDate) {
        $this->add_date = $addDate;
    }
    /**
     * @param string the timezone of the user (GMT, Europe/Paris, etc ...)
     */
    function setTimezone($timezone) {
        $this->timezone = $timezone;
    }
    /**
     * @param int 1 if the user accept to receive site mail updates, 0 if he does'nt
     */
    function setMailSiteUpdates($mailSiteUpdate) {
        $this->mail_siteupdates = $mailSiteUpdate;
    }
    /**
     * @param int 1 if the user accept to receive additional mails from the community, 0 if he does'nt
     */
    function setMailVA($mailVa) {
        $this->mail_va = $mailVa;
    }
    /**
     * @param int 0 or 1
     */
    function setStickyLogin($stickyLogin) {
        $this->sticky_login = $stickyLogin;
    }
    /**
     * @param int font size preference of the user
     */
    function setFontSize($fontSize) {
        $this->fontsize = $fontSize;
    }
    /**
     * @param string theme set in user's preferences
     */
    function setTheme($theme) {
        $this->theme = $theme;
    }
    /**
     * @param string the Status of the user
     * '0' = (number zero) special value for the site admin
     * 'N' = No Unix Account
     * 'A' = Active
     * 'S' = Suspended
     * 'D' = Deleted
     */
    function setUnixStatus($unixStatus) {
    	$allowedStatus = array(0 => true,
    	                       '0' => true,
    	                       'N' => true,
    	                       'A' => true,
    	                       'S' => true,
    	                       'D' => true);
        if (isset($allowedStatus[$unixStatus])) {
            $this->unix_status = $unixStatus;
        }
    }
    
    /**
     * @param Integer $unixUid Unix uid
     */
    function setUnixUid($unixUid) {
        $this->unix_uid = $unixUid;
    }
    
    /**
     * @param string unix box of the user
     */
    function setUnixBox($unixBox) {
        $this->unix_box = $unixBox;
    }
    /**
     * @param string authorized keys of the user
     */
    function setAuthorizedKeys($authorizedKeys) {
        $this->authorized_keys = $authorizedKeys;
    }
    /**
     * @param string resume of the user
     */
    function setPeopleResume($peopleResume) {
        $this->people_resume = $peopleResume;
    }
    /**
     * @param int 1 if the user skills are public, 0 otherwise
     */
    function setPeopleViewSkills($peopleViewSkills) {
        $this->people_view_skills = $peopleViewSkills;
    }

    /**
     * @param string md5 of user pwd
     */
    function setUserPw($userPw) {
        $this->user_pw = $userPw;
    }
    
    /**
     * @param String User shell
     */
    function setShell($shell) {
        $this->shell = $shell;
    }

    /**
     * @param int ID of the language of the user
     */
    function setLanguageID($languageID) {
        $this->language_id = $languageID;
    }

    function setLocale($locale) {
        $this->locale = $locale;
    }

    function setLanguage(BaseLanguage $language) {
        $this->language = $language;
    }
    
    /**
     * Set clear password
     * 
     * @param  String $password
     */
    function setPassword($password) {
        $this->clear_password = $password;
    }
    
    /**
     * Set new Email
     * 
     * @param  String $new_email
     */
    function setNewMail($newEmail) {
        $this->email_new = $newEmail;
    }
    
    /**
     * Set Register Purpose
     * 
     * @param  String $regiter_purpose
     */
    function setRegisterPurpose($registerPurpose) {
        $this->register_purpose = $registerPurpose;
    }
    
    /**
     * Set Confirm Hash
     * 
     * @param  String $confirm_hash
     */
    function setConfirmHash($confirmHash) {
        $this->confirm_hash = $confirmHash;
    }
    
    /**
     * Set Expiry Date
     * 
     * @param  String $expiry date
     */
    function setExpiryDate($expiryDate) {
        $this->expiry_date = $expiryDate;
    }
    // Preferences
    //
    
    protected function getPreferencesDao() {
        if (!$this->_preferencesdao) {
            $this->_preferencesdao = new UserPreferencesDao(CodendiDataAccess::instance());
        }
        return $this->_preferencesdao;
    }
    
    protected function getUserGroupDao() {
        if (!$this->_usergroupdao) {
            $this->_usergroupdao = new UserGroupDao(CodendiDataAccess::instance());
        }
        return $this->_usergroupdao;
    }
    
    /**
     * getPreference
     *
     * @param string $preference_name
     * @return string preference value or false if not set
     */
    function getPreference($preference_name) {
        if (!isset($this->_preferences[$preference_name])) {
            $this->_preferences[$preference_name] = false;
            if (!$this->isAnonymous()) {
                $dao =& $this->getPreferencesDao();
                $dar =& $dao->search($this->getId(), $preference_name);
                if ($row = $dar->getRow()) {
                    $this->_preferences[$preference_name] = $row['preference_value'];
                }
            }
        }
        return $this->_preferences[$preference_name];
    }
    
    /**
     * setPreference
     *
     * @param  string $preference_name
     * @param  string $preference_value
     * @return boolean
     */
    function setPreference($preference_name, $preference_value) {
        $this->_preferences[$preference_name] = false;
        if (!$this->isAnonymous()) {
            $dao =& $this->getPreferencesDao();
            if ($dao->set($this->getId(), $preference_name, $preference_value)) {
                $this->_preferences[$preference_name] = $preference_value;
                return true;
            }
        }
        return false;
    }
    
    /**
     * delPreference
     *
     * @param  string $preference_name  
     * @return boolean
     */
    function delPreference($preference_name) {
        $this->_preferences[$preference_name] = false;
        if ($this->isLoggedIn()) {
            $dao =& $this->getPreferencesDao();
            if ( ! $dao->delete($this->getId(), $preference_name)) {
                return false;
            }
        }
        return true;
    }
    
    /**
     * setSessionHash
     * @param $session_hash string
     */
     public function setSessionHash($session_hash) {
         $this->session_hash = $session_hash;
     }
     
     /**
      * getSessionHash
      * @return string
      */
     function getSessionHash() {
         return $this->session_hash;
     }

     /**
      * Return all valid status
      *
      * @return Array
      */
     public static function getAllUnixStatus() {
         return array('N', 'A', 'S', 'D');
     }

     /**
      * Return all possible shells
      *
      * @return Array
      */
     public static function getAllUnixShells() {
         return file('/etc/shells', FILE_IGNORE_NEW_LINES);
     }

     /**
      * Return all "working" status (after validation step)
      *
      * @return Array
      */
     public static function getAllWorkingStatus() {
         return array(self::STATUS_ACTIVE, self::STATUS_RESTRICTED, self::STATUS_SUSPENDED, self::STATUS_DELETED);
     }

     /**
      * Say if the user has avatar
      *
      * @return bool
      */
     public function hasAvatar() {
         return $this->has_avatar;
     }

     /**
      * Set if the user has avatar
      *
      * @param bool $has_avatar true if the user has an avatar
      *
      * @return User for chaining methods
      */
     public function setHasAvatar($has_avatar = 1) {
         $this->has_avatar = ($has_avatar ? 1 : 0);
         return $this;
     }
     
     /**
      * Display the html code for this users's avatar
      *
      * @return string html
      */
     public function fetchHtmlAvatar() {
         $purifier = Codendi_HTMLPurifier::instance();
         $html = '';
         $html .= '<div class="avatar">';
         if ($this->isAnonymous()) {
             $html .= '<img src="http://www.gravatar.com/avatar/'. md5($this->getEmail()) .'.jpg?s=50&amp;d=wavatar" />';
         } else {
             if ($this->hasAvatar()) {
                 $html .= '<img src="/users/'. $purifier->purify($this->getUserName()) .'/avatar.png" />';
             }
         }
         $html .= '</div>';
         return $html;
     }

     /**
      * Lab features mode
      *
      * @return Boolean true if the user want lab features
      */
     public function useLabFeatures() {
         return $this->getPreference(self::PREF_NAME_LAB_FEATURE);
     }

     /**
      * (de)Activate lab features mode
      *
      * @param Boolean $toggle true if user wants to enable lab features
      *
      * @return void
      */
     public function setLabFeatures($toggle) {
         $this->setPreference(self::PREF_NAME_LAB_FEATURE, $toggle ? 1 : 0);
     }
      
     /**
      * Return true if user can do "$permissionType" on "$objectId"
      *
      * Note: this method is not useable in trackerV2 because it doesn't use "instances" parameter of getUgroups.
      *
      * @param String  $permissionType Permission nature
      * @param String  $objectId       Object to test
      * @param Integer $groupId        Project the object belongs to
      *
      * @return Boolean
      */
     public function hasPermission($permissionType, $objectId, $groupId) {
         return permission_is_authorized($permissionType, $objectId, $this->getId(), $groupId);
     }
    
    /**
     * Get the list of recent elements the user browsed
     * 
     * @return Array of Recent_Element_Interface
     */
    public function getRecentElements() {
        if ($recent_elements = $this->getPreference(self::PREFERENCE_RECENT_ELEMENTS)) {
            if ($recent_elements = unserialize($recent_elements)) {
                if (is_array($recent_elements)) {
                    return $recent_elements;
                }
            }
            //somthing wrong happen. Delete the preference
            $this->delPreference(self::PREFERENCE_RECENT_ELEMENTS);
        }
        return array();
    }
     
     /**
      * Add in user preference an element "recently accessed"
      * 
      * @param Recent_Element_Interface $element
      *
      * @return void
      */
     public function addRecentElement(Recent_Element_Interface $element) {
        $history = $this->getRecentElements();
        
        //search if the artifact is already in the history. If so remove it
        $found = $i = 0;
        reset($history);
        while (! $found && (list(, $v) = each($history))) {
            if ($element->getId() == $v['id']) {
                array_splice($history, $i, 1);
                $found = true;
            }
            ++$i;
        }
        if (! $found) {
            //drop the oldest one if >= 5
            while (count($history) >= 7) {
                array_pop($history);
            }
        }
        
        //add the new one
        array_unshift($history, array('id' => $element->getId(), 'link' => $element->fetchXRefLink()));
        
        //store
        $this->setPreference(self::PREFERENCE_RECENT_ELEMENTS, serialize($history));
     }
     
    /**
     * Wrapper for BaseLanguageFactory
     *
     * @return BaseLanguageFactory
     */
    protected function getLanguageFactory() {
        if (!isset($this->languageFactory)) {
            $this->languageFactory = new BaseLanguageFactory();
        }
        return $this->languageFactory;
    }
    
    /**
     * Set LanguageFactory
     * 
     * @param BaseLanguageFactory $languageFactory 
     */
    public function setLanguageFactory(BaseLanguageFactory $languageFactory) {
        $this->languageFactory = $languageFactory;
    }
}

?><|MERGE_RESOLUTION|>--- conflicted
+++ resolved
@@ -481,21 +481,6 @@
         }
         return $this->_dynamics_ugroups[$hash];
     }
-<<<<<<< HEAD
-    
-    /**
-     * User's language object corresponding to user's locale
-     * 
-     * @return BaseLanguage
-     */
-    public function getLanguage() {
-        if (!$this->language) {
-            $this->language = $this->getLanguageFactory()->getBaseLanguage($this->getLocale());
-        }
-        return $this->language;
-    }
-    
-=======
 
     /**
      * Check if user can see the existance of given user.
@@ -520,7 +505,18 @@
         }
     }
 
->>>>>>> 3826abc9
+    /**
+     * User's language object corresponding to user's locale
+     * 
+     * @return BaseLanguage
+     */
+    public function getLanguage() {
+        if (!$this->language) {
+            $this->language = $this->getLanguageFactory()->getBaseLanguage($this->getLocale());
+        }
+        return $this->language;
+    }
+    
     //
     // Getter
     //
