<?php
/**
 * Copyright (c) Xerox Corporation, Codendi Team, 2001-2009. All rights reserved
 *
 * This file is a part of Codendi.
 *
 * Codendi is free software; you can redistribute it and/or modify
 * it under the terms of the GNU General Public License as published by
 * the Free Software Foundation; either version 2 of the License, or
 * (at your option) any later version.
 *
 * Codendi is distributed in the hope that it will be useful,
 * but WITHOUT ANY WARRANTY; without even the implied warranty of
 * MERCHANTABILITY or FITNESS FOR A PARTICULAR PURPOSE.  See the
 * GNU General Public License for more details.
 *
 * You should have received a copy of the GNU General Public License
 * along with Codendi. If not, see <http://www.gnu.org/licenses/>.
 */

require_once('include/DataAccessObject.class.php');

/**
 *  Data Access Object for UGroup 
 */
class UGroupDao extends DataAccessObject {

    /**
     * Searches static UGroup by GroupId
     * return all static ugroups
     *
     * @param Integer $group_id Id of the project
     *
     * @return DataAccessResult
     */
    function searchByGroupId($group_id) {
        $group_id = $this->da->escapeInt($group_id);
        $sql = "SELECT * 
                FROM ugroup 
                WHERE group_id = $group_id ORDER BY name";
        return $this->retrieve($sql);
    }

<<<<<<< HEAD
    /**
     * Searches by ugroup id
     *
     * @param Integer $ugroup_id Id of the ugroup
     *
     * @return DataAccessResult
     */
=======
    function searchDynamicAndStaticByGroupId($group_id) {
        $group_id = $this->da->escapeInt($group_id);
        $sql = "SELECT * 
                FROM ugroup 
                WHERE group_id = $group_id OR (group_id = 100 and ugroup_id <= 100)
                ORDER BY ugroup_id";
        return $this->retrieve($sql);
    }

>>>>>>> 6b59f5ca
    function searchByUGroupId($ugroup_id) {
        $ugroup_id = $this->da->escapeInt($ugroup_id);
        $sql = "SELECT * 
                FROM ugroup 
                WHERE ugroup_id = $ugroup_id ORDER BY name";
        return $this->retrieve($sql);
    }

    function searchByGroupIdAndUGroupId($group_id, $ugroup_id) {
        $group_id  = $this->da->escapeInt($group_id);
        $ugroup_id = $this->da->escapeInt($ugroup_id);
        $sql = "SELECT * 
                FROM ugroup 
                WHERE group_id = $group_id AND ugroup_id = $ugroup_id";
        return $this->retrieve($sql);
    }

    function searchByGroupIdAndName($group_id, $name) {
        $group_id  = $this->da->escapeInt($group_id);
        $name      = $this->da->quoteSmart($name);
        $sql = "SELECT *
                FROM ugroup
                WHERE group_id = $group_id AND name = $name";
        return $this->retrieve($sql);
    }

    /**
     * Searches group that user belongs to one of its static ugroup
     * return all groups
     *
     * @param Integer $userId Id of the user
     *
     * @return DataAccessResult
     */
    function searchGroupByUserId($userId) {
        $sql = 'SELECT group_id FROM ugroup 
                JOIN ugroup_user USING (ugroup_id) 
                WHERE user_id = '.$this->da->escapeInt($userId);
        return $this->retrieve($sql);
    }

    /**
     * Return all UGroups the user belongs to (cross projects)
     *
     * @param Integrer $userId Id of user
     * 
     * @return DataAccessResult
     */
    function searchByUserId($userId) {
        $sql = 'SELECT ug.*'.
               ' FROM ugroup_user ug_u'.
               '  JOIN ugroup ug USING (ugroup_id)'.
               ' WHERE ug_u.user_id = '.$this->da->quoteSmart($userId);
        return $this->retrieve($sql);
    }

    /**
     * Checks UGroup  validity by GroupId
     *
     * @param Integer $groupId  The group id
     * @param Integer $ugroupId The ugroup id
     *
     * @return Boolean
     */
    function checkUGroupValidityByGroupId($groupId, $ugroupId) {
        $groupId = $this->da->escapeInt($groupId);
        $ugroupId = $this->da->escapeInt($ugroupId);

        $sql = 'SELECT NULL
                FROM ugroup 
                WHERE group_id = '. $groupId .' AND ugroup_id = '. $ugroupId;
        $res = $this->retrieve($sql);
        if ($res && !$res->isError() && $res->rowCount() == 1) {
            return true;
        } else {
            return false;
        }
    }

    /**
     * Update binding option for a given UGroup
     *
     * @param Integer $ugroupId The bound ugroup id
     * @param Integer $sourceId The ugroup id we want to clone
     *
     * @return Boolean
     */
    function updateUgroupBinding($ugroupId, $sourceId = null) {
        $ugroupId = $this->da->escapeInt($ugroupId);
        if (isset($sourceId)) {
            $sourceId      = $this->da->escapeInt($sourceId);
            $bindingclause = " SET source_id = ".$sourceId;
        } else {
            $bindingclause = " SET source_id = NULL";
        }
        $sql = "UPDATE ugroup ".$bindingclause." WHERE ugroup_id = ".$ugroupId;
         return $this->update($sql);
    }

    /**
     * Retrieve all bound UGroups of a given UGroup
     *
     * @param Integer $sourceId The source ugroup id
     *
     * @return DataAccessResult
     */
    function searchUGroupByBindingSource($sourceId) {
        $ugroupId = $this->da->escapeInt($sourceId);
        $sql      = "SELECT * FROM ugroup WHERE source_id = ".$sourceId;
        return $this->retrieve($sql);
    }

    /**
     * Retrieve the source user group from a given bound ugroup id
     *
     * @param Integer $ugroupId The source ugroup id
     *
     * @return DataAccessResult
     */
    function getUgroupBindingSource($ugroupId) {
        $ugroupId = $this->da->escapeInt($ugroupId);
        $sql      = "SELECT u.source_id, v.group_id
                     FROM ugroup u, ugroup v
                     WHERE u.ugroup_id = ".$ugroupId."
                       AND v.ugroup_id = u.source_id";
        return $this->retrieve($sql);
    }

}

?><|MERGE_RESOLUTION|>--- conflicted
+++ resolved
@@ -41,7 +41,6 @@
         return $this->retrieve($sql);
     }
 
-<<<<<<< HEAD
     /**
      * Searches by ugroup id
      *
@@ -49,22 +48,20 @@
      *
      * @return DataAccessResult
      */
-=======
+    function searchByUGroupId($ugroup_id) {
+        $ugroup_id = $this->da->escapeInt($ugroup_id);
+        $sql = "SELECT * 
+                FROM ugroup 
+                WHERE ugroup_id = $ugroup_id ORDER BY name";
+        return $this->retrieve($sql);
+    }
+
     function searchDynamicAndStaticByGroupId($group_id) {
         $group_id = $this->da->escapeInt($group_id);
         $sql = "SELECT * 
                 FROM ugroup 
                 WHERE group_id = $group_id OR (group_id = 100 and ugroup_id <= 100)
                 ORDER BY ugroup_id";
-        return $this->retrieve($sql);
-    }
-
->>>>>>> 6b59f5ca
-    function searchByUGroupId($ugroup_id) {
-        $ugroup_id = $this->da->escapeInt($ugroup_id);
-        $sql = "SELECT * 
-                FROM ugroup 
-                WHERE ugroup_id = $ugroup_id ORDER BY name";
         return $this->retrieve($sql);
     }
 
