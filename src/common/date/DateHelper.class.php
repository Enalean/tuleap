--- conflicted
+++ resolved
@@ -110,7 +110,6 @@
     }
 
     /**
-<<<<<<< HEAD
      * Get the date x days before/after today
      *
      * @param Integer $distance Distance in number of days
@@ -128,7 +127,9 @@
             $distance = $distance * -1;
         }
         return strtotime(date("Y-m-d", $_SERVER['REQUEST_TIME'] + $distance));
-=======
+    }
+
+    /**
      * Calculate difference between two dates in days
      *
      * @param Integer $start Timestamp of the start date
@@ -152,7 +153,6 @@
      */
     public static function isPeriodicallyDistant($distance, $period) {
         return ($distance % $period == 0);
->>>>>>> f92d8e46
     }
 
 }
