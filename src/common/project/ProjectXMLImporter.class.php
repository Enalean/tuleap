<?php
/**
 * Copyright (c) Enalean, 2013 - 2015. All Rights Reserved.
 *
 * This file is a part of Tuleap.
 *
 * Tuleap is free software; you can redistribute it and/or modify
 * it under the terms of the GNU General Public License as published by
 * the Free Software Foundation; either version 2 of the License, or
 * (at your option) any later version.
 *
 * Tuleap is distributed in the hope that it will be useful,
 * but WITHOUT ANY WARRANTY; without even the implied warranty of
 * MERCHANTABILITY or FITNESS FOR A PARTICULAR PURPOSE.  See the
 * GNU General Public License for more details.
 *
 * You should have received a copy of the GNU General Public License
 * along with Tuleap. If not, see <http://www.gnu.org/licenses/>.
 */

<<<<<<< HEAD
use Tuleap\Project\XML\Import\ArchiveInterface;
=======
include_once "account.php";
>>>>>>> bc95f55e

/**
 * This class import a project from a xml content
 */
class ProjectXMLImporter {

    /** @var EventManager */
    private $event_manager;

    /** @var $project_manager */
    private $project_manager;

    /** @var XML_RNGValidator */
    private $xml_validator;

    /** @var UGroupManager */
    private $ugroup_manager;

    /** @var User\XML\Import\IFindUserFromXMLReference */
    private $user_finder;

    /** @var Logger */
    private $logger;

    public function __construct(
        EventManager $event_manager,
        ProjectManager $project_manager,
        XML_RNGValidator $xml_validator,
        UGroupManager $ugroup_manager,
        User\XML\Import\IFindUserFromXMLReference $user_finder,
        Logger $logger
    ) {
        $this->event_manager   = $event_manager;
        $this->project_manager = $project_manager;
        $this->xml_validator   = $xml_validator;
        $this->ugroup_manager  = $ugroup_manager;
        $this->user_finder     = $user_finder;
        $this->logger          = $logger;

        $this->project_creator = new ProjectCreator($this->project_manager, ReferenceManager::instance(), true);
    }

    public function importNewFromArchive(ArchiveInterface $archive, $project_name_override = null) {
        $this->logger->info('Start importing new project from archive ' . $archive->getExtractionPath());

        $xml_element = $this->getProjectXMLFromArchive($archive);

        if (!empty($project_name_override)) {
            $xml_element['unix-name'] = $project_name_override;
        }

        $project = $this->createProject($xml_element);

        $this->importContent($project, $xml_element, $archive->getExtractionPath());
    }

    private function createProject(SimpleXMLElement $xml) {
        $data = ProjectCreationData::buildFromXML($xml,
            100,
            $this->xml_validator,
            ServiceManager::instance(),
            $this->project_manager);
        return $this->project_creator->build($data);
    }

    public function importFromArchive($project_id, ArchiveInterface $archive) {
        $this->logger->info('Start importing into existing project from archive ' . $archive->getExtractionPath());

        $xml_element = $this->getProjectXMLFromArchive($archive);

        $project = $this->getProject($project_id);

        $this->importContent($project, $xml_element, $archive->getExtractionPath());
    }

    public function import($project_id, $xml_file_path) {
        $this->logger->info('Start importing from file ' . $xml_file_path);

        $xml_contents    = file_get_contents($xml_file_path, 'r');
        $xml_element     = $this->getSimpleXMLElementFromString($xml_contents);
        $extraction_path = '';

        $project = $this->getProject($project_id);

        return $this->importContent($project, $xml_element, $extraction_path);
    }

    private function importContent(Project $project, SimpleXMLElement $xml_element, $extraction_path) {
        $this->logger->info("Importing project in project ".$project->getUnixName());

        $this->importUgroups($project, $xml_element);

        $svn = new SVNXMLImporter($this->logger, $this->xml_validator);
        $svn->import($project, $xml_element, $extraction_path);

        $this->logger->info("Ask to plugin to import data from XML");
        $this->event_manager->processEvent(
            Event::IMPORT_XML_PROJECT,
            array(
                'logger'          => $this->logger,
                'project'         => $project,
                'xml_content'     => $xml_element,
                'extraction_path' => $extraction_path,
                'user_finder'     => $this->user_finder,
            )
        );

        $this->logger->info("Finish importing project in project ".$project->getUnixName());
    }

    private function importUgroups(Project $project, SimpleXMLElement $xml_element) {
        $this->logger->info("Check if there are ugroups to add");

        if ($xml_element->ugroups) {
            $this->logger->info("Some ugroups are defined in the XML");

            list($ugroups_in_xml, $project_members) = $this->getUgroupsFromXMLToAdd($project, $xml_element->ugroups);

            foreach($project_members as $user) {
                $this->addUser($project, $user);
            }

            foreach ($ugroups_in_xml as $ugroup_def) {
                $ugroup = $this->ugroup_manager->getDynamicUGoupByName($project, $ugroup_def['name']);

                if(empty($ugroup)) {
                    $this->logger->debug("Creating empty ugroup " . $ugroup_def['name']);
                    $new_ugroup_id = $this->ugroup_manager->createEmptyUgroup(
                        $project->getID(),
                        $ugroup_def['name'],
                        $ugroup_def['description']
                    );
                    $ugroup = $this->ugroup_manager->getById($new_ugroup_id);
                }

                if (empty($ugroup_def['users'])) {
                    $this->logger->debug("No user to add in ugroup " . $ugroup_def['name']);
                } else {
                    $this->logger->debug("Adding users to ugroup " . $ugroup_def['name']);
                }

                foreach ($ugroup_def['users'] as $user) {
                    $this->logger->debug("Adding user " . $user->getUserName() . " to " . $ugroup_def['name']);
                    $ugroup->addUser($user);
                }
            }
        }
    }

    private function addUser(Project $project, PFUser $user) {
        $this->logger->info("Add user {$user->getUserName()} to project.");
        if(!account_add_user_obj_to_group($project->getID(), $user)) {
            throw new UserNotAddedAsProjectMemberException($GLOBALS['Response']->getRawFeedback());
        }
    }

    /**
     * @param SimpleXMLElement $xml_element_ugroups
     *
     * @return array
     */
    private function getUgroupsFromXMLToAdd(Project $project, SimpleXMLElement $xml_element_ugroups) {
        $ugroups = array();
        $project_members = array();

        $rng_path = realpath(dirname(__FILE__).'/../xml/resources/ugroups.rng');
        $this->xml_validator->validate($xml_element_ugroups, $rng_path);
        $this->logger->debug("XML Ugroups is valid");

        foreach ($xml_element_ugroups->ugroup as $ugroup) {
            $ugroup_name        = (string) $ugroup['name'];
            $ugroup_description = (string) $ugroup['description'];

            $dynamic_ugroup_id = $this->ugroup_manager->getDynamicUGoupIdByName($ugroup_name);
            if ($this->ugroup_manager->getUGroupByName($project, $ugroup_name) && empty($dynamic_ugroup_id)) {
                $this->logger->debug("Ugroup $ugroup_name already exists in project -> skipped");
                continue;
            }

            $users = $this->getListOfUgroupMember($ugroup);

            if($dynamic_ugroup_id == ProjectUGroup::PROJECT_MEMBERS) {
                $project_members = $users;
            } else {
                $ugroups[$ugroup_name]['name']        = $ugroup_name;
                $ugroups[$ugroup_name]['description'] = $ugroup_description;
                $ugroups[$ugroup_name]['users']       = $users;
            }
        }

        return array($ugroups, $project_members);
    }

    /**
     * @param SimpleXMLElement $ugroup
     *
     * @return PFUser[]
     */
    private function getListOfUgroupMember(SimpleXMLElement $ugroup) {
        $ugroup_members = array();

        foreach ($ugroup->members->member as $xml_member) {
            $ugroup_members[] = $this->user_finder->getUser($xml_member);
        }

        return $ugroup_members;
    }

    private function getProjectXMLFromArchive(ArchiveInterface $archive) {
        $xml_contents = $archive->getProjectXML();

        if (! $xml_contents) {
            throw new RuntimeException('No content available in archive for file ' . ArchiveInterface::PROJECT_FILE);
        }

        return $this->getSimpleXMLElementFromString($xml_contents);
    }

    private function getSimpleXMLElementFromString($file_contents) {
        $this->checkFileIsValidXML($file_contents);

        return simplexml_load_string($file_contents);
    }

    private function checkFileIsValidXML($file_contents) {
        libxml_use_internal_errors(true);
        libxml_clear_errors();
        $xml = new DOMDocument();
        $xml->loadXML($file_contents);
        $errors = libxml_get_errors();

        if (! empty($errors)){
            throw new RuntimeException($GLOBALS['Language']->getText('project_import', 'invalid_xml'));
        }
    }

    /**
     * @throws RuntimeException
     * @return Project
     */
    private function getProject($project_id) {
        $project = $this->project_manager->getProject($project_id);
        if (! $project || ($project && ($project->isError() || $project->isDeleted()))) {
            throw new RuntimeException('Invalid project_id '.$project_id);
        }
        return $project;
    }
}<|MERGE_RESOLUTION|>--- conflicted
+++ resolved
@@ -18,11 +18,7 @@
  * along with Tuleap. If not, see <http://www.gnu.org/licenses/>.
  */
 
-<<<<<<< HEAD
 use Tuleap\Project\XML\Import\ArchiveInterface;
-=======
-include_once "account.php";
->>>>>>> bc95f55e
 
 /**
  * This class import a project from a xml content
@@ -173,6 +169,7 @@
     }
 
     private function addUser(Project $project, PFUser $user) {
+        include_once "account.php";
         $this->logger->info("Add user {$user->getUserName()} to project.");
         if(!account_add_user_obj_to_group($project->getID(), $user)) {
             throw new UserNotAddedAsProjectMemberException($GLOBALS['Response']->getRawFeedback());
