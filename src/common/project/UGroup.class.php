<?php
/**
 * Copyright (c) Xerox Corporation, Codendi Team, 2001-2009. All rights reserved
 *
 * This file is a part of Codendi.
 *
 * Codendi is free software; you can redistribute it and/or modify
 * it under the terms of the GNU General Public License as published by
 * the Free Software Foundation; either version 2 of the License, or
 * (at your option) any later version.
 *
 * Codendi is distributed in the hope that it will be useful,
 * but WITHOUT ANY WARRANTY; without even the implied warranty of
 * MERCHANTABILITY or FITNESS FOR A PARTICULAR PURPOSE.  See the
 * GNU General Public License for more details.
 *
 * You should have received a copy of the GNU General Public License
 * along with Codendi. If not, see <http://www.gnu.org/licenses/>.
 */

require_once 'common/dao/UGroupDao.class.php';
require_once 'common/dao/UGroupUserDao.class.php';
require_once 'common/dao/UserGroupDao.class.php';
require_once 'common/user/User.class.php';
require_once 'www/project/admin/ugroup_utils.php';
require_once 'UGroup_Invalid_Exception.class.php';
require_once 'common/user/Users.class.php';

/**
 * UGroup object
 */
class UGroup {

    const NONE               = 100;
    const ANONYMOUS          = 1;
    const REGISTERED         = 2;
    const PROJECT_MEMBERS    = 3;
    const PROJECT_ADMIN      = 4;
    const FILE_MANAGER_ADMIN = 11;
    const DOCUMENT_TECH      = 12;
    const DOCUMENT_ADMIN     = 13;
    const WIKI_ADMIN         = 14;
    const TRACKER_ADMIN      = 15;
    const FORUM_ADMIN        = 16;
    const NEWS_ADMIN         = 17;
    const NEWS_EDITOR        = 18;
    const SVN_ADMIN          = 19;

    protected $id    = 0;
    protected $group_id     = 0;
    protected $name         = null;
    protected $description  = null;
    protected $is_dynamic   = true;

    protected $members      = null;
    protected $members_name = null;

    protected $_ugroupdao;
    protected $_ugroupuserdao;
    protected $_usergroupdao;

    /**
     * Constructor of the class
     *
     * @param Array $row ugroup row
     *
     * @return Void
     */
    public function __construct($row = null) {
        $this->id          = isset($row['ugroup_id'])   ? $row['ugroup_id']   : 0;
        $this->name        = isset($row['name'])        ? $row['name']        : null;
        $this->description = isset($row['description']) ? $row['description'] : null;
        $this->group_id    = isset($row['group_id'])    ? $row['group_id']    : 0;
        $this->is_dynamic  = $this->id < 100;
    }

    /**
     * Get instance of UGroupDao
     *
     * @return UGroupDao
     */
    protected function getUGroupDao() {
        if (!$this->_ugroupdao) {
            $this->_ugroupdao = new UGroupDao();
        }
        return $this->_ugroupdao;
    }

    /**
     * Get instance of UGroupUserDao
     *
     * @return UGroupUserDao
     */
    protected function getUGroupUserDao() {
        if (!$this->_ugroupuserdao) {
            $this->_ugroupuserdao = new UGroupUserDao();
        }
        return $this->_ugroupuserdao;
    }
    
    public function setUGroupUserDao(UGroupUserDao $dao) {
        $this->_ugroupuserdao = $dao;
    }

    /**
     * Get instance of UserGroupDao
     *
     * @return UserGroupDao
     */
    protected function _getUserGroupDao() {
        if (!$this->_usergroupdao) {
            $this->_usergroupdao = new UserGroupDao();
        }
        return $this->_usergroupdao;
    }

    /**
     * Get the ugroup name
     *
     * @return String
     */
    public function getName() {
        return $this->name;
    }

    public function getTranslatedName() {
        return util_translate_name_ugroup($this->getName());
    }

    /**
     * Get the ugroup id
     *
     * @return Integer
     */
    public function getId() {
        return $this->id;
    }

    /**
     * @deprecated user getUsers($group_id)
     * Return DAR of all ugroup members as User objects
     *
     * @return Array of User
     */
    public function getMembers() {
        if (! $this->members) {
<<<<<<< HEAD
            $this->members = array();
            $this->members_name = array();
            $dar           = $this->getUGroupUserDao()->searchUserByStaticUGroupId($this->id);
            foreach ($dar as $row) {
                $currentUser          = new PFUser($row);
                $this->members[]      = $currentUser;
                $this->members_name[] = $currentUser->getUserName();
            }
=======
            $this->members = $this->getStaticOrDynamicMembers($this->group_id);
>>>>>>> d031368b
        }
        return $this->members;
    }

    /**
     *  
     * @param int $group_id the group id of the static or dynamic group.
     * You have to supply this argument as $this->group_id is 100 in the case of a dynamic group
     *
     * @return Users
     */
    public function getUsers($group_id) {
        return new Users($this->getStaticOrDynamicMembers($group_id));
    }
    
    /**
     *  
     * @param int $group_id the group id of the static or dynamic group.
     * You have to supply this argument as $this->group_id is 100 in the case of a dynamic group
     *
     * @return Array of string
     */
    public function getUserNames($group_id) {
        return $this->getUsers($group_id)->getNames();
    }

    public function getUserLdapIds($group_id) {
        return $this->getUsers($group_id)->getLdapIds();
    }

    /**
     * Return array containing the user_name of all ugroup members
     *
     * @return Array
     */
    public function getMembersUserName() {
        $names = array();
        foreach ($this->getMembers() as $member) {
            $names[] = $member->getUserName();
        }
        return $names;
    }

    private function getStaticOrDynamicMembers($group_id) {
        if ($this->is_dynamic) {
            $dar = $this->getUGroupUserDao()->searchUserByDynamicUGroupId($this->id, $group_id);
            return $dar->instanciateWith(array($this, 'newUserFromIncompleteRow'));
        }
        $dar = $this->getUGroupUserDao()->searchUserByStaticUGroupId($this->id);
        return $dar->instanciateWith(array($this, 'newUser'));
    }

    public function newUser($row) {
        return new User($row);
    }

    public function newUserFromIncompleteRow($row) {
        return UserManager::instance()->getUserById($row['user_id']);
    }

    /**
    * Check if the ugroup exist for the given project
    *
    * @param Integer $groupId  The group id
    * @param Integer $ugroupId The ugroup id
    *
    * @return Boolean
    */
    public function exists($groupId, $ugroupId) {
        return $this->getUGroupDao()->checkUGroupValidityByGroupId($groupId, $ugroupId);
    }

    /**
     * Return project admins of given static group
     *
     * @param Integer $groupId Id of the project
     * @param Array   $ugroups list of ugroups
     *
     * @return DataAccessResult
     */
    public function returnProjectAdminsByStaticUGroupId($groupId, $ugroups) {
        return $this->getUGroupUserDao()->returnProjectAdminsByStaticUGroupId($groupId, $ugroups);
    }

    /**
     * Add the given user to the group
     * This method can add to any group, either dynamic or static.
     *
     * @param PFUser $user User to add
     *
     * @throws UGroup_Invalid_Exception
     *
     * @return Void
     */
    public function addUser(PFUser $user) {
        $this->assertProjectUGroupAndUserValidity($user);
        if ($this->is_dynamic) {
            $this->addUserToDynamicGroup($user);
        } else {
            if ($this->exists($this->group_id, $this->id)) {
                $this->addUserToStaticGroup($this->group_id, $this->id, $user->getId());
            } else {
                throw new UGroup_Invalid_Exception();
            }
        }
    }

    /**
     * Test the status of the ugroup & the user
     *
     * @param PFUser $user User to test
     *
     * @return Void
     */
    private function assertProjectUGroupAndUserValidity($user) {
        if (!$this->group_id) {
            throw new Exception('Invalid group_id');
        }
        if (!$this->id) {
            throw new UGroup_Invalid_Exception();
        }
        if ($user->isAnonymous()) {
            throw new Exception('Invalid user');
        }
    }

    /**
     * Add user to a static ugroup
     *
     * @param Integer $group_id  Id of the project
     * @param Integer $ugroup_id Id of the ugroup
     * @param Integer $user_id   Id of the user
     *
     * @return Void
     */
    protected function addUserToStaticGroup($group_id, $ugroup_id, $user_id) {
        ugroup_add_user_to_ugroup($group_id, $ugroup_id, $user_id);
    }

    /**
     * Add user to a dynamic ugroup
     *
     * @param PFUser $user User to add
     *
     * @return Void
     */
    protected function addUserToDynamicGroup(PFUser $user) {
        $dao  = $this->_getUserGroupDao();
        $flag = $this->getAddFlagForUGroupId($this->id);
        $dao->updateUserGroupFlags($user->getId(), $this->group_id, $flag);
    }

    /**
     * Convert a dynamic ugroup_id into it's DB table update to add someone to a given group
     *
     * @param Integer $id Id of the ugroup
     *
     * @throws UGroup_Invalid_Exception
     *
     * @return String
     */
    public function getAddFlagForUGroupId($id) {
        switch ($id) {
            case self::PROJECT_ADMIN:
                return "admin_flags = 'A'";
            case self::FILE_MANAGER_ADMIN:
                return 'file_flags = 2';
            case self::WIKI_ADMIN:
                return 'wiki_flags = 2';
            case self::SVN_ADMIN:
                return 'svn_flags = 2';
            case self::FORUM_ADMIN:
                return 'forum_flags = 2';
            case self::NEWS_ADMIN:
                return 'news_flags = 2';
            case self::NEWS_EDITOR:
                 return 'news_flags = 1';
            default:
                throw new UGroup_Invalid_Exception();
        }
    }

    /**
     * Remove given user from user group
     * This method can remove from any group, either dynamic or static.
     *
     * @param PFUser $user
     *
     * @throws UGroup_Invalid_Exception
     *
     * @return Void
     */
    public function removeUser(PFUser $user) {
        $this->assertProjectUGroupAndUserValidity($user);
        if ($this->is_dynamic) {
            $this->removeUserFromDynamicGroup($user);
        } else {
            if ($this->exists($this->group_id, $this->id)) {
                $this->removeUserFromStaticGroup($this->group_id, $this->id, $user->getId());
            } else {
                throw new UGroup_Invalid_Exception();
            }
        }
    }

    /**
     * Remove user from static ugroup
     *
     * @param Integer $group_id  Id of the project
     * @param Integer $ugroup_id Id of the ugroup
     * @param Integer $user_id   Id of the user
     *
     * @return Void
     */
    protected function removeUserFromStaticGroup($group_id, $ugroup_id, $user_id) {
        ugroup_remove_user_from_ugroup($group_id, $ugroup_id, $user_id);
    }

    /**
     * Remove user from dynamic ugroup
     *
     * @param PFUser $user User to remove
     *
     * @return Boolean
     */
    protected function removeUserFromDynamicGroup(PFUser $user) {
        $dao  = $this->_getUserGroupDao();
        if ($this->id == self::PROJECT_ADMIN && $dao->returnProjectAdminsByGroupId($this->group_id)->rowCount() <= 1) {
            throw new Exception('Impossible to remove last admin of the project');
        }
        $flag = $this->getRemoveFlagForUGroupId($this->id);
        return $dao->updateUserGroupFlags($user->getId(), $this->group_id, $flag);
    }

    /**
     * Convert a dynamic ugroup_id into it's DB table update to remove someone from given group
     *
     * @param Integer $id Id of the ugroup
     *
     * @throws UGroup_Invalid_Exception
     *
     * @return String
     */
    public function getRemoveFlagForUGroupId($id) {
        switch ($id) {
            case self::PROJECT_ADMIN:
                return "admin_flags = ''";
            case self::FILE_MANAGER_ADMIN:
                return 'file_flags = 0';
            case self::WIKI_ADMIN:
                return 'wiki_flags = 0';
            case self::SVN_ADMIN:
                return 'svn_flags = 0';
            case self::FORUM_ADMIN:
                return 'forum_flags = 0';
            case self::NEWS_ADMIN:
            case self::NEWS_EDITOR:
                 return 'news_flags = 0';
            default:
                throw new UGroup_Invalid_Exception();
        }
    }

    /**
     * Check if the user group is bound
     *
     * @param Integer $ugroupId Id of the user goup
     *
     * @return Boolean
     */
    public function isBound() {
        $dar = $this->getUGroupDao()->getUgroupBindingSource($this->id);
        if ($dar && !$dar->isError() && $dar->rowCount() == 1) {
            return  true;
        } else {
            return false;
        }
    }
}
?><|MERGE_RESOLUTION|>--- conflicted
+++ resolved
@@ -144,18 +144,7 @@
      */
     public function getMembers() {
         if (! $this->members) {
-<<<<<<< HEAD
-            $this->members = array();
-            $this->members_name = array();
-            $dar           = $this->getUGroupUserDao()->searchUserByStaticUGroupId($this->id);
-            foreach ($dar as $row) {
-                $currentUser          = new PFUser($row);
-                $this->members[]      = $currentUser;
-                $this->members_name[] = $currentUser->getUserName();
-            }
-=======
             $this->members = $this->getStaticOrDynamicMembers($this->group_id);
->>>>>>> d031368b
         }
         return $this->members;
     }
