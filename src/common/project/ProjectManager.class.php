<?php
/**
 * Copyright (c) Xerox Corporation, Codendi Team, 2001-2009. All rights reserved
 *
 * This file is a part of Codendi.
 *
 * Codendi is free software; you can redistribute it and/or modify
 * it under the terms of the GNU General Public License as published by
 * the Free Software Foundation; either version 2 of the License, or
 * (at your option) any later version.
 *
 * Codendi is distributed in the hope that it will be useful,
 * but WITHOUT ANY WARRANTY; without even the implied warranty of
 * MERCHANTABILITY or FITNESS FOR A PARTICULAR PURPOSE.  See the
 * GNU General Public License for more details.
 *
 * You should have received a copy of the GNU General Public License
 * along with Codendi. If not, see <http://www.gnu.org/licenses/>.
 */
require_once('Project.class.php');
require_once('common/dao/ProjectDao.class.php');

/**
 * Provide access to projects
 */
class ProjectManager {
    
    /**
     * The Projects dao used to fetch data
     */
    protected $_dao;
    
    /**
     * stores the fetched projects
     */
    protected $_cached_projects;
    
    /**
     * Hold an instance of the class
     */
    private static $_instance;
    
    /**
     * A private constructor; prevents direct creation of object
     */
    private function __construct() {
    //    $this->_dao = $this->getDao();
        $this->_cached_projects = array();
    }
    
    /**
     * ProjectManager is a singleton
     * @return ProjectManager
     */
    public static function instance() {
        if (!isset(self::$_instance)) {
            $c = __CLASS__;
            self::$_instance = new $c;
        }
        return self::$_instance;
    }
    
    /**
     * @return ProjectDao
     */
    public function _getDao() {
        if (!isset($this->_dao)) {
            $this->_dao = new ProjectDao(CodendiDataAccess::instance());
        }
        return $this->_dao;
    }
    
    /**
     * @param $group_id int The id of the project to look for
     * @return Project
     */
    public function getProject($group_id) {
        if (!isset($this->_cached_projects[$group_id])) {
            $p = $this->createProjectInstance($group_id);
            $this->_cached_projects[$group_id] = $p;
        }
        return $this->_cached_projects[$group_id];
    }
    
    /**
     * @param $group_id int The id of the project to look for
     * @return Project
     */
    protected function createProjectInstance($group_id_or_row) {
        return new Project($group_id_or_row);
    }
    
    /**
     * Clear the cache for project $group_id
     */
    public function clear($group_id) {
        unset($this->_cached_projects[$group_id]);
    }
    
    public function getProjectsByStatus($status) {
        $projects = array();
        $dao = new ProjectDao(CodendiDataAccess::instance());
        foreach($dao->searchByStatus($status) as $row) {
            $projects[$row['group_id']] = $this->getAndCacheProject($row);
        }
        return $projects;
    }
    
    /**
     * Look for project with name like given one
     * 
     * @param String  $name
     * @param Integer $limit
     * @param Integer $nbFound
     * @param User    $user
     * @param Boolean $isMember
     * @param Boolean $isAdmin
     * 
     * @return Array of Project
     */
    public function searchProjectsNameLike($name, $limit, &$nbFound, $user=null, $isMember=false, $isAdmin=false) {
        $projects = array();
        $dao = new ProjectDao(CodendiDataAccess::instance());
        $dar = $dao->searchProjectsNameLike($name, $limit, $user->getId(), $isMember, $isAdmin);
        $nbFound = $dao->foundRows();
        foreach($dar as $row) {
            $projects[] = $this->getAndCacheProject($row);
        }
        return $projects; 
    }

    /**
     * Try to find the project that match what can be entred in autocompleter
     * 
     * This can be either:
     * - The autocomplter result: Public Name (unixname)
     * - The group id: 101
     * - The project unix name: unixname
     * 
     * @return Project
     */
    public function getProjectFromAutocompleter($name) {
        $matches = array();
        $dao = new ProjectDao(CodendiDataAccess::instance());
        if (preg_match('/^(.*) \((.*)\)$/', $name, $matches)) {
            // Autocompleter "normal" form: Public Name (unix_name); {
            $dar = $dao->searchByUnixGroupName($matches[2]);
        }
        elseif (is_numeric($name)) {
            // Only group_id (for codex guru or psychopath, more or less the same thing anyway)
            $dar = $dao->searchById($name);
        }
        else {
            // Give it a try with only the given name
            $dar = $dao->searchByUnixGroupName($name);
        }

        if ($dar && !$dar->isError() && $dar->rowCount() == 1) {
            return $this->getAndCacheProject($dar->getRow());
        }
        return false;
    }
    
    /**
     * Create new Project object from row or get it from cache if already built
     *
     * @param Array $row
     * 
     * @return Project
     */
    protected function getAndCacheProject($row) {
        if (!isset($this->_cached_projects[$row['group_id']])) {
            $p = $this->createProjectInstance($row);
            $this->_cached_projects[$row['group_id']] = $p;
        }
        return $this->_cached_projects[$row['group_id']];
    }

    /**
     * Return the project that match given unix name
     *  
     * @param String $name
     * 
     * @return Project
     */
    public function getProjectByUnixName($name) {
        $p = null;
        $dar = $this->_getDao()->searchByUnixGroupName($name);
        if ($dar && !$dar->isError() && $dar->rowCount() === 1) {
            $p = $this->createProjectInstance($dar->getRow());
        }
        return $p;
    }

    public function activate($project) {
        $dao = $this->_getDao();
        if ($dao->updateStatus($project->getId(), 'A')) {
            include_once 'proj_email.php';

            group_add_history('approved', 'x', $project->getId());

            $em = $this->getEventManager();
            $em->processEvent('approve_pending_project', array('group_id' => $project->getId()));

            if (!send_new_project_email($project->getId())) {
                $GLOBALS['Response']->addFeedback('warning', $project->getPublicName()." - ".$GLOBALS['Language']->getText('global', 'mail_failed', array($GLOBALS['sys_email_admin'])));
            }
            return $project->getId();
        }
        return false;
    }

    /**
     * Rename project
     * 
     * @param Project $project
     * @param String  $new_name
     * 
     * @return Boolean
     */
    public function renameProject($project,$new_name){
        //Remove the project from the cache, because it will be modified
        $this->clear($project->getId());
        $dao = $this->_getDao();
        return $dao->renameProject($project, $new_name);
    }

    /**
     * Return true if project id is cached
     * 
     * @param Integer $group_id
     * 
     * @return Boolean
     */
    public function isCached($group_id) {
        return (isset($this->_cached_projects[$group_id]));
    }
    
    /**
     * Filled the ugroups to be notified when admin action is needed 
     * 
     * @param Integer $groupId
     * @param Array   $ugroups
     * 
     * @return Boolean
     */
    public function setMembershipRequestNotificationUGroup($groupId, $ugroups) {
        $dao = $this->_getDao();
        return $dao->setMembershipRequestNotificationUGroup($groupId, $ugroups);
    }

    /**
     * Returns the ugroups to be notified when admin action is needed
     * If no ugroup is assigned, it returns the ugroup project admin
     * 
     * @param Integer $groupId
     * 
     * @return DataAceesResult
     */
    public function getMembershipRequestNotificationUGroup($groupId) {
        $dao = $this->_getDao();
        return $dao->getMembershipRequestNotificationUGroup($groupId);
    }

    /**
     * Deletes the ugroups & the message related to a given group
     *
     * @param Integer $groupId
     *
     * @return Boolean
     */
    public function deleteMembershipRequestNotificationEntries($groupId) {
        $dao = $this->_getDao();
        if ($dao->deleteMembershipRequestNotificationUGroup($groupId)) {
            return $dao->deleteMembershipRequestNotificationMessage($groupId);
        }
        return false;
    }


    /**
     * Returns the message to be displayed to requester asking access for a given project
     * 
     * @param Integer $groupId
     * 
     * @return DataAceesResult
     */
    public function getMessageToRequesterForAccessProject($groupId) {
        $dao = $this->_getDao();
        return $dao->getMessageToRequesterForAccessProject($groupId);
    }

    /**
     * Defines the message to be displayed to requester asking access for a given project
     * 
     * @param Integer $groupId
     * @param String  $message
     * 
     */
    public function setMessageToRequesterForAccessProject($groupId, $message) {
        $dao = $this->_getDao();
        return $dao->setMessageToRequesterForAccessProject($groupId, $message);
    }

    /**
     * Return the sql request retreiving project admins of given project
     *
     * @param Integer $groupId
     *
     * @return Data Access Result
     */
    function returnProjectAdminsByGroupId($groupId) {
        $dao = new UserGroupDao(CodendiDataAccess::instance());
        return $dao->returnProjectAdminsByGroupId($groupId);
    }

    /**
<<<<<<< HEAD
     * Remove Project members from a project
     *
     * @param Project $project Affected project
     *
     * @return Boolean
     */
    public function removeProjectMembers($project) {
        if (!$project || !is_object($project) || $project->isError()) {
            exit_no_group();
        }
        $dao = new UserGroupDao(CodendiDataAccess::instance());
        return $dao->removeProjectMembers($project->getID());
    }

    /**
     * Get the project from its id for SOAP
     *
     * @param Integer $groupId    Id of the project
     * @param String  $method     Name of the callback method
     * @param Boolean $byUnixName Optional, Search the project by its unix name instead of its id
     *
     * @return Project or SoapFault
     */
    function getGroupByIdForSoap($groupId, $method, $byUnixName = false) {
        if ($byUnixName) {
            $group = $this->getProjectByUnixName($groupId);
        } else {
            $group = $this->getProject($groupId);
        }
        if (!$group || !is_object($group)) {
            throw new SoapFault(get_group_fault, $groupId.' : '.$GLOBALS['Language']->getText('include_group', 'g_not_found'), $method);
        } elseif ($group->isError()) {
            throw new SoapFault(get_group_fault, $group->getErrorMessage(), $method);
        } elseif (!$group->isActive()) {
            throw new SoapFault(get_group_fault, $group->getUnixName().' : '.$GLOBALS['Language']->getText('include_exit', 'project_status_'.$group->getStatus()), $method);
        }
        if (!$this->checkRestrictedAccess($group)) {
            throw new SoapFault(get_group_fault, 'Restricted user: permission denied.', $method);
        }
        return $group;
    }

    /**
     * Check if the user can access the project $group,
     * regarding the restricted access
     *
     * @param Project $group Affected project
     * @return boolean true if the current session user has access to this project, false otherwise
     */
    function checkRestrictedAccess($group) {
        if (array_key_exists('sys_allow_restricted_users', $GLOBALS) && $GLOBALS['sys_allow_restricted_users'] == 1) {
            if ($group) {
                $user = $this->_getUserManager()->getCurrentUser();
                if ($user) {
                    if ($user->isRestricted()) {
                        return $group->userIsMember();
                    } else {
                        return true;
                    }
                } else {
                    return false;
                }
            } else {
                return false;
            }
        } else {
            return true;
        }
    }

    /**
     * Wrapper for tests
     *
     * @return UserManager
     */
    function _getUserManager() {
        return UserManager::instance();
    }

=======
     * Wrapper
     *
     * @return EventManager
     */
    protected function getEventManager() {
        return EventManager::instance();
    }
>>>>>>> 211b4e52
}
?><|MERGE_RESOLUTION|>--- conflicted
+++ resolved
@@ -315,7 +315,6 @@
     }
 
     /**
-<<<<<<< HEAD
      * Remove Project members from a project
      *
      * @param Project $project Affected project
@@ -395,7 +394,7 @@
         return UserManager::instance();
     }
 
-=======
+    /**
      * Wrapper
      *
      * @return EventManager
@@ -403,6 +402,5 @@
     protected function getEventManager() {
         return EventManager::instance();
     }
->>>>>>> 211b4e52
 }
 ?>