--- conflicted
+++ resolved
@@ -155,25 +155,16 @@
     }
 
     /**
-<<<<<<< HEAD
      * Get milestones
      *
      * Get the top milestones of a given project
      *
      * @url GET {id}/milestones
-=======
-     * Get trackers
-     *
-     * Get the trackers of a given project
-     *
-     * @url GET {id}/trackers
->>>>>>> 356f7a25
      *
      * @param int $id     Id of the project
      * @param int $limit  Number of elements displayed per page {@from path}
      * @param int $offset Position of the first element to display {@from path}
      *
-<<<<<<< HEAD
      * @return array of ProjectMilestoneResource
      */
     protected function getMilestones($id, $limit = 10, $offset = 0) {
@@ -194,28 +185,6 @@
     }
 
     private function milestones($id, $limit, $offset, $event) {
-=======
-     * @return array ProjectTrackerResource
-     */
-    protected function getTrackers($id, $limit = 10, $offset = 0) {
-        $trackers = $this->trackers($id, $limit, $offset, Event::REST_GET_PROJECT_TRACKERS);
-        $this->sendAllowHeadersForProject();
-
-        return $trackers;
-    }
-
-    /**
-     * @url OPTIONS {id}/trackers
-     *
-     * @param int $id Id of the project
-     */
-    protected function optionsTrackers($id) {
-        $this->trackers($id, 10, 0, Event::REST_OPTIONS_PROJECT_TRACKERS);
-        $this->sendAllowHeadersForProject();
-    }
-
-    private function trackers($id, $limit, $offset, $event) {
->>>>>>> 356f7a25
         $project = $this->getProject($id);
         $result  = array();
 
@@ -232,6 +201,53 @@
 
         return $result;
     }
+    /**
+     * Get trackers
+     *
+     * Get the trackers of a given project
+     *
+     * @url GET {id}/trackers
+     *
+     * @param int $id     Id of the project
+     * @param int $limit  Number of elements displayed per page {@from path}
+     * @param int $offset Position of the first element to display {@from path}
+     *
+     * @return array ProjectTrackerResource
+     */
+    protected function getTrackers($id, $limit = 10, $offset = 0) {
+        $trackers = $this->trackers($id, $limit, $offset, Event::REST_GET_PROJECT_TRACKERS);
+        $this->sendAllowHeadersForProject();
+
+        return $trackers;
+    }
+
+    /**
+     * @url OPTIONS {id}/trackers
+     *
+     * @param int $id Id of the project
+     */
+    protected function optionsTrackers($id) {
+        $this->trackers($id, 10, 0, Event::REST_OPTIONS_PROJECT_TRACKERS);
+        $this->sendAllowHeadersForProject();
+    }
+
+    private function trackers($id, $limit, $offset, $event) {
+        $project = $this->getProject($id);
+        $result  = array();
+
+        EventManager::instance()->processEvent(
+            $event,
+            array(
+                'version' => 'v1',
+                'project' => $project,
+                'limit'   => $limit,
+                'offset'  => $offset,
+                'result'  => &$result,
+            )
+        );
+
+        return $result;
+    }
 
     private function sendAllowHeadersForProject() {
         Header::allowOptionsGet();
