<?php
/**
 * Copyright (c) Enalean, 2012 - 2016. All Rights Reserved.
 *
 * Tuleap is free software; you can redistribute it and/or modify
 * it under the terms of the GNU General Public License as published by
 * the Free Software Foundation; either version 2 of the License, or
 * (at your option) any later version.
 *
 * Tuleap is distributed in the hope that it will be useful,
 * but WITHOUT ANY WARRANTY; without even the implied warranty of
 * MERCHANTABILITY or FITNESS FOR A PARTICULAR PURPOSE.  See the
 * GNU General Public License for more details.
 *
 * You should have received a copy of the GNU General Public License
 * along with Tuleap; if not, write to the Free Software
 * Foundation, Inc., 59 Temple Place, Suite 330, Boston, MA  02111-1307  USA
 */
require_once 'Project.class.php';
require_once 'Project_InvalidShortName_Exception.class.php';
require_once 'Project_InvalidFullName_Exception.class.php';
require_once 'Project_Creation_Exception.class.php';
require_once 'common/valid/Rule.class.php';
require_once 'service.php';
require_once 'www/forum/forum_utils.php';
require_once 'www/admin/admin_utils.php';
require_once 'common/tracker/ArtifactType.class.php';
require_once 'common/tracker/ArtifactTypeFactory.class.php';
require_once 'common/tracker/ArtifactFieldFactory.class.php';
require_once 'common/tracker/ArtifactField.class.php';
require_once 'common/tracker/ArtifactFieldSetFactory.class.php';
require_once 'common/tracker/ArtifactFieldSet.class.php';
require_once 'common/tracker/ArtifactReport.class.php';
require_once 'common/tracker/ArtifactReportFactory.class.php';
require_once 'common/reference/ReferenceManager.class.php';
require_once 'trove.php';
require_once 'common/event/EventManager.class.php';
require_once 'common/wiki/lib/WikiCloner.class.php';
require_once 'common/widget/WidgetLayoutManager.class.php';

define('PROJECT_APPROVAL_BY_ADMIN', 'P');
define('PROJECT_APPROVAL_AUTO',     'A');

<<<<<<< HEAD
use Tuleap\Project\DescriptionFieldsFactory;
use Tuleap\Project\DescriptionFieldsDao;
=======
use Tuleap\Project\UgroupDuplicator;
>>>>>>> 1f2f3aa2

/**
 * Manage creation of a new project in the forge.
 *
 * For now, mainly a wrapper for createProject method
 */
class ProjectCreator {

    /**
     * @var UgroupDuplicator
     */
    private $ugroup_duplicator;

    /**
     * @var bool true to bypass manual activation
     */
    private $force_activation;

    /**
     * @var ProjectManager
     */
    private $projectManager;

    /**
     * @var ReferenceManager
     */
    private $reference_manager;

    /**
     * @var Rule_ProjectName
     */
    private $ruleShortName;

    /**
     * @var Rule_ProjectFullName
     */
    private $ruleFullName;

    private $send_notifications;

    public function __construct(
        ProjectManager $projectManager,
        ReferenceManager $reference_manager,
        UgroupDuplicator $ugroup_duplicator,
        $send_notifications,
        $force_activation = false
    ) {
        $this->send_notifications = $send_notifications;
        $this->force_activation   = $force_activation;
        $this->reference_manager  = $reference_manager;
        $this->ruleShortName      = new Rule_ProjectName();
        $this->ruleFullName       = new Rule_ProjectFullName();
        $this->projectManager     = $projectManager;
        $this->ugroup_duplicator  = $ugroup_duplicator;
    }

    /**
     * Build a new project
     *
     * @param ProjectCreationData $data project data
     * @return Project created
     */
    public function build(ProjectCreationData $data) {
        if (!$this->ruleShortName->isValid($data->getUnixName())) {
            throw new Project_InvalidShortName_Exception($this->ruleShortName->getErrorMessage());
        }

        if (!$this->ruleFullName->isValid($data->getFullName())) {
            throw new Project_InvalidFullName_Exception($this->ruleFullName->getErrorMessage());
        }

        $id = $this->createProject($data);
        if ($id) {
            return $this->projectManager->getProject($id);
        }
        throw new Project_Creation_Exception();
    }

    /**
     * Create a new project
     *
     * $data['project']['form_unix_name']
     * $data['project']['form_full_name']
     * $data['project']['form_short_description']
     * $data['project']['built_from_template']
     * $data['project']['is_test']
     * $data['project']['is_public']
     * $data['project']["form_".$descfieldsinfos[$i]["group_desc_id"]]
     * foreach($data['project']['trove'] as $root => $values);
     * $data['project']['services'][$arr['service_id']]['is_used'];
     * $data['project']['services'][$arr['service_id']]['server_id'];
     *
     * @param String $shortName, the unix name
     * @param String $publicName, the full name
     * @param Array $data
     *
     * @return Project
     */
    public function create($shortName, $publicName, array $data) {
        $creationData = ProjectCreationData::buildFromFormArray($data);

        $creationData->setUnixName($shortName);
        $creationData->setFullName($publicName);
        return $this->build($creationData);
    }

    private function fakeGroupIdIntoHTTPParams($group_id){
        $_REQUEST['group_id'] = $_GET['group_id'] = $group_id;
        $request = HTTPRequest::instance();
        $request->params['group_id'] = $_REQUEST['group_id'];
    }

    /**
     * createProject
     *
     * Create a new project
     *
     * Insert in group table
     * Insert group_desc_value, trove_group_link
     * Create filemodule in DB
     * Assign an admin user
     * Copy from template:
     * - activate the same services (using the ame server id and options)
     * - send message to the project requested (pepend on template values)
     * - create forums with the same name and public status
     * - copy CVS properties
     * - copy SVN settings and start .SVNAccessFile hisr=tiry
     * - add system references withut services
     * - copy ugroups and save mapping for further import
     * - copy FRS packages with permissions
     * - copy trackers
     * - copy wiki
     * - copy layout summary page
     * - Add the template as a project reference
     * - Copy Truncated email option
     * - Raise an event for plugin configuration
     *
     * @param  data ProjectCreationData
     */
    protected function createProject(ProjectCreationData $data) {
        $admin_user = UserManager::instance()->getCurrentUser();

        $group_id = $this->createGroupEntry($data);
        if ($group_id === false) {
            return;
        }

        $this->setCategories($data, $group_id);
        $this->initFileModule($group_id);
        $this->setProjectAdmin($group_id, $admin_user);

        // Instanciate all services from the project template that are 'active'
        $group = $this->projectManager->getProject($group_id);
        if (!$group || !is_object($group)) {
            exit_no_group();
        }

        $this->fakeGroupIdIntoHTTPParams($group_id);

        $template_id    = $group->getTemplate();
        $template_group = $this->projectManager->getProject($template_id);
        if (!$template_group || !is_object($template_group) || $template_group->isError()) {
          exit_no_group();
        }

        $this->activateServicesFromTemplate($group_id, $template_group, $data);
        $this->setMessageToRequesterFromTemplate($group_id, $template_id);
        $this->initForumModuleFromTemplate($group_id, $template_id);
        $this->initCVSModuleFromTemplate($group_id, $template_id);
        $this->initSVNModuleFromTemplate($group_id, $template_id);

        // Activate other system references not associated with any service
        $this->reference_manager->addSystemReferencesWithoutService($template_id, $group_id);

        //Copy ugroups
        $ugroup_mapping = array();
        $this->ugroup_duplicator->duplicateOnProjectCreation($template_group, $group_id, $ugroup_mapping);

        $this->initFRSModuleFromTemplate($group_id, $template_id, $ugroup_mapping);

        if ($data->projectShouldInheritFromTemplate()) {
            list($tracker_mapping, $report_mapping) =
                $this->initTrackerV3ModuleFromTemplate($group, $template_group, $ugroup_mapping);
        } else {
            $tracker_mapping = array();
            $report_mapping  = array();
        }
        $this->initWikiModuleFromTemplate($group_id, $template_id);
        $this->initLayoutFromTemplate($group_id, $template_id);

        //Create project specific references if template is not default site template
        if (!$template_group->isSystem()) {
            $this->reference_manager->addProjectReferences($template_id,$group_id);
        }

        $this->copyEmailOptionsFromTemplate($group_id, $template_id);

        // Raise an event for plugin configuration
        $em = EventManager::instance();
        $em->processEvent(Event::REGISTER_PROJECT_CREATION, array(
            'reportMapping'         => $report_mapping, // Trackers v3
            'trackerMapping'        => $tracker_mapping, // Trackers v3
            'ugroupsMapping'        => $ugroup_mapping,
            'group_id'              => $group_id,
            'template_id'           => $template_id,
            'project_creation_data' => $data,
        ));

        $this->autoActivateProject($group);

        return $group_id;
    }

    /**
     * @return int, the group id created
     */
    private function createGroupEntry($data){
        srand((double)microtime()*1000000);
        $random_num=rand(0,1000000);

        // Make sure default project privacy status is defined. If not
        // then default to "public"
        if (!isset($GLOBALS['sys_is_project_public'])) {
            $GLOBALS['sys_is_project_public'] = 1;
        }
        if (isset($GLOBALS['sys_disable_subdomains']) && $GLOBALS['sys_disable_subdomains']) {
          $http_domain=$GLOBALS['sys_default_domain'];
        } else {
          $http_domain=$data->getUnixName().'.'.$GLOBALS['sys_default_domain'];
        }

        $access = $data->getAccess();

        // make group entry
        $insert_data = array(
            'group_name'          => "'". htmlspecialchars(mysql_real_escape_string($data->getFullName())) ."'",
            'access'              => "'".$access."'",
            'unix_group_name'     => "'". db_es($data->getUnixName()) ."'",
            'http_domain'         => "'". db_es($http_domain) ."'",
            'status'              => "'P'",
            'unix_box'            => "'shell1'",
            'cvs_box'             => "'cvs1'",
            'short_description'   => "'". htmlspecialchars(mysql_real_escape_string($data->getShortDescription())) ."'",
            'register_time'       => time(),
            'rand_hash'           => "'". md5($random_num) ."'",
            'built_from_template' => db_ei($data->getTemplateId()),
            'type'                => ($data->isTest() ? 3 : 1)
        );
        $sql = 'INSERT INTO groups('. implode(', ', array_keys($insert_data)) .') VALUES ('. implode(', ', array_values($insert_data)) .')';
        $result=db_query($sql);

        if (!$result) {
            exit_error($GLOBALS['Language']->getText('global','error'),$GLOBALS['Language']->getText('register_confirmation','upd_fail',array($GLOBALS['sys_email_admin'],db_error())));
            return false;
        } else {
            $group_id = db_insertid($result);
            return $group_id;
        }
    }

    // insert descriptions
    // insert trove categories
    private function setCategories($data, $group_id) {
        $fields_factory = new DescriptionFieldsFactory(new DescriptionFieldsDao());
        $descfieldsinfos = $fields_factory->getAllDescriptionFields();

        for($i=0;$i<sizeof($descfieldsinfos);$i++){
            $desc_id_val = $data->getField($descfieldsinfos[$i]["group_desc_id"]);
            if($desc_id_val !== null && $desc_id_val != ''){
                $sql="INSERT INTO group_desc_value (group_id, group_desc_id, value) VALUES ('".db_ei($group_id)."','".db_ei($descfieldsinfos[$i]["group_desc_id"])."','".db_escape_string(trim($desc_id_val))."')";
                $result=db_query($sql);

                if (!$result) {
                    list($host,$port) = explode(':',$GLOBALS['sys_default_domain']);
                    exit_error($GLOBALS['Language']->getText('global','error'),$GLOBALS['Language']->getText('register_confirmation','ins_desc_fail',array($host,db_error())));
                }
            }
        }

        foreach($data->getTroveData() as $root => $values) {
            foreach($values as $value) {
                db_query("INSERT INTO trove_group_link (trove_cat_id,trove_cat_version,"
                         ."group_id,trove_cat_root) VALUES (". db_ei($value) .",". time() .",". db_ei($group_id) .",". db_ei($root) .")");
            }
        }
    }

    // define a module
    private function initFileModule($group_id){
        $result=db_query("INSERT INTO filemodule (group_id,module_name) VALUES ('$group_id','".$this->projectManager->getProject($group_id)->getUnixName()."')");
        if (!$result) {
            list($host,$port) = explode(':',$GLOBALS['sys_default_domain']);
            exit_error($GLOBALS['Language']->getText('global','error'),$GLOBALS['Language']->getText('register_confirmation','ins_file_fail',array($host,db_error())));
        }
    }

    // make the current user a project admin as well as admin
    // on all Tuleap services
    private function setProjectAdmin($group_id, PFUser $user) {
        $result=db_query("INSERT INTO user_group (user_id,group_id,admin_flags,bug_flags,forum_flags,project_flags,patch_flags,support_flags,doc_flags,file_flags,wiki_flags,svn_flags,news_flags) VALUES ("
            . $user->getId() . ","
            . $group_id . ","
            . "'A'," // admin flags
            . "2," // bug flags
            . "2," // forum flags
            . "2," // project flags
            . "2," // patch flags
            . "2," // support flags
            . "2," // doc flags
            . "2," // file_flags
            . "2," // wiki_flags
            . "2," // svn_flags
            . "2)"); // news_flags
        if (!$result) {
            exit_error($GLOBALS['Language']->getText('global','error'),$GLOBALS['Language']->getText('register_confirmation','set_owner_fail',array($GLOBALS['sys_email_admin'],db_error())));
        }

        // clear the user data to take into account this new group.
        $user->clearGroupData();
    }

    // Activate the same services on $group_id than those activated on
    // $template_group
    private function activateServicesFromTemplate($group_id, Group $template_group, $data) {
        $template_id = $template_group->getID();

        $sql="SELECT * FROM service WHERE group_id=$template_id AND is_active=1";
        $result=db_query($sql);
        while ($arr = db_fetch_array($result)) {
            $service_info = $data->getServiceInfo($arr['service_id']);
            if (isset($service_info['is_used'])) {
                 $is_used = $service_info['is_used'];
            } else {
               $is_used = '0';
               if ($arr['short_name'] == 'admin' || $arr['short_name'] == 'summary') {
                   $is_used = '1';
               }
            }

            if(isset($service_info['server_id']) && $service_info['server_id']) {
                $server_id = $service_info['server_id'];
            } else {
                $server_id = 'null';
            }

            if (!service_create_service($arr, $group_id, array(
                'system' => $template_group->isSystem(),
                'name'   => $template_group->isSystem() ? '' : $template_group->getUnixName(),
                'id'     => $template_id,
                'is_used'   => $is_used,
                'server_id' => $server_id,
            ))) {
                exit_error($GLOBALS['Language']->getText('global','error'),$GLOBALS['Language']->getText('register_confirmation','cant_create_service') .'<br>'. db_error());
            }
        }
    }

    //Add the import of the message to requester from the parent project if defined
    private function setMessageToRequesterFromTemplate($group_id, $template_id) {
        $dar = $this->projectManager->getMessageToRequesterForAccessProject($template_id);
        if ($dar && !$dar->isError() && $dar->rowCount() == 1) {
            $row = $dar->getRow();
            $result = $this->projectManager->setMessageToRequesterForAccessProject($group_id, $row['msg_to_requester']);
        } else {
            $result = $this->projectManager->setMessageToRequesterForAccessProject($group_id, 'member_request_delegation_msg_to_requester');
        }
        if (!$result) {
            exit_error($GLOBALS['Language']->getText('global','error'),$GLOBALS['Language']->getText('register_confirmation','cant_copy_msg_to_requester'));
        }
    }

    private function initForumModuleFromTemplate($group_id, $template_id) {
        $sql = "SELECT forum_name, is_public, description FROM forum_group_list WHERE group_id=$template_id ";
        $result=db_query($sql);
        while ($arr = db_fetch_array($result)) {
            $fid = forum_create_forum($group_id,$arr['forum_name'],$arr['is_public'],1,
                      $arr['description'], $need_feedback = false);
            if ($fid != -1) {
                forum_add_monitor($fid, user_getid());
            }
        }
    }

    private function initCVSModuleFromTemplate($group_id, $template_id) {
        $sql = "SELECT cvs_tracker, cvs_watch_mode, cvs_preamble, cvs_is_private FROM groups WHERE group_id=$template_id ";
        $result = db_query($sql);
        $arr = db_fetch_array($result);
        $query = "UPDATE groups
                  SET cvs_tracker='".db_ei($arr['cvs_tracker'])."',
                      cvs_watch_mode='".db_ei($arr['cvs_watch_mode'])."' ,
                      cvs_preamble='".db_escape_string($arr['cvs_preamble'])."',
                      cvs_is_private = ".db_escape_int($arr['cvs_is_private']) ."
                  WHERE group_id = '$group_id'";

        $result=db_query($query);
        if (!$result) {
            exit_error($GLOBALS['Language']->getText('global','error'),$GLOBALS['Language']->getText('register_confirmation','cant_copy_cvs_infos'));
        }
    }

    private function initSVNModuleFromTemplate($group_id, $template_id) {
        $current_timestamp = db_escape_int($_SERVER['REQUEST_TIME']);

        $sql = "INSERT INTO svn_accessfile_history (version_number, group_id, version_date)
                VALUES (1, $group_id, $current_timestamp)";

        $result = db_query($sql);
        if (!$result) {
            exit_error($GLOBALS['Language']->getText('global','error'),$GLOBALS['Language']->getText('register_confirmation','cant_copy_svn_infos'));
        }

        $sql = "SELECT svn_tracker, svn_preamble, svn_mandatory_ref, svn_commit_to_tag_denied FROM groups WHERE group_id=$template_id ";
        $result = db_query($sql);
        $arr = db_fetch_array($result);
        $query = "UPDATE groups, svn_accessfile_history
                  SET svn_tracker='".db_ei($arr['svn_tracker'])."',
                      svn_mandatory_ref='".db_ei($arr['svn_mandatory_ref'])."',
                      svn_preamble='".db_escape_string($arr['svn_preamble'])."',
                      svn_commit_to_tag_denied='".db_ei($arr['svn_commit_to_tag_denied'])."',
                      svn_accessfile_version_id = svn_accessfile_history.id
                  WHERE groups.group_id = $group_id
                      AND groups.group_id = svn_accessfile_history.group_id";

        $result=db_query($query);
        if (!$result) {
            exit_error($GLOBALS['Language']->getText('global','error'),$GLOBALS['Language']->getText('register_confirmation','cant_copy_svn_infos'));
        }
    }

    private function initFRSModuleFromTemplate($group_id, $template_id, $ugroup_mapping) {
        $sql_ugroup_mapping = ' ugroup_id ';
        if (is_array($ugroup_mapping) && count($ugroup_mapping)) {
            $sql_ugroup_mapping = ' CASE ugroup_id ';
            foreach($ugroup_mapping as $key => $val) {
                $sql_ugroup_mapping .= ' WHEN '. $key .' THEN '. $val;
            }
            $sql_ugroup_mapping .= ' ELSE ugroup_id END ';
        }
        //Copy packages from template project
        $sql  = "SELECT package_id, name, status_id, rank, approve_license FROM frs_package WHERE group_id = $template_id";
        if ($result = db_query($sql)) {
            while($p_data = db_fetch_array($result)) {
                $template_package_id = $p_data['package_id'];
                $sql = sprintf("INSERT INTO frs_package(group_id, name, status_id, rank, approve_license) VALUES (%s, '%s', %s, %s, %s)",
                    $group_id,
                    db_escape_string($p_data['name']),
                    db_ei($p_data['status_id']),
                    db_ei($p_data['rank']),
                    db_ei($p_data['approve_license'])
                );
                $rid = db_query($sql);
                if ($rid) {
                    $package_id = db_insertid($rid);
                    $sql = "INSERT INTO permissions(permission_type, object_id, ugroup_id)
                      SELECT permission_type, $package_id, $sql_ugroup_mapping
                      FROM permissions
                      WHERE permission_type = 'PACKAGE_READ'
                        AND object_id = $template_package_id";
                    db_query($sql);
                }
            }
        }
    }

    // Generic Trackers Creation
    private function initTrackerV3ModuleFromTemplate(Group $group, Group $template_group, $ugroup_mapping) {
        $group_id = $group->getID();
        $tracker_mapping = array();
        $report_mapping  = array();
        if (TrackerV3::instance()->available()) {
            $atf = new ArtifactTypeFactory($template_group);
            //$tracker_error = "";
            // Add all trackers from template project (tracker templates) that need to be instanciated for new trackers.
            $res = $atf->getTrackerTemplatesForNewProjects();
            while ($arr_template = db_fetch_array($res)) {
                $ath_temp = new ArtifactType($template_group,$arr_template['group_artifact_id']);
                $report_mapping_for_this_tracker = array();
                $new_at_id = $atf->create($group_id,$template_group->getID(),$ath_temp->getID(),db_escape_string($ath_temp->getName()),db_escape_string($ath_temp->getDescription()),$ath_temp->getItemName(),$ugroup_mapping,$report_mapping_for_this_tracker);
                if ( !$new_at_id ) {
                    $GLOBALS['Response']->addFeedback('error', $atf->getErrorMessage());
                } else {
                    $report_mapping = $report_mapping + $report_mapping_for_this_tracker;
                    $tracker_mapping[$ath_temp->getID()] = $new_at_id;

                    // Copy all the artifacts from the template tracker to the new tracker
                    $ath_new = new ArtifactType($group,$new_at_id);

                    // not now. perhaps one day
                        //if (!$ath_new->copyArtifacts($ath_temp->getID()) ) {
                    //$GLOBALS['Response']->addFeedback('info', $ath_new->getErrorMessage());
                    //}

                    // Create corresponding reference
                    $ref = new Reference(0, // no ID yet
                                         strtolower($ath_temp->getItemName()),
                                         $GLOBALS['Language']->getText('project_reference','reference_art_desc_key'), // description
                                         '/tracker/?func=detail&aid=$1&group_id=$group_id', // link
                                         'P', // scope is 'project'
                                         'tracker',  // service short name
                                         ReferenceManager::REFERENCE_NATURE_ARTIFACT,   // nature
                                         '1', // is_used
                                         $group_id);
                    $result = $this->reference_manager->createReference($ref,true); // Force reference creation because default trackers use reserved keywords
               }
            }
        }
        return array($tracker_mapping, $report_mapping);
    }

    // Clone wiki from the template
    private function initWikiModuleFromTemplate($group_id, $template_id) {
        $clone = new WikiCloner($template_id, $group_id);

        // check if the template project has a wiki initialised
        if ($clone->templateWikiExists() and $clone->newWikiIsUsed()){
            //clone wiki.
            $clone->CloneWiki();
        }
    }

    //Create the summary page
    private function initLayoutFromTemplate($group_id, $template_id){
        $lm = new WidgetLayoutManager();
        $lm->createDefaultLayoutForProject($group_id, $template_id);
    }

    // Copy Truncated email option
    private function copyEmailOptionsFromTemplate($group_id, $template_id) {
        $sql = "UPDATE groups AS g1
                JOIN groups AS g2
                  ON g2.group_id = ".db_ei($template_id)."
                SET g1.truncated_emails = g2.truncated_emails
                WHERE g1.group_id = ".db_ei($group_id);

        $result = db_query($sql);
        if (!$result) {
            exit_error($GLOBALS['Language']->getText('global','error'),$GLOBALS['Language']->getText('register_confirmation','cant_copy_truncated_emails'));
        }
    }

    //Verify if the approbation of the new project is automatic or not
    private function autoActivateProject($group)
    {
        $auto_approval = ForgeConfig::get('sys_project_approval', 1) ? PROJECT_APPROVAL_BY_ADMIN : PROJECT_APPROVAL_AUTO;

        if ($this->force_activation || $auto_approval == PROJECT_APPROVAL_AUTO) {
            if ($this->send_notifications) {
                $this->projectManager->activate($group);
            } else {
                $this->projectManager->activateWithoutNotifications($group);
            }
        }
    }

}<|MERGE_RESOLUTION|>--- conflicted
+++ resolved
@@ -1,4 +1,4 @@
-<?php
+    <?php
 /**
  * Copyright (c) Enalean, 2012 - 2016. All Rights Reserved.
  *
@@ -41,12 +41,9 @@
 define('PROJECT_APPROVAL_BY_ADMIN', 'P');
 define('PROJECT_APPROVAL_AUTO',     'A');
 
-<<<<<<< HEAD
 use Tuleap\Project\DescriptionFieldsFactory;
 use Tuleap\Project\DescriptionFieldsDao;
-=======
 use Tuleap\Project\UgroupDuplicator;
->>>>>>> 1f2f3aa2
 
 /**
  * Manage creation of a new project in the forge.
