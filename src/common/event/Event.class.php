<?php
/**
 * Copyright (c) Xerox Corporation, Codendi Team, 2001-2009. All rights reserved
 * Copyright (c) Enalean, 2012 - 2016. All Rights Reserved.
 *
 * This file is a part of Tuleap.
 *
 * Codendi is free software; you can redistribute it and/or modify
 * it under the terms of the GNU General Public License as published by
 * the Free Software Foundation; either version 2 of the License, or
 * (at your option) any later version.
 *
 * Codendi is distributed in the hope that it will be useful,
 * but WITHOUT ANY WARRANTY; without even the implied warranty of
 * MERCHANTABILITY or FITNESS FOR A PARTICULAR PURPOSE.  See the
 * GNU General Public License for more details.
 *
 * You should have received a copy of the GNU General Public License
 * along with Codendi. If not, see <http://www.gnu.org/licenses/>.
 */
class Event {

    /**
     * Project creation
     *
     * 'reportMapping'         => Array: Tracker v3 map of reports
     * 'trackerMapping'        => Array: Tracker v3 map of trackers
     * 'ugroupsMapping'        => Array: Map between ugroups from the template and in project
     * 'group_id'              => Integer: Id of the new project
     * 'template_id'           => Integer: Id of the template project
     * 'project_creation_data' => ProjectCreationData: Data passed for project creation
     */
    const REGISTER_PROJECT_CREATION = 'register_project_creation';

    /**
     * Periodical system check event.
     *
     * No Parameters.
     * No expected results
     */
    const SYSTEM_CHECK = 'system_check';

    /**
     * The user has just changed his ssh authorized keys.
     *
     * Parameters:
     *  'user' => User
     *
     * No expected results
     */
    const EDIT_SSH_KEYS = 'edit_ssh_keys';

    /**
     * Dump all ssh keys.
     *
     * No parameters
     * No expected results
     */
    const DUMP_SSH_KEYS = 'dump_ssh_keys';

    /**
     * The user is accessing a list of their keys
     *
     * Parameters:
     *   'user' => PFUser
     *   'html' => string An emty string of html output- passed by reference
     */
    const LIST_SSH_KEYS = 'list_ssh_keys';

    /**
     * The user has just changed his email address.
     *
     * Parameters:
     *  'user_id' => User ID
     *
     * No expected results
     */
    const USER_EMAIL_CHANGED = 'user_email_changed';

    /**
     * Force aliases database update.
     *
     * No Parameters.
     * No expected results
     */
    const UPDATE_ALIASES = 'update_aliases';

    /**
     * The user is updated
     *
     * Parameters:
     *   'old_user' => PFUser, the user object prior to modifications
     *   'new_user' => PFUser, the user object, modified
     *
     * No expected results
     */
    const USER_MANAGER_UPDATE_DB = 'user_manager_update_db';

    /**
     * We are retrieving an instance of Backend.
     * Shortcut for BACKEND_FACTORY_GET_PREFIX . 'Backend'
     *
     * @see BACKEND_FACTORY_GET_PREFIX
     */
    const BACKEND_FACTORY_GET_BACKEND = 'backend_factory_get_backend';

    /**
     * We are retrieving an instance of BackendSystem.
     * Shortcut for BACKEND_FACTORY_GET_PREFIX . 'system'
     *
     * @see BACKEND_FACTORY_GET_PREFIX
     */
    const BACKEND_FACTORY_GET_SYSTEM = 'backend_factory_get_system';

    /**
     * We are retrieving an instance of BackendAliases.
     * Shortcut for BACKEND_FACTORY_GET_PREFIX . 'Aliases'
     *
     * @see BACKEND_FACTORY_GET_PREFIX
     */
    const BACKEND_FACTORY_GET_ALIASES = 'backend_factory_get_aliases';

    /**
     * We are retrieving an instance of BackendMailingList.
     * Shortcut for BACKEND_FACTORY_GET_PREFIX . 'MailingList'
     *
     * @see BACKEND_FACTORY_GET_PREFIX
     */
    const BACKEND_FACTORY_GET_MAILINGLIST = 'backend_factory_get_mailinglist';

    /**
     * We are retrieving an instance of BackendCVS.
     * Shortcut for BACKEND_FACTORY_GET_PREFIX . 'CVS'
     *
     * @see BACKEND_FACTORY_GET_PREFIX
     */
    const BACKEND_FACTORY_GET_CVS = 'backend_factory_get_cvs';

    /**
     * We are retrieving an instance of BackendSVN.
     * Shortcut for BACKEND_FACTORY_GET_PREFIX . 'SVN'
     *
     * @see BACKEND_FACTORY_GET_PREFIX
     */
    const BACKEND_FACTORY_GET_SVN = 'backend_factory_get_svn';

    /**
     * Use this prefix to override plugin's backend.
     * eg: If docman uses its backend the event:
     *   BACKEND_FACTORY_GET_PREFIX . 'plugin_docman'
     * will be launch to allow overriding.
     *
     * /!\ Please use this syntax only for non-core backends.
     * /!\ For core backends, use BACKEND_FACTORY_GET_SYSTEM & co
     *
     * Listeners can override the backend by providing a subclass.
     *
     * Parameters:
     * 'base' => null
     *
     * A backend class name in the 'base' parameter if needed.
     * The subclass must inherit from the wanted backend.
     */
    const BACKEND_FACTORY_GET_PREFIX = 'backend_factory_get_';

    /**
     * Use this event to get the class name of an external event type (plugins)
     * see git plugin for implementation example
     *
     * Parameters:
     *   'type'  =>
     *
     * Expected result:
     *   'class'        => (string) SystemEvent_Class_Name
     *   'dependencies' => (array) OPTIONAL parameters of injectDependencies method of SystemEvent (if any)
     *
     * Example:
     *    'type'         => 'EVENT_NAME'
     *    'class'        => SystemEvent_EVENT_NAME
     *    'dependencies' => array(UserManager::instance(), ProjectManager::instance())
     *
     * With:
     * class SystemEvent_EVENT_NAME {
     *     function injectDependencies(UserManager $user_manager, ProjectManager $project_manager) {
     *         ...
     *     }
     * }
     */
     const GET_SYSTEM_EVENT_CLASS = 'get_system_event_class';

     /**
      * This event is used to get all reserved keywords provided by plugins for reference
      */
     const GET_PLUGINS_AVAILABLE_KEYWORDS_REFERENCES = 'get_plugins_available_keywords_references';

     /**
      * This event is used to get all extra references.
      *
      * Parameters:
      *  'reference_manager' => the ReferenceManager instance
      *  'refs'              => result array. See EventManager::additional_references
      */
     const GET_PLUGINS_EXTRA_REFERENCES = 'get_plugins_extra_references';

     /**
      * Allow to define specific references natures provided by a plugin
      *
      * Parameters:
      *   'natures' => array of references natures
      *
      * Expected result:
      *   A new nature added into $params['nature']
      *   array('keyword' => 'awsome', label => 'Really kick ass')
      */
     const GET_AVAILABLE_REFERENCE_NATURE = 'get_available_reference_natures';

     /**
      * Allow to override default behaviour when managing reference
      *
      * Parameters:
      *  'reference_manager' => ReferenceManager
      *  'project'           => Project
      *  'keyword'           => String
      *  'value'             => String
      *  'group_id'          => Integer
      *
      * Expected results:
      *  'reference'         => Reference | false
      */
     const GET_REFERENCE = 'get_reference';

     /**
      * Allow to define the group_id of an artifact reference
      *
      * Parameters
      *     'artifact_id' => Id of an artifact
      *
      * Expected results:
      *     'group_id'    => Id of the project the artifact belongs to
      */
     const GET_ARTIFACT_REFERENCE_GROUP_ID = 'get_artifact_reference_group_id';

     /**
      * Build a reference for given entry in database
      *
      * Parameters:
      *     'row'    => array, a row of "reference" database table
      *     'ref_id' => ??? reference id ?
      *
      * Expected result IN/OUT:
      *     'ref' => a Reference object
      */
     const BUILD_REFERENCE = 'build_reference';

    /**
     * Project unix name changed
     *
     * Parameters:
     *  'group_id' => Project ID
     *  'new_name' => The new unix name
     *
     * No expected results
     */
    const PROJECT_RENAME = 'project_rename';

    /**
     * User name changed
     *
     * Parameters:
     *  'user_id'  => User ID
     *  'new_name' => The new user name
     *  'old_user' => The old user
     *
     * No expected results
     */
    const USER_RENAME = 'user_rename';

    /**
     * Instanciate a new PFUser object from a row (probably DB)
     *
     * Parameters:
     *     'row' => DB row
     *
     * Expected results:
     *     'user' => a PFUser object
     */
    const USER_MANAGER_GET_USER_INSTANCE = 'user_manager_get_user_instance';

    const COMPUTE_MD5SUM = 'compute_md5sum';

    /**
     * Get the additionnal types of system events for default queue
     *
     * Parameters:
     *  'types' => array of system event types
     *
     * Expected results
     *  array of string
     */
    const SYSTEM_EVENT_GET_TYPES_FOR_DEFAULT_QUEUE = 'system_event_get_types_for_default_queue';

    /**
     * Get the types of system events that are used in a custom queue
     *
     * Parameters:
     *  'queue' => the name of the queue
     *  'types' => array of system event types
     *
     * Expected results
     *  array of string
     */
    const SYSTEM_EVENT_GET_TYPES_FOR_CUSTOM_QUEUE = 'system_event_get_types_for_custom_queue';

    /**
     * Get system event custom queues
     *
     * Expected results:
     *   'queues' => SystemEventQueue[] indexed by queue name
     */
    const SYSTEM_EVENT_GET_CUSTOM_QUEUES = 'system_event_get_custom_queues';

    /**
     * Display javascript snippets in the page footer (just before </body>)
     *
     * No Parameters.
     *
     * Expected result:
     *   Javascript snippets are directly output to the browser
     */
    const JAVASCRIPT_FOOTER = 'javascript_footer';

    /**
     * Get an instance of service object corresponding to $row
     *
     * Parameters:
     *  'classnames' => array of Service child class names indexed by service short name
     *
     * Example (in tracker plugin):
     * $params['classnames']['plugin_tracker'] = 'ServiceTracker';
     */
    const SERVICE_CLASSNAMES = 'service_classnames';

    /**
     * Display javascript snippets in the page header (<head>)
     *
     * No Parameters.
     *
     * Expected result:
     *   Javascript snippets are directly output to the browser
     */
    const JAVASCRIPT = 'javascript';

    /**
     * Manage the toggle of an element
     *
     * Parameter
     *  'id'   => the string identifier for the element
     *  'user' => the current user
     *
     * Expected result:
     *  'done' => set to true if the element has been toggled
     */
    const TOGGLE = 'toggle';

    /**
     * Display stuff in the widget public_areas (displays entries for the project services)
     *
     * Parameters:
     *   'project' => The project
     *
     * Expected result:
     *   'areas'   => array of string(html)
     */
    const SERVICE_PUBLIC_AREAS = 'service_public_areas';

    /**
     * Let display a sparkline next to a cross reference
     *
     * Parameters:
     *   'reference' => the Reference
     *   'keyword'   => the keyword used
     *   'group_id'  => the group_id
     *   'val'       => the val of the cross ref
     *
     * Expected result:
     *   'sparkline' => The url to the sparkline image
     */
    const AJAX_REFERENCE_SPARKLINE = 'ajax_reference_sparkline';

    /**
     * Say if we can display a [remove] button on a given wiki page
     *
     * Parameters:
     *   'group_id'  => The project id
     *   'wiki_page' => The wiki page
     *
     * Expected result:
     *   'display_remove_button' => boolean, true if ok false otherwise
     */
    const WIKI_DISPLAY_REMOVE_BUTTON = 'wiki_display_remove_button';

    /**
     * Allow to replace the default SVN_Apache_Auth object to be used for
     * generation of project svn apache authentication
     *
     * Parameters:
     *     'project_info'              => A row of Projects DB table
     *     'project_authorizes_tokens' => Define if project authorizes tokens
     *     'svn_conf_auth'             => Requested authentication method in conf file
     *     'svn_apache_auth'           => SVN_Apache_Auth, object to generate the conf if relevant
     */
    const SVN_APACHE_AUTH = 'svn_apache_auth';

    /**
     * Extends doc to soap types.
     *
     * Parameters:
     *     'doc2soap_types' => The already defined map of doc -> soap types
     *
     * Expected results
     *     'doc2soap_types' => The extended map of doc -> soap types
     */
    const WSDL_DOC2SOAP_TYPES = 'wsdl_doc2soap_types';

    /**
     * Check that the update of members of an ugroup is allowed or not.
     *
     * Parameters:
     *     'ugroup_id' => Id of the ugroup
     *
     * Expected results
     *     'allowed' => Boolean indicating that the update of members of the ugroup is allowed
     */
    const  UGROUP_UPDATE_USERS_ALLOWED = 'ugroup_update_users_allowed';

    /**
     * Raised when an ugroup is bound to another one
     *
     * Parameters
     *     'ugroup' => ProjectUGroup The modified ugroup
     *     'source' => ProjectUGroup The new ugroup we bind with
     *
     * Expected results:
     *     void
     */
    const UGROUP_MANAGER_UPDATE_UGROUP_BINDING_ADD = 'ugroup_manager_update_ugroup_binding_add';

    /**
     * Raised when an ugroup binding is removed
     *
     * Parameters
     *     'ugroup' => ProjectUGroup The modified ugroup (no longer bound)
     *
     * Expected results:
     *     void
     */
    const UGROUP_MANAGER_UPDATE_UGROUP_BINDING_REMOVE = 'ugroup_manager_update_ugroup_binding_remove';

    /**
     * Display information about SOAP end points
     *
     * Parameters:
     *    None
     * Expected results
     *    'end_points' => array of array(
     *        'title'       => '',
     *        'wsdl'        => '',
     *        'wsdl_viewer' => '',
     *        'description' => '',
     *    );
     */
    const SOAP_DESCRIPTION = 'soap_description';

    /**
     * Get ldap login for a given user
     *
     * Parameters:
     *    'user'  => User object
     *
     * Expected results:
     *    'login' => String, ldap username
     */
    const GET_LDAP_LOGIN_NAME_FOR_USER = 'get_ldap_login_name_for_user';

    /**
     * Event launched during the system check event
     *
     * Parameters:
     *   'logger' => Logger
     *
     * Expected results:
     *    An exception is raised if the system check is in error
     */
    const PROCCESS_SYSTEM_CHECK = 'proccess_system_check';

    /**
     * Event launched during the project creation
     * when we have to rewrite some service URLs
     *
     * Parameters:
     *    'link'  => The service link to modify
     *    'template' => The project used as a template
     *    'project' => The project newly created
     *
     * Expected results:
     *  The link contains the right project information
     */
    const SERVICE_REPLACE_TEMPLATE_NAME_IN_LINK = 'service_replace_template_name_in_link';

    /**
     * Event launched while exporting a project into xml format
     *
     * Parameters:
     *   'project'           => The given project
     *   'options'           => The given options
     *   'into_xml'          => The SimpleXMLElement to fill in
     *   'user'              => The user that does the export
     *   'user_xml_exporter' => The user_xml_exporter object
     *   'archive'           => The archive to add element in it
     *
     * Expected Results:
     *   The various plugins inject stuff in the given xml element
     */
    const EXPORT_XML_PROJECT = 'export_xml_project';

    /**
     * Event launched while importing a project from a xml content
     *
     * Parameters:
     *   'project'             => The project where trackers, cardwall and AD must be created
     *   'xml_content'         => The xml content in string to check in
     *   'extraction_path'     => Path where archive has been extracted
     *   'user_finder'         => IFindUserFromXMLReference
     *   'mappings_registery'  => The XML mappings
     *   'configuration' => ImportConfig configuration of import
     *
     * Expected Results:
     *   The various plugins create objects from the xml content
     */
    const IMPORT_XML_PROJECT = 'import_xml_project';

    /**
     * Event launched to check if a project can be imported from XML content
     *
     * Parameters:
     *   'project'         => The project where trackers, cardwall and AD must be created
     *   'xml_content'     => The xml content in string to check in
     *   'user_finder'     => IFindUserFromXMLReference
     *
     * Expected Results:
     *   'errors' => All errors messages have been collected
     */
    const COLLECT_ERRORS_WITHOUT_IMPORTING_XML_PROJECT = 'collect_errors_without_importing_xml_project';

    /**
     * Event launched when compat cross ref needs to be imported from XML content
     *
     * Parameters:
     *   'created_refs'  => An array mapping array(object_name => array( original_id_in_xml => imported_id_in_tuleap ))
     *   'service_name'  => Service name
     *   'xml_content'   => SimpleXMLElement node containing references (<reference source="..." target="..."/>)
     *   'logger'        => Import logger
     *   'project'       => The project being imported
     *   'configuration' => ImportConfig configuration of import
     */
    const IMPORT_COMPAT_REF_XML = 'import_compat_ref_xml';

    /**
     * Event launched while importing a project from a xml content
     *
     * Parameters:
     *   'project_id'          => The id of the project where trackers, cardwall and AD must be created
     *   'xml_content'         => The SimpleXMLElement to check in
     *   'mapping'             => An array with a mapping between xml ids and new ids for trackers
     *   'field_mapping'       => An array with a mapping between xml ids and new objects
     *   'mappings_registery'  => The XML mappings
     *   'artifact_id_mapping' => A mapping between xml ids and new ids for artifacts
     *
     * Expected Results:
     *   The various plugins create objects from the xml content
     */
    const IMPORT_XML_PROJECT_TRACKER_DONE = 'import_xml_project_tracker_done';

    /**
     * Event launched while importing a cardwall from a xml content
     *
     * Parameters:
     *   'project_id'  => The id of the project where trackers, cardwall and AD must be created
     *   'xml_content' => The SimpleXMLElement to check in
     *   'mapping'     => An array with a mapping between xml ids and new ids for trackers
     *
     * Expected Results:
     *   The various plugins create objects from the xml content
     */
    const IMPORT_XML_PROJECT_CARDWALL_DONE = 'import_xml_project_cardwall_done';

    /**
     * Event raised when svn hooks are updated
     *
     * Paramters:
     *     'group_id' => The id of the project
     *
     * Expected results:
     *     Void
     */
    const SVN_UPDATE_HOOKS = 'svn_update_hooks';

    /**
     * Event raised when admin define project to authorize SVN tokens
     *
     * Paramters:
     *     'group_id' => The id of the project
     *
     * Expected results:
     *     Void
     */
    const SVN_AUTHORIZE_TOKENS = 'svn_authorize_tokens';

    /**
     * Event raised when admin revoke project authorization for SVN tokens
     *
     * Expected results:
     *     Void
     */
    const SVN_REVOKE_TOKENS = 'svn_revoke_tokens';

    /**
     * Event raised to see if additional info must be displayed in SVN homepage
     *
     * Paramters:
     *     'group_id'            => The id of the project
     *     'user_id'             => The id of the user
     *     'svn_intro_in_plugin' => boolean
     *     'svn_intro_info'      => mixed
     *
     */
    const SVN_INTRO = 'svn_intro';

    /**
     * Event raised when a project has a new parent
     *
     * Parameters:
     *     'group_id' => The id of the child project
     *     'parent_group_id' => the id of the parent project
     *
     * Expected results:
     *     Void
     */
    const PROJECT_SET_PARENT_PROJECT= 'project_set_parent_project';

    /**
     *  Event raised when project parent is removed
     *
     * Parameters:
     *     'group_id' => The id of the child project
     *
     * Expected results:
     *     Void
     */
    const PROJECT_UNSET_PARENT_PROJECT= 'project_unset_parent_project';

    /**
     * Build search entries in Layout
     *
     * Parameters:
     *     'type_of_search' => String type of search (wiki, snippet, etc)
     *     'search_entries' => Array (OUT) where to add entries
     *     'hidden_fields'  => Array (OUT) add extra info on search
     */
    const LAYOUT_SEARCH_ENTRY = 'layout_search_entry';

    const PLUGINS_POWERED_SEARCH = 'plugins_powered_search';

    /**
     * Fetches the sidebar options for searching on the serach homepgae. This is
     * only for display; it does not execute any search query whilst fetching
     * the search sidebar options.
     */
    const SEARCH_TYPES_PRESENTERS = 'search_types_presenters';

    /**
     * Fetech another types of search
     */
    const FETCH_ADDITIONAL_SEARCH_TABS = 'fetch_additional_search_tabs';

    /**
     * Sends-out a search a query
     *
     * Parameters:
     *  'query'   => Search_SearchQuery - object representing query details
     *  'results' => Search_SearchResults - search results object
     */
    const SEARCH_TYPE = 'search_type';

    /**
     * Register REST resources
     *
     * Parameters:
     *  'restler' => \Luracast\Restler\Restler
     */
    const REST_RESOURCES = 'rest_resources';

    /**
     * Register REST resources for v2
     *
     * Parameters:
     *  'restler' => \Luracast\Restler\Restler
     */
    const REST_RESOURCES_V2 = 'rest_resources_v2';


    /**
     * Register REST Additional informations for project
     *
     * Parameters:
     *  'project'     => Project
     *  'informations => array
     */
    const REST_PROJECT_ADDITIONAL_INFORMATIONS = 'rest_project_additional_informations';

    /**
     * Allow plugin to deal with authentication
     *
     * Parameters:
     * 'loginname'        => String  (IN)
     * 'passwd'           => String  (IN)
     * 'auth_success'     => Boolean (OUT)
     * 'auth_user_id'     => Boolean (OUT)
     * 'auth_user_status' => String  (OUT)
     */
    const SESSION_BEFORE_LOGIN = 'session_before_login';

    /**
     * Allow plugin to deal after authentication
     *
     * Parameters:
     * 'user'                => PFUser  (IN)
     * 'allow_codendi_login' => Boolean (OUT)
     */
    const SESSION_AFTER_LOGIN = 'session_after_login';

    /**
     * Allow plugin to add another ways to log in
     *
     * Parameters:
     * 'login_additional_connector' => string
     */
    const LOGIN_ADDITIONAL_CONNECTOR = 'login_additional_connector';

    /**
     * Allow plugin to add fields in the user register form
     *
     * Parameters:
     * 'request' => HTTPRequest (IN)
     * 'field'   => string      (OUT)
     */
    const USER_REGISTER_ADDITIONAL_FIELD = 'user_register_additional_field';

    /**
     * Allow plugin to deal after user registration
     *
     * 'user_id' => int (IN)
     * 'request' => HTTPRequest (IN)
     */
    const AFTER_USER_REGISTRATION = 'after_user_registration';

    /**
     * Event raised to get plannings from a project with REST
     *
     * Parameters:
     *     'version' => String
     *     'project' => Project
     *     'limit'   => int
     *     'offset'  => int
     *     'result'  => array
     */
    const REST_GET_PROJECT_PLANNINGS = 'rest_get_project_plannings';

    /**
     * Event raised to get plannings options from a project with REST
     *
     * Parameters:
     *     'version' => String
     *     'project' => Project
     *     'limit'   => int
     *     'offset'  => int
     *     'result'  => array
     */
    const REST_OPTIONS_PROJECT_PLANNINGS = 'rest_options_project_plannings';

    /**
     * Event raised to get the list of resources associated with a project
     *
     * Parameters:
     *     'version'   => String
     *     'project'   => Project
     *     'resources' => array
     */
    const REST_PROJECT_RESOURCES = 'rest_project_resources';

    /**
     * Event raised to get top milestones from a project with REST
     *
     * Parameters:
     *     'version'             => String
     *     'query'               => String
     *     'representation_type' => String
     *     'project'             => Project
     *     'limit'               => int
     *     'offset'              => int
     *     'order'               => string
     *     'result'              => array
     */
    const REST_GET_PROJECT_MILESTONES = 'rest_get_project_milestones';

    /**
     * Event raised to get trackers from a project with REST
     *
     * Parameters:
     *     'version' => String
     *     'project' => Project
     *     'limit'   => int
     *     'offset'  => int
     *     'result'  => array
     */
    const REST_GET_PROJECT_TRACKERS = 'rest_get_project_trackers';

    /**
     * Event raised to get top backlog items from a project with REST
     *
     * Parameters:
     *     'version' => String
     *     'project' => Project
     *     'limit'   => int
     *     'offset'  => int
     *     'result'  => array
     */
    const REST_GET_PROJECT_BACKLOG = 'rest_get_project_backlog';

    /**
     * Event raised to get top milestones options from a project with REST
     *
     * Parameters:
     *     'version' => String
     *     'project' => Project
     *     'limit'   => int
     *     'offset'  => int
     *     'result'  => array
     */
    const REST_OPTIONS_PROJECT_MILESTONES = 'rest_options_project_milestones';

    /**
     * Event raised to get trackers options from a project with REST
     *
     * Parameters:
     *     'version' => String
     *     'project' => Project
     *     'limit'   => int
     *     'offset'  => int
     *     'result'  => array
     */
    const REST_OPTIONS_PROJECT_TRACKERS = 'rest_options_project_trackers';

    /**
     * Event raised to get top backlog items options from a project with REST
     *
     * Parameters:
     *     'version' => String
     *     'project' => Project
     *     'limit'   => int
     *     'offset'  => int
     *     'result'  => array
     */
    const REST_OPTIONS_PROJECT_BACKLOG = 'rest_options_project_backlog';

    /**
     * Event raised to order top backlog items from a project with REST
     *
     * Parameters:
     *     'version' => String
     *     'project' => Project
     *     'limit'   => int
     *     'offset'  => int
     *     'result'  => array
     */
    const REST_PUT_PROJECT_BACKLOG = 'rest_put_project_backlog';

    /**
     * Event raised to order top backlog items from a project with REST
     *
     * Parameters:
     *     'version' => String
     *     'project' => Project
     *     'order'   => OrderRepresentation
     *     'result'  => array
     */
    const REST_PATCH_PROJECT_BACKLOG = 'rest_patch_project_backlog';

    /**
     * Fetch interface html to manage 3rd party apps
     *
     * Parameters:
     *     'user' => PFUser
     *     'html' => string
     */
    const MANAGE_THIRD_PARTY_APPS = 'manage_third_party_apps';

    /**
     * Detect the project id in a url
     *
     * Parameters:
     *  'url'        => string
     *
     * Expected result:
     *  'project_id' => int
     */
    const GET_PROJECTID_FROM_URL = 'get_projectid_from_url';

    /**
     * Gives the path to the ftp incoming folder
     *
     * Parameters:
     *  'project' => Project
     *  'src_dir' => string
     *
     * Expected result:
     *  'src_dir' => string
     */
    const GET_FTP_INCOMING_DIR = 'get_ftp_incoming_dir';

    /**
     * Sends-out an event to see if the user can access a page.
     * E.g. a mediawiki page in a private project and the user has
     * been delegated mediawiki admin rights across the forge
     *
     * Parameters:
     *    'can_access' => boolean
     *    'user'       => PFUser
     *
     * Expected result:
     *    'can_access' => boolean
     */
    const HAS_USER_BEEN_DELEGATED_ACCESS = 'has_user_been_delegated_access';

    /**
     * Sends-out an event to see if the service handles access for
     * restricted users to its resources independently.
     * resources
     * E.g. a git repo can be configured to specifically allow access
     * to all users including restricted users
     *
     * Parameters:
     *    'allow_restricted' => boolean
     *    'user'             => PFUser
     *    'uri'              => string
     *
     * Expected result:
     *    'allow_restricted' => boolean
     */
    const IS_SCRIPT_HANDLED_FOR_RESTRICTED = 'is_script_handled_for_restricted';

    /**
     * Sends-out an event to get all services that handle independently restricted users
     *
     * Parameters:
     *    'allowed_services' => array
     *
     * Expected result:
     *    'allowed_services' => array
     */
    const GET_SERVICES_ALLOWED_FOR_RESTRICTED = 'get_services_allowed_for_restricted';

    /**
     * We are writing aliases, so if you have any it is time to give them.
     *
     * Expected result:
     *      'aliases' => System_Alias[]
     */
    const BACKEND_ALIAS_GET_ALIASES = 'backend_alias_get_aliases';

    /**
     *  Parameters:
     *      'project'     => Project
     *      'success'     => boolean (true by default)
     *      'new_name'    => string
     */
    const RENAME_PROJECT = 'rename_project';

    /**
     *  Parameters:
     *      'list_of_icon_unicodes' => array
     */
    const SERVICE_ICON = 'service_icon';

    /**
     *  Parameters:
     *      'executed_events_ids' => array
     *      'queue_name'          => string
     */
    const POST_SYSTEM_EVENTS_ACTIONS = 'post_system_events_actions';

    /**
     * Event raised to get project's Git repositories information with REST
     *
     * Parameters:
     *     'version'         => String
     *     'project'         => Project
     *     'result'          => array
     *     'limit'           => int
     *     'offset'          => int
     *     'fields'          => String
     *     'total_git_repo'  => int
     */
    const REST_PROJECT_GET_GIT = 'rest_project_get_git';

    /**
     * Event raised to know if Git plugin is activated for REST
     *
     * Parameters:
     *     'activated' => boolean
     */
    const REST_PROJECT_OPTIONS_GIT = 'rest_project_options_git';

    /**
     * Event raised to get project's PHPWiki pages information with REST
     *
     * Parameters:
     *     'project'         => Project
     *     'user'            => PFUser
     *     'result'          => array
     *     'limit'           => int
     *     'offset'          => int
     */
    const REST_PROJECT_GET_PHPWIKI = 'rest_project_get_phpwiki';

    /**
     * Event raised to know if PHPWiki plugin is activated for REST
     *
     * Parameters:
     *     'activated' => boolean
     */
    const REST_PROJECT_OPTIONS_PHPWIKI = 'rest_project_options_phpwiki';

    /**
     * Event raised to know if agiledashboard plugin is activated for REST
     *
     * Parameters:
     *     'available' => boolean
     */
    const REST_PROJECT_AGILE_ENDPOINTS = 'rest_project_agile_endpoints';

    /**
     * Event raised when we display the trackers link in admin > configuration panel
     *
     * Parameters:
     *      'additional_entries' => array of <li> element
     */
    const SITE_ADMIN_CONFIGURATION_TRACKER = 'site_admin_configuration_tracker';

    /**
     * Throw an event to allow a plugin to refdefine the type of search
     *
     * Parameters:
     *     'type'         => (string) current type,
     *     'service_name' => string,
     *     'project_id'   => int,
     *     'user'         => PFUser,
     */
    const REDEFINE_SEARCH_TYPE = 'redefine_search_type';

    /**
     * When access level of project changes
     *
     * Parameters:
     *      'project_id' => int,
     *      'access'     => string
     *      'old_access' => string (previous access)
     *
     */
    const PROJECT_ACCESS_CHANGE = 'project_access_change';

    /**
     * When access level of platform changes
     */
    const SITE_ACCESS_CHANGE = 'site_access_change';

    /**
     * When a user account is created
     *
     * Parameter:
     *     'user' => PFUser
     */
    const USER_MANAGER_CREATE_ACCOUNT = 'user_manager_create_account';

    /**
     * When a user account is created
     *
     * Parameter:
     *     'can_access' => bool,
     *     'user'       => PFUser
     *     'project'    => Project
     */
    const CAN_USER_ACCESS_UGROUP_INFO = 'can_user_access_ugroup_info';

    /**
     * Gather the services allowed for a given project
     *
     * Parameters:
     *     'project'  => Project (IN)
     *     'services' => array of allowed services (OUT)
     */
    const SERVICES_ALLOWED_FOR_PROJECT = 'services_allowed_for_project';

    /**
     * Gather the services who can send truncated emails
     *
     * Parameters:
     *     'project'  => Project
     *     'services' => array
     */
    const SERVICES_TRUNCATED_EMAILS = 'services_truncated_emails';

    /**
     * Allow plugins to insert links in the builded navbar
     *
     * Parameters:
     *   'items'            => FlamingParrot_NavBarItemPresentersCollection
     *   'selected_top_tab' => (string) current tab, to know if added item can be flaged as active
     *   'request_uri'      => (string)
     */
    const NAVBAR_ITEMS = 'navbar_items';

    /**
     * Retrieve sql fragments in ordoer to retrieve all repositories of all projects.
     *
     * Sql fragments should be in the form of:
     *
     *  SELECT groups.*, service.*, repository_name, auth_mod
     *  FROM ...
     *
     * Where repository_name is "my_project" or "my_project/my_repo"
     * and auth_mod is modperl, modmysql, ... (see SVN_Apache_SvnrootConf)
     *
     * Parameters:
     *      'sql_fragments' => array
     */
    const GET_SVN_LIST_REPOSITORIES_SQL_FRAGMENTS = 'get_svn_list_repositories_sql_fragments';

    /**
     * When a user group is modified
     *
     * Parameters:
     *   'project'         => Project
     *   'new_ugroup_name' => String|null
     *   'old_ugroup_name' => String|null
     */
    const UGROUP_MODIFY = 'ugroup_modify';

    /**
     * When a user is added to a project
     *
     * Paramters:
     *   'project'         => Project
     */
    const MEMBERSHIP_CREATE = 'membership_create';

    /**
     * When a user is removed to a project
     *
     * Paramters:
     *   'project' => Project
     */
    const MEMBERSHIP_DELETE = 'membership_delete';

    /**
     * Retrieve project_id for an artifact reference
     *
     * Parameters:
     *   artifact_id => int
     *   reference   => Reference
     */
    const SET_ARTIFACT_REFERENCE_GROUP_ID = 'set_artifact_reference_group_id';

    /**
     * Toggle usage of a service
     *
     * Parameters
     *   shortname => string
     *   is_used   => boolean
     *   group_id  => int
     */
    const SERVICE_IS_USED = 'service_is_used';

    /**
     * Allow plugins to add user actions in the navbar
     *
     * Parameters:
     *  - user    => (input)  PFUser
     *  - actions => (output) Tuleap\User\UserActionPresenter[]
     */
    const USER_ACTIONS = "user_actions";

    /**
     * When an SVN repository is created
     *
     * Parameters:
     *  - project_id => (input) int
     *
     */
    const SVN_REPOSITORY_CREATED = 'svn_repository_created';

    /**
<<<<<<< HEAD
     * Are we in a siteadmin page?
     *
     * Parameters:
     *  - is_in_siteadmin => (output) Boolean
     */
    const IS_IN_SITEADMIN = 'is_in_siteadmin';
=======
     * When a project is created, ask plugins if some actions must be made for ugroup duplication
     *
     * Parameters:
     *  - source_ugroup => (input) Ugroup
     *  - new_ugroup_id => (input) int
     *
     */
    const UGROUP_DUPLICATION = 'ugroup_duplication';
>>>>>>> 1f2f3aa2
}<|MERGE_RESOLUTION|>--- conflicted
+++ resolved
@@ -1210,14 +1210,14 @@
     const SVN_REPOSITORY_CREATED = 'svn_repository_created';
 
     /**
-<<<<<<< HEAD
      * Are we in a siteadmin page?
      *
      * Parameters:
      *  - is_in_siteadmin => (output) Boolean
      */
     const IS_IN_SITEADMIN = 'is_in_siteadmin';
-=======
+
+    /**
      * When a project is created, ask plugins if some actions must be made for ugroup duplication
      *
      * Parameters:
@@ -1226,5 +1226,4 @@
      *
      */
     const UGROUP_DUPLICATION = 'ugroup_duplication';
->>>>>>> 1f2f3aa2
 }