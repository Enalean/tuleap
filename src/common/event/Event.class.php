--- conflicted
+++ resolved
@@ -582,7 +582,6 @@
     const REST_RESOURCES = 'rest_resources';
 
     /**
-<<<<<<< HEAD
      * Allow plugin to deal with authentication
      *
      * Parameters:
@@ -602,7 +601,8 @@
      * 'allow_codendi_login' => Boolean (OUT)
      */
     const SESSION_AFTER_LOGIN = 'session_after_login';
-=======
+
+    /**
      * Event raised to get plannings from a project with REST
      *
      * Parameters:
@@ -625,6 +625,5 @@
      *     'result'  => array
      */
     const REST_OPTIONS_PROJECT_PLANNINGS = 'rest_options_project_plannings';
->>>>>>> ffba899c
 }
 ?>