--- conflicted
+++ resolved
@@ -433,7 +433,11 @@
 // The mailing list name suffix
 $sys_lists_suffix = '';
 
-<<<<<<< HEAD
+//Displays to end users the privacy of the project
+// If enabled (1), a 'lock' icon will be displayed plus the mention public|private
+// If disabled (0), only the project name is displayed
+$sys_display_project_privacy_in_service_bar = 1;
+
 // Mediawiki
 $master_path = "/var/lib/codendi/plugins/mediawiki/master" ;
 $mwdata_path = "/var/lib/codendi/plugins/mediawiki";
@@ -441,12 +445,6 @@
 $projects_path = "/var/lib/codendi/plugins/mediawiki/projects";
 $config_path = "/etc/codendi";
 $src_path = "/usr/share/mediawiki115";
-=======
-//Displays to end users the privacy of the project
-// If enabled (1), a 'lock' icon will be displayed plus the mention public|private
-// If disabled (0), only the project name is displayed
-$sys_display_project_privacy_in_service_bar = 1;
->>>>>>> d031368b
 
 // End of customizations -- place nothing after the closing PHP tag!
 ?>