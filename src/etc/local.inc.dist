<?php
// Copyright (c) Xerox Corporation, Codendi Team, 2001-2009. All rights reserved
//
// This file is a part of Codendi.
//
// Codendi is free software; you can redistribute it and/or modify
// it under the terms of the GNU General Public License as published by
// the Free Software Foundation; either version 2 of the License, or
// (at your option) any later version.
//
// Codendi is distributed in the hope that it will be useful,
// but WITHOUT ANY WARRANTY; without even the implied warranty of
// MERCHANTABILITY or FITNESS FOR A PARTICULAR PURPOSE.  See the
// GNU General Public License for more details.
//
// You should have received a copy of the GNU General Public License
// along with Codendi. If not, see <http://www.gnu.org/licenses/>.
//
 
//
// Codendi Global Configuration File
//

// Important note on file format
// -----------------------------
// This script is read/parsed in PHP, Python, Perl, and parts in Bash
// For this reason it is important to follow the following syntax rules:
// - variables start with a '$'
// - lines end with ";"
// - use at least one blank char before and after every equal sign (e.g. "$a = 1;" is valid, "$a=1;" is not)
// - you can reuse one variable (not more) in a definition. 
// - You can concatenate two strings (not more) with a " . ".
// - some definitions may not contain variables (whenever precised)
// Examples:
// $a = 1;           -> valid
// $a = $b . "/tmp"; -> valid
// $a = $b."/tmp";   -> invalid (missing blanks around the dot)
// $a =$b . "/tmp";  -> invalid (missing a blank after equal sign)
// $a = $b . $c;     -> invalid (only one variable accepted)
// $a = "/home" . $b . "/tmp"; -> invalid (only one concatenation per line)


//
//
// PART I - Codendi hostnames
//

// Hostnames should be fully qualified domain names (FQDNs); using short names
// would be prettier but would stop you from distributing your Codendi
// implementation across multiple domains.
//
// Of course, if you have a lot of machines serving a particular purpose
// such as FTP or for shell accounts, the "hostname" here might be in
// reality an addr_list of machines that is serviced by a round-robin
// mechanism or something fancy like a local-director.
//
// =============================================================
// The default Codendi domain
//
// this is used where ever the "naked" form of the Codendi domain
// might be used.
// This is also used as the default name for the Web server using
// the standard http protocol (for https see below). You can also 
// define a specific port number (useful for test servers - default 80)
//
$sys_default_domain = "%sys_default_domain%";

// If your Apache server have SSL configured give here the name
// of the secure server. In most cases it will likely be the same
// as $sys_default_domain. However you can also use this variable
// to indicate a specific port for the https traffic (default 443)
$sys_https_host = "%sys_default_domain%";

//This is used for cookie authentication. If you have distributed servers, 
//please use a generic domain to allow single sign on.
//Examples:
//- you have 1 server (s1.codendi.com) 
//   => cookie domain is "s1.codendi.com"
//- you have 2 servers (s1.codendi.com & s2.codendi.com) 
//   => cookie domain should be "codendi.com" for SSO
$sys_cookie_domain = "%sys_default_domain%";
 
// Machine that hosts the mailing lists (This could also be
// the mail host if you have enough horsepower & bandwidth)
// /!\ Developers: if you need to change the default value, it will have an
//     impact on the source code, grep is your friend.
$sys_lists_host = "lists.%sys_default_domain%";

// If you want the mailing-lists to belong to a domain different of $sys_lists_host
// you can define it here.
// For instance, you might want to send mails via 'lists.forge.example.com' machine
// but with lists like 'tuleap-devel@example.com' name.
$sys_lists_domain = $sys_lists_host;

// Fully qualified name
$sys_fullname = "%sys_fullname%";

//This is used for cookie authentication. If you have distributed servers, 
//please use same cookie prefix for a "cluster"
$sys_cookie_prefix = "CODENDI";


//
//
// PART II - Paths and system settings
//
//

// The id of the server.
// If the server belong to a distributed architecture, make sure that all servers have a different server_id.
// Otherwise, use '0'.
$sys_server_id = 0;

// In order to run a test server (without backend cron jobs, CVS, SVN, mailman, vhosts, FRS, etc.)
// Please update the following variables:
// $codendi_dir = "mydir/codendi"
// $sys_custom_dir = "mydir/etc/codendi"
// $sys_data_dir = "mydir/data"


// Codendi directory (PHP pages, site-content, etc)
$codendi_dir = "/usr/share/codendi";

// Site specific settings are stored there:
$sys_custom_dir = "/etc/codendi";

// Codendi binary prefix - do *not* use variables in this definition (compile_fileforge.sh)
$codendi_bin_prefix = "/usr/lib/codendi/bin";

// Codendi database configuration file
$db_config_file = $sys_custom_dir . "/conf/database.inc";

// Data Directory
$sys_data_dir = "/var/lib/codendi";

// Place to put temporary data: deleted user's accounts, etc
$tmp_dir = "/var/tmp";		 

// Codendi utils and documentation directories
// WARNING: DO NOT USE VARIABLES in the three parameter definitions below.
// For instance, do *not* use someting like
//    *wrong* $codendi_utils_prefix = $codendi_dir . "codendi/utils" *wrong*
// this is because those variables will be read by shell scripts.
$codendi_utils_prefix         = "/usr/share/codendi/src/utils";
$codendi_documentation_prefix = "/usr/share/codendi/documentation";
$codendi_downloads_dir        = "/usr/share/codendi/downloads";// Codendi extra files download directory (eg: CLI archive)

// Where wiki attachments are stored
$sys_wiki_attachment_data_dir = $sys_data_dir . "/wiki";

// Where the Codendi files are placed
$sys_urlroot = $codendi_dir . "/src/www/"; 

// Site-content paths
$sys_incdir = $codendi_dir . '/site-content';// Directory which hosts the site content
$sys_custom_incdir = $sys_custom_dir . '/site-content';// Directory which hosts the customized site content

// Cache location
// This directory must be world reachable, but writable only by the web-server
$codendi_cache_dir = $tmp_dir . "/codendi_cache";

$homedir_prefix = "/home/users"; // prefix to add to the user's homedir
$grpdir_prefix  = "/home/groups";// prefix to add to the project's homedir

// CVS paths
$cvs_prefix          = "/var/lib/codendi/cvsroot";  // cvs root
$cvslock_prefix      = "/var/lock/cvs";           // prefix to add to the cvs lock directory
$cvs_root_allow_file = "/etc/cvs_root_allow";// File containing allowed cvs roots (regular CVS *and* CVSnt)
$cvsnt_config_file   = "/etc/cvsnt/PServer"; // File containing CVSnt configuration
$cvs_cmd             = "/usr/bin/cvs";       // CVS binary
$cvs_hook_tmp_dir    = "/var/run/log_accum"; // temporary directory used by CVS commit hooks. Must be similar in commit_prep

// Subversion paths
$svn_prefix    = "/var/lib/codendi/svnroot";// prefix to add to the subversion root directory
$svnadmin_cmd  = "/usr/bin/svnadmin";     // SVN Admin binary
$svn_root_file = "/etc/httpd/conf.d/codendi_svnroot.conf"; // File containing SVN repository definitions for Apache

// FRS paths - do *not* use variables in the following parameters
// If you change those paths, please run utils/compile_fileforge.sh
$ftp_frs_dir_prefix  = "/var/lib/codendi/ftp/codendi";   // Where the released files are located
$ftp_incoming_dir    = "/var/lib/codendi/ftp/incoming";// Where files are placed when uploaded
$ftp_anon_dir_prefix = "/var/lib/codendi/ftp/pub";     // prefix to add to the anon ftp project homedir

// Path for DB dumps. Do *not* use variables in this parameter
$dump_dir         = "/var/lib/codendi/dumps";// Where should we stick files we're working with

// Paths for backend scripts
$codendi_log        = "/var/log/codendi";   // Codendi log dir (cvslogs,)
$codendi_shell_skel = "/etc/skel_codendi";  // Codendi Shell skeleton files directory
$dns_master_file  = "/var/named/codendi.zone";// DNS master file

// Mailman paths
$mailman_bin_dir = "/usr/lib/mailman/bin";
$mailman_list_dir= "/var/lib/mailman/lists";
$mailman_wrapper = "/usr/lib/mailman/mail/mailman";

// Sendmail alias
$alias_file      = "/etc/aliases.codendi";

// Plugins related paths
$sys_pluginsroot       = $codendi_dir . "/plugins/";
$sys_custompluginsroot = $sys_custom_dir . "/plugins/";
$sys_pluginspath       = "/plugins";
$sys_custompluginspath = "/customplugins";

// Themeing related paths
$sys_themeroot = $codendi_dir . "/src/www/themes/";
$sys_custom_themeroot = $sys_custom_dir . "/themes";

// 3rd Party libraries
$htmlpurifier_dir = "/usr/share/htmlpurifier";
$jpgraph_dir      = "/usr/share/jpgraph";

// TrueType font dir (be careful, the leading / is mandatory).
$ttf_font_dir     = "/usr/share/fonts/";

// ForgeUpgrade config file
$forgeupgrade_file = "/etc/codendi/forgeupgrade/config.ini";

// How much to add to the database unix_uid to get the actual unix uid
// NOTE: if you change the default value, you need to update /etc/libnss-mysql.cfg
$unix_uid_add	= "20000";
// How much to add to the database group_id to get the unix gid
// NOTE: if you change the default value, you need to update /etc/libnss-mysql.cfg
$unix_gid_add	= "1000";

// Users
$sys_http_user  = "codendiadm"; // Unix user running the HTTP server

// DB user for http authentication (must have access to user/group/user_group tables)
$sys_dbauth_user   = "dbauthuser";
$sys_dbauth_passwd = '%sys_dbauth_passwd%';

//
//
// Part III - GUI modifications (menu colors, etc.) and other parameters
//
// 


// Group id corresponding to Codendi News group
// (was group 714 in SourceForge - sfnews)
$sys_news_group = 46;

// Default trove category in software map welcome page.
// Default is 18 ('topic')
$sys_default_trove_cat = 18;

// Make project categorisation mandatory. If a project has not categorized itself,
// it will result in a warning in project summary page.
$sys_trove_cat_mandatory = 1;

// ID of the survey to be referenced in users personal pages ('my page')
$sys_my_page_survey = 1;

// Linefeed characters: \r\n for Windows, \n for Linux/Unix
$sys_lf = "\n";

// Disable sub-domains (like cvs.proj.codendi.xerox.com)
// Should be disabled if no DNS delegation
$sys_disable_subdomains = 0;

// Display boxes (Site stats, most active, ...) on Home Page
$sys_display_homepage_boxes = 1;

// Display site news on Home Page
$sys_display_homepage_news = 1;

//
// Authentication scheme
//
// Should be either 'ldap' or 'codendi'
$sys_auth_type = 'codendi';

// Default Apache Subversion authentication mod.
// Default is 'modmysql'
// In some setup, memleak might appears on checkout of big files, 'modperl' address
// this issue
$sys_auth_svn_mod = 'modmysql';

// System name to be used in Web pages, documentation,etc.
$sys_name = 'Tuleap';

// Company/Organization running the system (short and long)
$sys_org_name      = '%sys_org_name%';
$sys_long_org_name = '%sys_long_org_name%';

// Email address pointing to the Codendi site administrators
// for use Web pages, documentation,etc.
$sys_email_admin = 'codendi-admin@%sys_default_domain%';

// Email address pointing to the Codendi contacts.
// for use Web pages, documentation,etc.
$sys_email_contact = 'codendi-contact@%sys_default_domain%';

// Address from which emails are sent
$sys_noreply = '"Tuleap" <noreply@%sys_default_domain%>';

// Supported languages (separated comma)
// Only en_US and fr_FR are available for now
// Exemple: 'en_US,fr_FR'
$sys_supported_languages = 'en_US,fr_FR';

// Default language for the system
$sys_lang = 'en_US';

// Default theme
$sys_themedefault = 'Tuleap';

// Default theme for old browsers (currently netscape 4)
$sys_themedefault_old = 'savannah';

// If set to 1 (one) it forces the server to operate
// HTTPS (SSL connection). HTTP request are redirected
// to HTTPS requests.
// 
// /!\ If you switch from 1 to 0 while users have exisiting sessions
//     they may encounter strange behaviors like infinite redirections. 
//     You will have to purge sessions in site admin > all users.
$sys_force_ssl = 0;

// If set to 1 (one) the user registration must be approved by site 
// admin. If 0 user can register by themselves
$sys_user_approval = 0;

// If set to 1 (one) anonymous users can browse the
// public part of the site without logging in. If 0
// user must first login before going further.
$sys_allow_anon = 1;

// Project default privacy status (1 is public, 0 is private) 
$sys_is_project_public = 1;

// Enable restricted users on this server
// (restricted users only have access to the projects they belong to)
// (0 no restricted users, 1 restricted users allowed)
// if set to 1, $sys_user_approval should also be set to 1, 
//          and $sys_is_project_public to 1
//          and $sys_allow_anon to 0 (or it is useless!)
$sys_allow_restricted_users = 0;

// Is license approval mandatory when downloading a file from the FRS?
// (1 is mandatory, 0 is optional)
$sys_frs_license_mandatory = 1;

// Default session duration when user select "Remember Me" option in user 
// account maintainance (in seconds)
// Default value is about 6 months: 3600*24*183=15811200
$sys_session_lifetime = 15811200;

// Duration before deleting pending accounts which have not been activated
// (in days)
// Default value is 60 days
$sys_pending_account_lifetime = 60;

// Default password duration. User will be asked to change its password 
// after 'sys_password_lifetime' days.
// 0 = no duration
$sys_password_lifetime = 0;

// Suspend user account after a given period of inactivity (in days)
// 0 = no inactivity checking
$sys_suspend_inactive_accounts_delay = 0;

// Suspend user account if he has been no  more member of any project (in days)
// 0 = never desactivate "not project members" account
$sys_suspend_non_project_member_delay = 0;

// Delay between the date when a doc is deleted by a user and the date the
// corresponding file is erased on the filesystem.
// Useful for backup and to restore files that where deleted by mistake
// Default value is 3 days
$sys_file_deletion_delay = 3;

// Max upload size for quick release, documentation, patch and code snippet.
// in bytes. E.g. 67108864 for 64 MB
// Make sure that php.ini and mysql configuration file (/etc/my.cnf)
// are also configured to allow this size.
$sys_max_size_upload = 67108864;

// Max upload size for attachments (bugs, SR, artifacts, etc.)
// in bytes. E.g. 16777216 for 16 MB
$sys_max_size_attachment = 16777216;

//Proxy used to access to Internet. "host:port"
$sys_proxy = "";

// Enable trove categorization (project tree/software map)
// (1 to enable, 0 to disable)
$sys_use_trove = 1;

// Enable code snippet library
// (1 to enable, 0 to disable)
$sys_use_snippet = 1;

//Enable new project registration
// (1 to enable, 0 to disable)
$sys_use_project_registration = 1;

//Enable users avatar?
// (1 to enable, 0 to disable)
$sys_enable_avatars = 1;

//User's avatar path
$sys_avatar_path = $sys_data_dir . "/user/avatar/";

//Zend Framework path
$zend_path = "/usr/share/zend";

//Exchange policy URL
$sys_exchange_policy_url = "/plugins/docman/?group_id=1";

<<<<<<< HEAD
// The minimum length of mailing list name
$sys_lists_name_min_length = 4;

// The mailing list name prefix
$sys_lists_prefix = '';

// The mailing list name suffix
$sys_lists_suffix = '';
=======
// Allow to limit the number of SOAP call that might be critical for the platform.
// As of today it only impact Project::addProject but it might evolve.
$sys_nb_sensitive_soap_calls_per_hour = 10;
>>>>>>> c341af35

// End of customizations -- place nothing after the closing PHP tag!
?><|MERGE_RESOLUTION|>--- conflicted
+++ resolved
@@ -410,20 +410,18 @@
 //Exchange policy URL
 $sys_exchange_policy_url = "/plugins/docman/?group_id=1";
 
-<<<<<<< HEAD
-// The minimum length of mailing list name
-$sys_lists_name_min_length = 4;
-
-// The mailing list name prefix
-$sys_lists_prefix = '';
-
-// The mailing list name suffix
-$sys_lists_suffix = '';
-=======
 // Allow to limit the number of SOAP call that might be critical for the platform.
 // As of today it only impact Project::addProject but it might evolve.
 $sys_nb_sensitive_soap_calls_per_hour = 10;
->>>>>>> c341af35
+
+// The minimum length of mailing list name
+$sys_lists_name_min_length = 4;
+
+// The mailing list name prefix
+$sys_lists_prefix = '';
+
+// The mailing list name suffix
+$sys_lists_suffix = '';
 
 // End of customizations -- place nothing after the closing PHP tag!
 ?>