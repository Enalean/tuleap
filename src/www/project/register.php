--- conflicted
+++ resolved
@@ -25,48 +25,9 @@
 $request = HTTPRequest::instance();
 
 if (Config::get('sys_create_project_in_one_step')) {
-<<<<<<< HEAD
-    $data = $request->params;
-    $required_custom_descriptions = array();
-    $res = db_query('SELECT * FROM group_desc WHERE desc_required = 1 ORDER BY desc_rank');
-    while ($row = db_fetch_array($res)) {
-        $required_custom_descriptions[$row['group_desc_id']] = new ProjectCustomDescription(
-            $row['group_desc_id'],
-            $row['desc_name'],
-            $row['desc_description'],
-            $row['desc_required'],
-            $row['desc_type'],
-            $row['desc_rank']
-        );
-    }
-    $single_step_project = new OneStepProjectCreationPresenter($data, $current_user, $LICENSE, $required_custom_descriptions);
-    if(isset($data['create_project']) && $single_step_project->validateAndGenerateErrors()) {
-        $data    = $single_step_project->getProjectValues();
-        if (! isset($data['project']['built_from_template'])) {
-            $default_templates = $single_step_project->getDefaultTemplates();
-            $data['project']['built_from_template'] = $default_templates->getGroupId();
-        }
-        $project = ProjectManager::instance()->getProject($data['project']['built_from_template']);
-        foreach($project->services as $service) {
-            $id = $service->getId();
-            $data['project']['services'][$id]['is_used'] = $service->isUsed();
-        }
-        require_once('create_project.php');
-        create_project($data);
-    }
-
-    $HTML->header(array('title'=> $Language->getText('register_index','project_registration')));
-
-    $renderer  = TemplateRendererFactory::build()->getRenderer(Config::get('codendi_dir') .'/src/templates/project');
-    $renderer->renderToPage('register', $single_step_project);
-
-    $HTML->footer(array());
-    exit; 
-=======
     $router = new OneStepProjectCreationRouter();
     $router->route($request);
     exit;
->>>>>>> 8fed7e42
 }
 
 $current_step = $request->exist('current_step') ? $request->get('current_step') : 0;
