<?php
//
// Codendi
// Copyright (c) Xerox Corporation, Codendi Team, 2001-2009. All rights reserved
// http://www.codendi.com
//
// 
//
// Originally written by Nicolas Guerin 2004, Codendi Team, Xerox
//

require_once('common/user/UserHelper.class.php');
require_once('common/project/UGroup.class.php');

//
// Define various functions for user group management
//

// Predefined ugroups. Should be consistent with DB (table 'ugroup')
<<<<<<< HEAD
$GLOBALS['UGROUP_NONE']               =100;
$GLOBALS['UGROUP_ANONYMOUS']          =1;
$GLOBALS['UGROUP_REGISTERED']         =2;
$GLOBALS['UGROUP_PROJECT_MEMBERS']    =3;
$GLOBALS['UGROUP_PROJECT_ADMIN']      = UGroup::PROJECT_ADMIN;
$GLOBALS['UGROUP_FILE_MANAGER_ADMIN'] = UGroup::FILE_MANAGER_ADMIN;
$GLOBALS['UGROUP_DOCUMENT_TECH']      =12;
$GLOBALS['UGROUP_DOCUMENT_ADMIN']     =13;
$GLOBALS['UGROUP_WIKI_ADMIN']         = UGroup::WIKI_ADMIN;
$GLOBALS['UGROUP_TRACKER_ADMIN']      =15;
=======
/** @deprecated **/
$GLOBALS['UGROUP_NONE']               = UGroup::NONE;
$GLOBALS['UGROUP_ANONYMOUS']          = UGroup::ANONYMOUS;
$GLOBALS['UGROUP_REGISTERED']         = UGroup::REGISTERED;
$GLOBALS['UGROUP_PROJECT_MEMBERS']    = UGroup::PROJECT_MEMBERS;
$GLOBALS['UGROUP_PROJECT_ADMIN']      = UGroup::PROJECT_ADMIN;
$GLOBALS['UGROUP_FILE_MANAGER_ADMIN'] = UGroup::FILE_MANAGER_ADMIN;
$GLOBALS['UGROUP_DOCUMENT_TECH']      = UGroup::DOCUMENT_TECH;
$GLOBALS['UGROUP_DOCUMENT_ADMIN']     = UGroup::DOCUMENT_ADMIN;
$GLOBALS['UGROUP_WIKI_ADMIN']         = UGroup::WIKI_ADMIN;
$GLOBALS['UGROUP_TRACKER_ADMIN']      = UGroup::TRACKER_ADMIN;
>>>>>>> 661f07c1

$GLOBALS['UGROUPS'] = array(
    'UGROUP_NONE'               => $GLOBALS['UGROUP_NONE'],
    'UGROUP_ANONYMOUS'          => $GLOBALS['UGROUP_ANONYMOUS'],
    'UGROUP_REGISTERED'         => $GLOBALS['UGROUP_REGISTERED'],
    'UGROUP_PROJECT_MEMBERS'    => $GLOBALS['UGROUP_PROJECT_MEMBERS'],
    'UGROUP_PROJECT_ADMIN'      => $GLOBALS['UGROUP_PROJECT_ADMIN'],
    'UGROUP_FILE_MANAGER_ADMIN' => $GLOBALS['UGROUP_FILE_MANAGER_ADMIN'],
    'UGROUP_DOCUMENT_TECH'      => $GLOBALS['UGROUP_DOCUMENT_TECH'],
    'UGROUP_DOCUMENT_ADMIN'     => $GLOBALS['UGROUP_DOCUMENT_ADMIN'],
    'UGROUP_WIKI_ADMIN'         => $GLOBALS['UGROUP_WIKI_ADMIN'],
    'UGROUP_TRACKER_ADMIN'      => $GLOBALS['UGROUP_TRACKER_ADMIN'],
);
/*
*      anonymous
*          ^
*          |
*      registered
*          ^
*          |
*     +----+-----+
*     |          |
*  statics    members
*                ^
*                |
*         +------+-----+- - - -   -   -
*         |            |
*    tracker_tech   doc_admin
*/
function ugroup_get_parent($ugroup_id) {
    if ($ugroup_id == $GLOBALS['UGROUP_NONE'] || $ugroup_id == $GLOBALS['UGROUP_ANONYMOUS']) {
        $parent_id = false;
    } else if ($ugroup_id == $GLOBALS['UGROUP_REGISTERED']) {
        $parent_id = $GLOBALS['UGROUP_ANONYMOUS'];
    } else if ($ugroup_id == $GLOBALS['UGROUP_PROJECT_MEMBERS'] || $ugroup_id > 100) {
        $parent_id = $GLOBALS['UGROUP_REGISTERED'];
    } else {
        $parent_id = $GLOBALS['UGROUP_PROJECT_MEMBERS'];
    }
    return $parent_id;
}

// Return members (user_id + user_name according to user preferences) of given user group
// * $keword is used to filter the users.
function ugroup_db_get_members($ugroup_id, $with_display_preferences = false, $keyword = null) {
    $sqlname="user.user_name AS full_name";
    $sqlorder="user.user_name";
    if ($with_display_preferences) {
        $uh = UserHelper::instance();
        $sqlname=$uh->getDisplayNameSQLQuery();
        $sqlorder=$uh->getDisplayNameSQLOrder();
    }
    $having_keyword = '';
    if ($keyword) {
        $keyword = "'%". db_es((string)$keyword) ."%'";
        $having_keyword = " AND full_name LIKE $keyword ";
    }
    $ugroup_id = (int)$ugroup_id;
    $sql="(SELECT user.user_id, $sqlname, user.user_name
            FROM ugroup_user, user 
            WHERE user.user_id = ugroup_user.user_id 
              AND ugroup_user.ugroup_id = $ugroup_id 
            $having_keyword
            ORDER BY $sqlorder)";
    return $sql;
}

// Return name and id (as DB result) of all ugroups belonging to a specific project.
function ugroup_db_get_existing_ugroups($group_id, $predefined=null) {
    $_extra = '';
    if($predefined !== null && is_array($predefined)) {
        $_extra = ' OR ugroup_id IN ('.implode(',', $predefined).')';
    }
    $sql="SELECT ugroup_id, name FROM ugroup WHERE group_id=$group_id ".$_extra." ORDER BY name";
    return db_query($sql);
}

/**
 * Returns a list of ugroups for the given group, with their associated members
 */
function ugroup_get_ugroups_with_members($group_id) {
    $sql="SELECT ugroup.ugroup_id, ugroup.name, user.user_id, user.user_name FROM ugroup ".
    "NATURAL LEFT JOIN ugroup_user ".
    "NATURAL LEFT JOIN user ".
    "WHERE ugroup.group_id=".db_ei($group_id).
    " ORDER BY ugroup.name";
    
    $return = array();
    
    $res = db_query($sql);
    while ($data = db_fetch_array($res)) {
        $return[] = $data;
    }
    
    return $return;
}

// Return DB ugroup from ugroup_id 
function ugroup_db_get_ugroup($ugroup_id) {
    $sql="SELECT * FROM ugroup WHERE ugroup_id=$ugroup_id";
    return db_query($sql);
}


function ugroup_db_list_all_ugroups_for_user($group_id,$user_id) {
    $sql="SELECT ugroup.ugroup_id AS ugroup_id,ugroup.name AS name FROM ugroup, ugroup_user WHERE ugroup_user.user_id=$user_id AND ugroup.group_id=$group_id AND ugroup_user.ugroup_id=ugroup.ugroup_id";
    return db_query($sql);
}


/** Return array of ugroup_id for all user-defined ugoups that user is part of 
 * and having tracker-related permissions on the $group_artifact_id tracker */
function ugroup_db_list_tracker_ugroups_for_user($group_id,$group_artifact_id,$user_id) {
    $sql="SELECT distinct ug.ugroup_id FROM ugroup ug, ugroup_user ugu, permissions p ".
      "WHERE ugu.user_id=$user_id ".
      "AND ug.group_id=$group_id ".
      "AND ugu.ugroup_id=ug.ugroup_id ".
      "AND p.ugroup_id = ugu.ugroup_id ".
      "AND p.object_id LIKE '$group_artifact_id%' ".
      "AND p.permission_type LIKE 'TRACKER%'";

    return util_result_column_to_array(db_query($sql));
}

/** Return array of ugroup_id for all dynamic ugoups like 
 * (anonymous_user, registered_user, project_member,
 * project_admins, tracker_admins) that user is part of */
function ugroup_db_list_dynamic_ugroups_for_user($group_id,$instances,$user) {
    
    if (!is_a($user, 'User')) {
        $user = UserManager::instance()->getUserById($user);
    }
  
  if ($user->isAnonymous()) return array($GLOBALS['UGROUP_ANONYMOUS']);

  $res = array($GLOBALS['UGROUP_ANONYMOUS'],$GLOBALS['UGROUP_REGISTERED']);

  if ($user->isMember($group_id))  $res[] = $GLOBALS['UGROUP_PROJECT_MEMBERS']; 
  if ($user->isMember($group_id,'A'))  $res[] = $GLOBALS['UGROUP_PROJECT_ADMIN'];
  if ($user->isMember($group_id,'D2'))  $res[] = $GLOBALS['UGROUP_DOCUMENT_ADMIN'];
  if ($user->isMember($group_id,'R2'))  $res[] = $GLOBALS['UGROUP_FILE_MANAGER_ADMIN'];
  if ($user->isMember($group_id,'W2'))  $res[] = $GLOBALS['UGROUP_WIKI_ADMIN'];
  if (is_int($instances)) {
      if ($user->isTrackerAdmin($group_id,$instances))  $res[] = $GLOBALS['UGROUP_TRACKER_ADMIN'];
  } else if (is_array($instances)) {
      if (isset($instances['artifact_type'])) {
          if ($user->isTrackerAdmin($group_id,$instances['artifact_type']))  $res[] = $GLOBALS['UGROUP_TRACKER_ADMIN'];
      }
  }

  return $res;
}

/** Return user group name from ID */
function ugroup_get_name_from_id($ugroup_id) {
    $res=ugroup_db_get_ugroup($ugroup_id);
    return db_result($res,0,'name');
}

/**
 * Check membership of the user to a specified ugroup
 * $group_id is necessary for automatic project groups like project member, release admin, etc.
 * $atid is necessary for trackers since the tracker admin role is different for each tracker.
 * @return true if user is member of the ugroup, false otherwise.
 */
function ugroup_user_is_member($user_id, $ugroup_id, $group_id, $atid=0) {
    $um =& UserManager::instance();
    $user =& $um->getUserById($user_id);
    // Special Cases
    if ($ugroup_id==$GLOBALS['UGROUP_NONE']) { 
        // Empty group
        return false;
    } else if ($ugroup_id==$GLOBALS['UGROUP_ANONYMOUS']) { 
        // Anonymous user
        return true;
    } else if ($ugroup_id==$GLOBALS['UGROUP_REGISTERED']) {
        // Registered user
        return $user_id != 0;
    } else if ($ugroup_id==$GLOBALS['UGROUP_PROJECT_MEMBERS']) {
        // Project members
        if ($user->isMember($group_id)) { return true; }
    } else if ($ugroup_id==$GLOBALS['UGROUP_FILE_MANAGER_ADMIN']) {
        // File manager admins
        if ($user->isMember($group_id,'R2')) { return true; }
    } else if ($ugroup_id==$GLOBALS['UGROUP_DOCUMENT_ADMIN']) {
        // Document admin
        if ($user->isMember($group_id,'D2')) { return true; }
    } else if ($ugroup_id==$GLOBALS['UGROUP_DOCUMENT_TECH']) {
        // Document tech
        if ($user->isMember($group_id,'D1')) { return true; }
    } else if ($ugroup_id==$GLOBALS['UGROUP_WIKI_ADMIN']) {
        // Wiki admins
        if ($user->isMember($group_id,'W2')) { return true; }
    } else if ($ugroup_id==$GLOBALS['UGROUP_PROJECT_ADMIN']) {
        // Project admins
        if ($user->isMember($group_id,'A')) { return true; }
    } else if ($ugroup_id==$GLOBALS['UGROUP_TRACKER_ADMIN']) {
        // Tracker admins
        $pm = ProjectManager::instance();
        $group = $pm->getProject($group_id);	
        $at = new ArtifactType($group, $atid);
        return $at->userIsAdmin($user_id);
    } else { 
        // Normal ugroup
        $sql="SELECT * from ugroup_user where ugroup_id='$ugroup_id' and user_id='$user_id'";
        $res=db_query($sql);
        if (db_numrows($res) > 0) {
            return true;
        }
    }
    return false;
}


/**
 * Check membership of the user to a specified ugroup
 * $group_id is necessary for automatic project groups like project member, release admin, etc.
 * $atid is necessary for trackers since the tracker admin role is different for each tracker.
 * $keword is used to filter the users
 */
function ugroup_db_get_dynamic_members($ugroup_id, $atid, $group_id, $with_display_preferences=false, $keyword = null) {
    $sqlname="user.user_name AS full_name";
    $sqlorder="user.user_name";
    if ($with_display_preferences) {
        $uh = UserHelper::instance();
        $sqlname=$uh->getDisplayNameSQLQuery();
        $sqlorder=$uh->getDisplayNameSQLOrder(); 
    }
    $having_keyword = '';
    if ($keyword) {
        $keyword = "'%". db_es((string)$keyword) ."%'";
        $having_keyword = " HAVING full_name LIKE $keyword ";
    }
	// Special Cases
    if ($ugroup_id==$GLOBALS['UGROUP_NONE']) { 
        // Empty group
        return;
    } else if ($ugroup_id==$GLOBALS['UGROUP_ANONYMOUS']) { 
        // Anonymous user
        return;
    } else if ($ugroup_id==$GLOBALS['UGROUP_REGISTERED']) {
        // Registered user
        return "(SELECT user.user_id, ".$sqlname.", user.user_name FROM user WHERE ( status='A' OR status='R' ) $having_keyword ORDER BY ".$sqlorder." )";
    } else if ($ugroup_id==$GLOBALS['UGROUP_PROJECT_MEMBERS']) {
        // Project members
        return "(SELECT user.user_id, ".$sqlname.", user.user_name FROM user, user_group ug WHERE user.user_id = ug.user_id AND ug.group_id = $group_id AND ( user.status='A' OR user.status='R' ) $having_keyword ORDER BY ".$sqlorder.")";
    } else if ($ugroup_id==$GLOBALS['UGROUP_FILE_MANAGER_ADMIN']) {
        // File manager admins
        return "(SELECT user.user_id, ".$sqlname.", user.user_name FROM user, user_group ug WHERE user.user_id = ug.user_id AND ug.group_id = $group_id AND file_flags = 2 AND ( user.status='A' OR user.status='R' ) $having_keyword ORDER BY ".$sqlorder.")";
    } else if ($ugroup_id==$GLOBALS['UGROUP_DOCUMENT_ADMIN']) {
        // Document admin
        return "(SELECT user.user_id, ".$sqlname.", user.user_name FROM user, user_group ug WHERE user.user_id = ug.user_id AND ug.group_id = $group_id AND doc_flags IN (2,3) AND ( user.status='A' OR user.status='R' ) $having_keyword ORDER BY ".$sqlorder.")";
    } else if ($ugroup_id==$GLOBALS['UGROUP_DOCUMENT_TECH']) {
        // Document tech
        return "(SELECT user.user_id, ".$sqlname.", user.user_name FROM user, user_group ug WHERE user.user_id = ug.user_id AND ug.group_id = $group_id AND doc_flags IN (1,2) AND ( user.status='A' OR user.status='R' ) $having_keyword ORDER BY ".$sqlorder.")";
    } else if ($ugroup_id==$GLOBALS['UGROUP_WIKI_ADMIN']) {
        // Wiki admins
        return "(SELECT user.user_id, ".$sqlname.", user.user_name FROM user, user_group ug WHERE user.user_id = ug.user_id AND ug.group_id = $group_id AND wiki_flags = '2' AND ( user.status='A' OR user.status='R' ) $having_keyword ORDER BY ".$sqlorder.")";
    } else if ($ugroup_id==$GLOBALS['UGROUP_PROJECT_ADMIN']) {
        // Project admins
        return "(SELECT user.user_id, ".$sqlname.", user.user_name FROM user, user_group ug WHERE user.user_id = ug.user_id AND ug.group_id = $group_id AND admin_flags = 'A' AND ( user.status='A' OR user.status='R' ) $having_keyword ORDER BY ".$sqlorder.")";
    } else if ($ugroup_id==$GLOBALS['UGROUP_TRACKER_ADMIN']) {
        // Tracker admins
        return "(SELECT user.user_id, ".$sqlname.", user.user_name FROM artifact_perm ap, user WHERE (user.user_id = ap.user_id) and group_artifact_id=$atid AND perm_level in (2,3) AND ( user.status='A' OR user.status='R' ) ORDER BY ".$sqlorder.")";
    } 
}

/**
 * Retrieve all dynamic groups' members except ANONYMOUS, NONE, REGISTERED
 * @param Integer $group_id
 * @param Integer $atid
 * @return Array
 */
function ugroup_get_all_dynamic_members($group_id, $atid=0) {
    $members = array();
    $sql     = array();
    $ugroups = array();
    //retrieve dynamic ugroups id and name
    $rs = db_query("SELECT ugroup_id, name FROM ugroup WHERE ugroup_id IN (".implode(',',$GLOBALS['UGROUPS']).") ");
    while( $row = db_fetch_array($rs) ) {
        $ugroups[ $row['ugroup_id'] ] = $row['name'];
    }
    foreach ( $GLOBALS['UGROUPS'] as $ugroup_id) {
        if ( $ugroup_id == $GLOBALS['UGROUP_ANONYMOUS'] || $ugroup_id == $GLOBALS['UGROUP_REGISTERED'] || $ugroup_id == $GLOBALS['UGROUP_NONE'] ) {
            continue;
        }
        $sql = ugroup_db_get_dynamic_members($ugroup_id, $atid, $group_id);
        $rs  = db_query($sql);
        while( $row = db_fetch_array($rs) ) {
            $members[] = array(
                'ugroup_id' => $ugroup_id,
                'name'      => util_translate_name_ugroup($ugroups[ $ugroup_id ]),
                'user_id'   => $row['user_id'],
                'user_name' => $row['user_name'],
            );
        }
    }
    return $members;
}

/**
 * Remove user from all ugroups
 *
 * @return false if access rights are insufficient (need to be site admin)
 */
function ugroup_delete_user_from_all_ugroups($user_id) {
    if (!user_is_super_user()) return false;
    db_query("DELETE FROM ugroup_user WHERE user_id=$user_id");
    return true;
}


/**
 * Remove user from all ugroups attached to the given project
 *
 * @return true
 */
function ugroup_delete_user_from_project_ugroups($group_id,$user_id) {

    // First, retrieve all possible ugroups for this project
    $sql="SELECT ugroup_id FROM ugroup WHERE group_id='$group_id'";
    $res=db_query($sql);
    $ugroups_list='';
    if (db_numrows($res)<1) {
        return true;
    } else { 
        while ($row = db_fetch_array($res)) {
            if ($ugroups_list) { $ugroups_list.= ' ,';}
            $ugroups_list .= $row['ugroup_id'] ;
        }
    }
    // Then delete membership
    db_query("DELETE FROM ugroup_user WHERE user_id=$user_id AND ugroup_id IN (".$ugroups_list.")");
    
    // Raise an event
    $em =& EventManager::instance();
    $em->processEvent('project_admin_remove_user_from_project_ugroups', array(
        'group_id' => $group_id,
        'user_id' => $user_id,
        'ugroups' => explode(' ,', $ugroups_list)
    ));
    
    return true;
}



/**
 * Create a new ugroup
 *
 * @return ugroup_id
 */
function ugroup_create($group_id, $ugroup_name, $ugroup_description, $group_templates) {
    global $Language;

    // Sanity check
    if (!$ugroup_name) { 
        exit_error($Language->getText('global','error'),$Language->getText('project_admin_ugroup_utils','ug_name_missed'));
    }
    if (!eregi("^[a-zA-Z0-9_\-]+$",$ugroup_name)) {
        exit_error($Language->getText('global','error'),$Language->getText('project_admin_ugroup_utils','invalid_ug_name',$ugroup_name));
    }
    // Check that there is no ugroup with the same name in this project
    $sql = "SELECT * FROM ugroup WHERE name='$ugroup_name' AND group_id='$group_id'";
    $result=db_query($sql);
    if (db_numrows($result)>0) {
        exit_error($Language->getText('global','error'),$Language->getText('project_admin_ugroup_utils','ug__exist',$ugroup_name)); 
    }
    
    
    // Create
    $sql = "INSERT INTO ugroup (name,description,group_id) VALUES ('$ugroup_name', '$ugroup_description',$group_id)";
    $result=db_query($sql);

    if (!$result) {
        exit_error($Language->getText('global','error'),$Language->getText('project_admin_ugroup_utils','cant_create_ug',db_error()));
    } else {
        $GLOBALS['Response']->addFeedback('info', $Language->getText('project_admin_ugroup_utils','ug_create_success'));
    }
    // Now get the corresponding ugroup_id
    $sql="SELECT ugroup_id FROM ugroup WHERE group_id=$group_id AND name='$ugroup_name'";
    $result = db_query($sql);
    if (!$result) {
        exit_error($Language->getText('global','error'),$Language->getText('project_admin_ugroup_utils','ug_created_but_no_id',db_error()));
    }
    $ugroup_id = db_result($result,0,0);
    if (!$ugroup_id) {
        exit_error($Language->getText('global','error'),$Language->getText('project_admin_ugroup_utils','ug_created_but_no_id',db_error()));
    }

    //
    // Now populate new group if a 'template' was selected
    //
    $query=0;

    if ($group_templates == "cx_empty") {
        // Do nothing, the group should be empty
        $query='';
    } else if ($group_templates == "cx_empty2") {
        // The user selected '----'
        $query='';
        $GLOBALS['Response']->addFeedback('info', $Language->getText('project_admin_ugroup_utils','no_g_template'));
    } else if ($group_templates == "cx_members") {
        // Get members from predefined groups
        $query="SELECT user_id FROM user_group WHERE group_id=$group_id";
    } else if ($group_templates == "cx_admins") {
        $query="SELECT user_id FROM user_group WHERE group_id=$group_id AND admin_flags='A'";
    } else {
        // $group_templates should contain the ID of an exiting group
        // Copy members from an existing group
        $query="SELECT user_id FROM ugroup_user WHERE ugroup_id=$group_templates";
    }

    // Copy user IDs in new group
    if ($query) {
        $res = db_query($query);
        $countuser=0;
        while ($row = db_fetch_array($res)) {
            $sql="INSERT INTO ugroup_user (ugroup_id,user_id) VALUES ($ugroup_id,".$row['user_id'].")";
            if (!db_query($sql)) {
                exit_error($Language->getText('global','error'),$Language->getText('project_admin_ugroup_utils','cant_insert_u_in_g',array($row['user_id'],$ugroup_id,db_error())));
            }
            $countuser++;
        }
        $GLOBALS['Response']->addFeedback('info', $Language->getText('project_admin_ugroup_utils','u_added',$countuser));
    }
    
    // raise an event for ugroup creation
    $em =& EventManager::instance();
    $em->processEvent('project_admin_ugroup_creation', array(
        'group_id'  => $group_id,
        'ugroup_id' => $ugroup_id
    ));
    
    return $ugroup_id;
}



/**
 * Update ugroup with list of members
 */
function ugroup_update($group_id, $ugroup_id, $ugroup_name, $ugroup_description) {
    global $Language;

    // Sanity check
    if (!$ugroup_name) { 
        exit_error($Language->getText('global','error'),$Language->getText('project_admin_ugroup_utils','ug_name_missed'));
    }
    if (!eregi("^[a-zA-Z0-9_\-]+$",$ugroup_name)) {
        exit_error($Language->getText('global','error'),$Language->getText('project_admin_ugroup_utils','invalid_ug_name',$ugroup_name));
    }
    if (!$ugroup_id) {
        exit_error($Language->getText('global','error'),$Language->getText('project_admin_editugroup','ug_id_missed'));
    }
    // Retrieve ugroup old name before updating
    $sql = "SELECT name FROM ugroup WHERE group_id='$group_id' AND ugroup_id ='$ugroup_id'";
    $result=db_query($sql);
    if($result && !db_error($result)) {
        $row = db_fetch_array($result);
        $ugroup_old_name = $row['name'];
    }

    // Check that there is no ugroup with the same name and a different id in this project
    $sql = "SELECT * FROM ugroup WHERE name='$ugroup_name' AND group_id='$group_id' AND ugroup_id!='$ugroup_id'";
    $result=db_query($sql);
    if (db_numrows($result)>0) {
        exit_error($Language->getText('global','error'),$Language->getText('project_admin_ugroup_utils','ug__exist',$ugroup_name)); 
    }

    // Update
    $sql = "UPDATE ugroup SET name='$ugroup_name', description='$ugroup_description' WHERE ugroup_id=$ugroup_id;";
    $result=db_query($sql);

    if (!$result) {
        exit_error($Language->getText('global','error'),$Language->getText('project_admin_ugroup_utils','cant_update_ug',db_error()));
    }

    // Search for all members of this ugroup
    $pickList = array();
    $sql="SELECT user_id FROM ugroup_user WHERE ugroup_id = ". db_ei($ugroup_id);
    if ($res = db_query($sql)) {
        while($row = db_fetch_array($res)) {
            $pickList[] = $row['user_id'];
        }
    }
    
    // raise an event for ugroup edition
    $em =& EventManager::instance();
    $em->processEvent('project_admin_ugroup_edition', array(
        'group_id'  => $group_id,
        'ugroup_id' => $ugroup_id,
        'ugroup_name' => $ugroup_name,
        'ugroup_old_name' => $ugroup_old_name,
        'ugroup_desc' => $ugroup_description,
        'pick_list' => $pickList
    ));
    
    // Now log in project history
    group_add_history('upd_ug','',$group_id,array($ugroup_name));

    $GLOBALS['Response']->addFeedback('info', $Language->getText('project_admin_ugroup_utils','ug_upd_success',array($ugroup_name,count($pickList))));
}

function ugroup_remove_user_from_ugroup($group_id, $ugroup_id, $user_id) {
    $sql = "DELETE FROM ugroup_user 
    WHERE ugroup_id = ". db_ei($ugroup_id) ."
      AND user_id = ". db_ei($user_id);
    $res = db_query($sql);
    if (!$res) {
        $GLOBALS['Response']->addFeedback('error', $GLOBALS['Language']->getText('project_admin_ugroup_utils','cant_update_ug',db_error()));
    }
    if ($rows = db_affected_rows($res)) {
        // Now log in project history
        $res = ugroup_db_get_ugroup($ugroup_id);
        group_add_history('upd_ug','',$group_id,array(db_result($res,0,'name')));
        // Search for all members of this ugroup
        $sql="SELECT count(user.user_id)".
             "FROM ugroup_user, user ".
             "WHERE user.user_id = ugroup_user.user_id ".
             "AND user.status IN ('A', 'R') ".
             "AND ugroup_user.ugroup_id=".db_ei($ugroup_id);
        $result = db_query($sql);
        $usersCount = db_result($result, 0,0);
        $GLOBALS['Response']->addFeedback('info', $GLOBALS['Language']->getText('project_admin_ugroup_utils','ug_upd_success',array(db_result($res,0,'name'), $usersCount)));
        if ($usersCount == 0) {
            $GLOBALS['Response']->addFeedback('warning', $GLOBALS['Language']->getText('project_admin_ugroup_utils','ug_upd_empty'));
        }
        // Raise event for ugroup modification
        EventManager::instance()->processEvent('project_admin_ugroup_remove_user', array(
                'group_id' => $group_id,
                'ugroup_id' => $ugroup_id,
                'user_id' => $user_id));
    }
}
function ugroup_add_user_to_ugroup($group_id, $ugroup_id, $user_id) {
    if (!ugroup_user_is_member($user_id, $ugroup_id, $group_id)) {
        $sql = "INSERT INTO ugroup_user (ugroup_id, user_id) VALUES(". db_ei($ugroup_id) .", ". db_ei($user_id) .")";
        $res = db_query($sql);
        if (!$res) {
            $GLOBALS['Response']->addFeedback('error', $GLOBALS['Language']->getText('project_admin_ugroup_utils','cant_update_ug',db_error()));
        }
        if ($rows = db_affected_rows($res)) {
            // Now log in project history
            $res = ugroup_db_get_ugroup($ugroup_id);
            group_add_history('upd_ug','',$group_id,array(db_result($res,0,'name')));
            $GLOBALS['Response']->addFeedback('info', $GLOBALS['Language']->getText('project_admin_ugroup_utils','ug_upd_success',array(db_result($res,0,'name'), 1)));
            // Raise event for ugroup modification
            EventManager::instance()->processEvent('project_admin_ugroup_add_user', array(
                'group_id' => $group_id,
                'ugroup_id' => $ugroup_id,
                'user_id' => $user_id));
        }
    } else {
        $GLOBALS['Response']->addFeedback('error', $GLOBALS['Language']->getText('project_admin_ugroup_utils', 'cant_insert_u_in_g', array($user_id, $ugroup_id, $GLOBALS['Language']->getText('project_admin_ugroup_utils', 'user_already_exist'))));
    }
}

/**
 * Delete ugroup 
 *
 * @return false if error
 */
function ugroup_delete($group_id, $ugroup_id) { 
    global $Language;
    if (!$ugroup_id) {
        $GLOBALS['Response']->addFeedback('error', $Language->getText('project_admin_ugroup_utils','ug_not_given'));
        return false;
    }
    $ugroup_name=ugroup_get_name_from_id($ugroup_id);
    $sql = "DELETE FROM ugroup WHERE group_id=$group_id AND ugroup_id=$ugroup_id";
        
    $result=db_query($sql);
    if (!$result || db_affected_rows($result) < 1) {
        $GLOBALS['Response']->addFeedback('error', $Language->getText('project_admin_editgroupinfo','upd_fail',(db_error() ? db_error() : ' ' )));
         return false;           
    }
    $GLOBALS['Response']->addFeedback('info', $Language->getText('project_admin_ugroup_utils','g_del'));
    // Now remove users
    $sql = "DELETE FROM ugroup_user WHERE ugroup_id=$ugroup_id";
    
    $result=db_query($sql);
    if (!$result) {
        $GLOBALS['Response']->addFeedback('error', $Language->getText('project_admin_ugroup_utils','cant_remove_u',db_error()));
        return false;
    }
    $GLOBALS['Response']->addFeedback('info', $Language->getText('project_admin_ugroup_utils','all_u_removed'));
    
    // raise an event for ugroup deletion
    $em =& EventManager::instance();
    $em->processEvent('project_admin_ugroup_deletion', array(
        'group_id'  => $group_id,
        'ugroup_id' => $ugroup_id
    ));
    
    // Last, remove permissions for this group
    $perm_cleared=permission_clear_ugroup($group_id, $ugroup_id); 
    if (!($perm_cleared)) {
        $GLOBALS['Response']->addFeedback('error', $Language->getText('project_admin_ugroup_utils','cant_remove_perm',db_error()));
        return false;
    } else if ($perm_cleared>1) {
        $perm_cleared--;
        $GLOBALS['Response']->addFeedback('warning', $Language->getText('project_admin_ugroup_utils','perm_warning',$perm_cleared));
    } 
    // Now log in project history
    group_add_history('del_ug','',$group_id,array($ugroup_name));

    return true;
}

/** copy all ugroups from group $from_group to 
 *  group to_group. Do not copy system-wide ugroups
 *  return mapping from_ugroup_id to_ugroup_id
 */
function ugroup_copy_ugroups($from_group,$to_group,&$mapping) {
  $mapping = array();
  $result = db_query("SELECT ugroup_id from ugroup where group_id = '$from_group' AND ugroup_id > 100");
  while ($row = db_fetch_array($result)) {
    $err = ugroup_copy_ugroup($row['ugroup_id'],$to_group,$ugid);
    if (isset($err) && $err !== false) {return $err;}
    $mapping[$row['ugroup_id']] = $ugid;
  }
  return true;
}

/** copy ugoup ugroup_id with corresponding users to belong 
 *  to $to_group 
*/
function ugroup_copy_ugroup($ugroup_id,$to_group,&$ugid) {
  $ugid = 0;
  $err = false;

  $result = db_query("INSERT INTO ugroup (name,description,group_id) ".
		     "SELECT name,description,$to_group ".
		     "FROM ugroup ".
		     "WHERE ugroup_id='$ugroup_id'");
  if ($result && db_affected_rows($result) > 0) {
    $ugid=db_insertid($result);
  } else {
    return db_error();
  }

  $result = db_query("INSERT INTO ugroup_user (ugroup_id,user_id) ".
		     "SELECT $ugid,user_id ".
		     "FROM ugroup_user ".
		     "WHERE ugroup_id='$ugroup_id'");
  if (!$result) {
    return db_error();
  }

  $sql = sprintf('INSERT INTO ugroup_mapping (to_group_id, src_ugroup_id, dst_ugroup_id)'.
                 ' VALUES (%d, %d, %d)',
                 $to_group,
                 $ugroup_id,
                 $ugid);
  $result = db_query($sql);
  if (!$result || db_affected_rows($result) <= 0) {
    return db_error();
  }

  return $err;

}

/**
 * Wrapper for tests
 *
 * @return UserManager
 */
function ugroup_get_user_manager() {
    return UserManager::instance();
}

/**
 * Wrapper for tests
 *
 * @return UGroup
 */
function ugroup_get_ugroup() {
    return new UGroup();
}

/**
 * Calculate the number of project admins and non project admins of the ugroup
 *
 * @param Integer $groupId
 * @param String  $usersSql
 *
 * @return Array
 */
function ugroup_count_project_admins($groupId, $usersSql) {
    $um = ugroup_get_user_manager();
    $admins    = 0;
    $nonAdmins = 0;
    $res = db_query($usersSql);
    while ($row = db_fetch_array($res)) {
        $user = $um->getUserById($row['user_id']);
        if ($user->isMember($groupId, 'A')) {
            $admins ++;
        } else {
            $nonAdmins ++;
        }
    }
    return array('admins' => $admins, 'non_admins' => $nonAdmins);
}

/**
 * Filter static ugroups that contain project admins.
 * Retun value is the number of non project admins
 * in the filtered ugroups.
 *
 * @param Integer $groupId
 * @param Array   $ugroups
 * @param Array   $validUgroups
 *
 * @return Integer
 */
function ugroup_count_non_admin_for_static_ugroups($groupId, $ugroups, &$validUGroups) {
    $containNonAdmin = 0;
    $uGroup = ugroup_get_ugroup();
    foreach ($ugroups as $ugroupId) {
        if ($uGroup->exists($groupId, $ugroupId)) {
            $sql = ugroup_db_get_members($ugroupId);
            $arrayUsers = ugroup_count_project_admins($groupId, $sql);
            $nonAdmin = $arrayUsers['non_admins'];
            $containAdmin = $arrayUsers['admins'];
            if ($containAdmin > 0) {
                $validUGroups[] = $ugroupId;
                $containNonAdmin += $nonAdmin;
            }
        }
    }
    return $containNonAdmin;
}

/**
 * Filter dynamic ugroups that contain project admins.
 * Retun is the number of non project admins
 * in the filtered ugroups.
 *
 * @param Integer $groupId
 * @param Array   $ugroups
 * @param Array   $validUgroups
 *
 * @return Integer
 */
function ugroup_count_non_admin_for_dynamic_ugroups($groupId, $ugroups, &$validUGroups) {
    $containNonAdmin = 0;
    foreach ($ugroups as $ugroupId) {
        $sql = ugroup_db_get_dynamic_members($ugroupId, null, $groupId);
        $arrayUsers = ugroup_count_project_admins($groupId, $sql);
        if ($arrayUsers['admins'] > 0) {
            $validUGroups[] = $ugroupId;
            $containNonAdmin += $arrayUsers['non_admins'];
        }
    }
    return $containNonAdmin;
}

/**
 * Validate the ugroup list containing group admins.
 * Remove ugroups that are empty or contain no project admins.
 * Don't remove ugroups containing both project admins and non project admins
 * just indicate the total number of non project admins.
 *
 * @param Integer $groupId
 * @param Array   $ugroups
 *
 * @return Array
 */
function ugroup_filter_ugroups_by_project_admin($groupId, $ugroups) {
    $validUGroups = array();
    // Check static ugroups
    $nonAdmins = ugroup_count_non_admin_for_static_ugroups($groupId, $ugroups, $validUGroups);
    // Check dynamic ugroups
    $nonAdmins += ugroup_count_non_admin_for_dynamic_ugroups($groupId, $ugroups, $validUGroups);
    return array('non_admins' => $nonAdmins, 'ugroups' => $validUGroups);
}

?><|MERGE_RESOLUTION|>--- conflicted
+++ resolved
@@ -17,18 +17,6 @@
 //
 
 // Predefined ugroups. Should be consistent with DB (table 'ugroup')
-<<<<<<< HEAD
-$GLOBALS['UGROUP_NONE']               =100;
-$GLOBALS['UGROUP_ANONYMOUS']          =1;
-$GLOBALS['UGROUP_REGISTERED']         =2;
-$GLOBALS['UGROUP_PROJECT_MEMBERS']    =3;
-$GLOBALS['UGROUP_PROJECT_ADMIN']      = UGroup::PROJECT_ADMIN;
-$GLOBALS['UGROUP_FILE_MANAGER_ADMIN'] = UGroup::FILE_MANAGER_ADMIN;
-$GLOBALS['UGROUP_DOCUMENT_TECH']      =12;
-$GLOBALS['UGROUP_DOCUMENT_ADMIN']     =13;
-$GLOBALS['UGROUP_WIKI_ADMIN']         = UGroup::WIKI_ADMIN;
-$GLOBALS['UGROUP_TRACKER_ADMIN']      =15;
-=======
 /** @deprecated **/
 $GLOBALS['UGROUP_NONE']               = UGroup::NONE;
 $GLOBALS['UGROUP_ANONYMOUS']          = UGroup::ANONYMOUS;
@@ -40,7 +28,6 @@
 $GLOBALS['UGROUP_DOCUMENT_ADMIN']     = UGroup::DOCUMENT_ADMIN;
 $GLOBALS['UGROUP_WIKI_ADMIN']         = UGroup::WIKI_ADMIN;
 $GLOBALS['UGROUP_TRACKER_ADMIN']      = UGroup::TRACKER_ADMIN;
->>>>>>> 661f07c1
 
 $GLOBALS['UGROUPS'] = array(
     'UGROUP_NONE'               => $GLOBALS['UGROUP_NONE'],
