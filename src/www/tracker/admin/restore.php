<?php
/**
 * Copyright (c) Xerox Corporation, Codendi Team, 2001-2009. All rights reserved
 * Copyright (c) Enalean, 2016. All Rights Reserved.
 *
 * This file is a part of Tuleap.
 *
 * Tuleap is free software; you can redistribute it and/or modify
 * it under the terms of the GNU General Public License as published by
 * the Free Software Foundation; either version 2 of the License, or
 * (at your option) any later version.
 *
 * Tuleap is distributed in the hope that it will be useful,
 * but WITHOUT ANY WARRANTY; without even the implied warranty of
 * MERCHANTABILITY or FITNESS FOR A PARTICULAR PURPOSE. See the
 * GNU General Public License for more details.
 *
 * You should have received a copy of the GNU General Public License
 * along with Tuleap. If not, see <http://www.gnu.org/licenses/
 */

use Tuleap\Admin\AdminPageRenderer;
use Tuleap\Tracker\ArtifactPendingDeletionPresenter;

require_once('pre.php');

session_require(array('group' => '1', 'admin_flags' => 'A'));

$GLOBALS['HTML']->includeFooterJavascriptFile('/scripts/admin/trackers-pending-removal.js');

$pm      = ProjectManager::instance();
$request = HTTPRequest::instance();
$func    = $request->get('func');
switch ($func) {
    case 'restore':
        if ($group = $pm->getProject($request->getValidated('group_id', 'GroupId'))) {
            $atid =  $request->get('atid');
            $ath  = new ArtifactType($group, $atid);
            if (! $ath->restore()) {
                $feedback = $GLOBALS['Language']->getText('tracker_admin_restore', 'restore_failed');
            } else {
                $feedback = $GLOBALS['Language']->getText('tracker_admin_restore', 'tracker_restored');
            }
        }
<<<<<<< HEAD
        break;

    case 'delay':
        if ($group = $pm->getProject($request->getValidated('group_id', 'GroupId'))) {
            $ath = new ArtifactType($group, $request->getValidated('atid', 'uint'));
            // just check date >= today

            if (! $ath->delay($delay_date)) {
                if ($ath->isError()) {
                    exit_error(
                        $GLOBALS['Language']->getText('global', 'error'),
                        $ath->getErrorMessage() . " | " . $GLOBALS['Language']->getText(
                            'tracker_admin_restore', 'delay_failed'
                        )
                    );
                }
                exit_error(
                    $GLOBALS['Language']->getText('global', 'error'),
                    $GLOBALS['Language']->getText('tracker_admin_restore', 'delay_failed')
                );
            } else {
                $feedback = $GLOBALS['Language']->getText('tracker_admin_restore', 'delayed_deletion');
            }
        }
        break;


    case 'delete':
=======
        $GLOBALS['Response']->redirect('/tracker/admin/restore.php');
		break;

	case 'delete':
>>>>>>> 28721a69
        // Create field factory
        if ($group = $pm->getProject($request->getValidated('group_id', 'GroupId'))) {
            $atid           = $request->getValidated('atid', 'uint');
            $ath            = new ArtifactType($group, $atid);
            $atf            = new ArtifactTypeFactory($group);
            $art_field_fact = new ArtifactFieldFactory($ath);

            // Then delete all the fields informations
            if (! $art_field_fact->deleteFields($atid)) {
                exit_error($GLOBALS['Language']->getText('global', 'error'), $art_field_fact->getErrorMessage());

                return false;
            }

            // Then delete all the reports informations
            // Create field factory
            $art_report_fact = new ArtifactReportFactory();

            if (! $art_report_fact->deleteReports($atid)) {
                exit_error($GLOBALS['Language']->getText('global', 'error'), $art_report_fact->getErrorMessage());

                return false;
            }

            // Delete the artifact type itself
            if (! $atf->deleteArtifactType($atid)) {
                exit_error($GLOBALS['Language']->getText('global', 'error'), $atf->getErrorMessage());
            }
            $feedback = $GLOBALS['Language']->getText('tracker_admin_restore', 'tracker_deleted');
        }
<<<<<<< HEAD
        break;
=======
        $GLOBALS['Response']->redirect('/tracker/admin/restore.php');
		break;
>>>>>>> 28721a69


    default:
        break;
} // switch
$group = $pm->getProject(1);

$renderer = new AdminPageRenderer();
$renderer->header($GLOBALS['Language']->getText('tracker_admin_restore', 'pending_deletions'));

EventManager::instance()->processEvent(
    Event::LIST_DELETED_TRACKERS,
    array()
);

$tracker_list = array();
if (TrackerV3::instance()->available()) {
    $tracker_factory = new ArtifactTypeFactory($group);
    $trackers        = $tracker_factory->getPendingArtifactTypes();

    while ($tracker = db_fetch_array($trackers)) {
        $tracker_list[] = array(
            'group_artifact_id' => $tracker['group_artifact_id'],
            'project_name' => $tracker['project_name'],
            'name' => $tracker['name'],
            'deletion_date' => date("Y-m-d", $tracker['deletion_date']),
            'group_id' => $tracker['group_id'],
        );
    }

    $tv3_presenter = new ArtifactPendingDeletionPresenter($tracker_list);
    $renderer->renderToPage(
        ForgeConfig::get('codendi_dir') . '/src/templates/admin/trackers',
        'pending-trackers-deletion',
        $tv3_presenter
    );
}

$renderer->footer();<|MERGE_RESOLUTION|>--- conflicted
+++ resolved
@@ -42,41 +42,10 @@
                 $feedback = $GLOBALS['Language']->getText('tracker_admin_restore', 'tracker_restored');
             }
         }
-<<<<<<< HEAD
+        $GLOBALS['Response']->redirect('/tracker/admin/restore.php');
         break;
 
-    case 'delay':
-        if ($group = $pm->getProject($request->getValidated('group_id', 'GroupId'))) {
-            $ath = new ArtifactType($group, $request->getValidated('atid', 'uint'));
-            // just check date >= today
-
-            if (! $ath->delay($delay_date)) {
-                if ($ath->isError()) {
-                    exit_error(
-                        $GLOBALS['Language']->getText('global', 'error'),
-                        $ath->getErrorMessage() . " | " . $GLOBALS['Language']->getText(
-                            'tracker_admin_restore', 'delay_failed'
-                        )
-                    );
-                }
-                exit_error(
-                    $GLOBALS['Language']->getText('global', 'error'),
-                    $GLOBALS['Language']->getText('tracker_admin_restore', 'delay_failed')
-                );
-            } else {
-                $feedback = $GLOBALS['Language']->getText('tracker_admin_restore', 'delayed_deletion');
-            }
-        }
-        break;
-
-
-    case 'delete':
-=======
-        $GLOBALS['Response']->redirect('/tracker/admin/restore.php');
-		break;
-
-	case 'delete':
->>>>>>> 28721a69
+        case 'delete':
         // Create field factory
         if ($group = $pm->getProject($request->getValidated('group_id', 'GroupId'))) {
             $atid           = $request->getValidated('atid', 'uint');
@@ -107,12 +76,8 @@
             }
             $feedback = $GLOBALS['Language']->getText('tracker_admin_restore', 'tracker_deleted');
         }
-<<<<<<< HEAD
+        $GLOBALS['Response']->redirect('/tracker/admin/restore.php');
         break;
-=======
-        $GLOBALS['Response']->redirect('/tracker/admin/restore.php');
-		break;
->>>>>>> 28721a69
 
 
     default:
@@ -135,11 +100,11 @@
 
     while ($tracker = db_fetch_array($trackers)) {
         $tracker_list[] = array(
-            'group_artifact_id' => $tracker['group_artifact_id'],
-            'project_name' => $tracker['project_name'],
-            'name' => $tracker['name'],
-            'deletion_date' => date("Y-m-d", $tracker['deletion_date']),
-            'group_id' => $tracker['group_id'],
+           'group_artifact_id' => $tracker['group_artifact_id'],
+           'project_name'      => $tracker['project_name'],
+           'name'              => $tracker['name'],
+           'deletion_date'     => date("Y-m-d", $tracker['deletion_date']),
+           'group_id'          => $tracker['group_id'],
         );
     }
 
