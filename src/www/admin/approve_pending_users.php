--- conflicted
+++ resolved
@@ -59,11 +59,7 @@
             // update the user status flag to active
             db_query("UPDATE user SET expiry_date='".$expiry_date."', status='".$newstatus."'".$shell.
                      ", approved_by='".UserManager::instance()->getCurrentUser()->getId()."'".
-<<<<<<< HEAD
-                 " WHERE user_id IN (".implode(',', $users_array).")");
-=======
                  " WHERE user_id IN ($users_ids)");
->>>>>>> 104aa4a2
 
             $em =& EventManager::instance();
             foreach ($users_array as $user_id) {
@@ -72,11 +68,7 @@
         
             // Now send the user verification emails
             $res_user = db_query("SELECT email, confirm_hash FROM user "
-<<<<<<< HEAD
-                     . " WHERE user_id IN (".implode(',', $users_array).")");
-=======
                      . " WHERE user_id IN ($users_ids)");
->>>>>>> 104aa4a2
             
              // Send a notification message to the user when account is activated by the Site Administrator
              $base_url = get_server_url();
