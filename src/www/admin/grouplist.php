--- conflicted
+++ resolved
@@ -1,12 +1,4 @@
 <?php
-<<<<<<< HEAD
-//
-// SourceForge: Breaking Down the Barriers to Open Source Development
-// Copyright 1999-2000 (c) The SourceForge Crew
-// http://sourceforge.net
-//
-//
-=======
 /**
  * Copyright (c) Enalean, 2016. All Rights Reserved.
  * Copyright 1999-2000 (c) The SourceForge Crew
@@ -26,7 +18,6 @@
  * You should have received a copy of the GNU General Public License
  * along with Tuleap. If not, see <http://www.gnu.org/licenses/>.
  */
->>>>>>> 8eae38d4
 
 require_once('pre.php');
 require_once('www/admin/admin_utils.php');
@@ -149,13 +140,8 @@
          </button>
        </div>
       </form>';
-<<<<<<< HEAD
-echo '<form action="grouplist.php?group_name_search='.$group_name_search_purify.'&export&status='.$grp_status.'" method="post">';
-    echo '<input type="submit" class="tlp-button-secondary" name="exp-csv" value="'.$export.'">';
-=======
 echo '<form action="grouplist.php?group_name_search='.$group_name_search_purify.'&export&status='.$group_status_purify.'" method="post">';
     echo '<input type="submit" class="btn" name="exp-csv" value="'.$export.'">';
->>>>>>> 8eae38d4
 echo '</form>';
 ?>
 
@@ -208,15 +194,9 @@
         }
 
         print "<tr>";
-<<<<<<< HEAD
-        print '<td><a href="groupedit.php?group_id='.$grp['group_id'].'">'.$grp['group_name'].'</a></td>';
-        print '<td>'.$grp['unix_group_name'].'</td>';
-        print '<td><span class="'. $status_class .'">'.$Language->getText('admin_groupedit', 'status_'.$grp['status']).'</span></td>';
-=======
         print '<td><a href="groupedit.php?group_id='.$purifier->purify(urlencode($grp['group_id'])).'">'.$purifier->purify(html_entity_decode($grp['group_name'])).'</a></td>';
         print '<td>'.$purifier->purify($grp['unix_group_name']).'</td>';
         print '<td><span class="site_admin_project_status_'.$purifier->purify($grp['status']).'">&nbsp;</span>'.$purifier->purify($Language->getText('admin_groupedit', 'status_'.$grp['status'])).'</td>';
->>>>>>> 8eae38d4
         // group type
         print "<td>".$purifier->purify($template->getLabel($grp['type']))."</td>";
 
