<?php
<<<<<<< HEAD
//
// SourceForge: Breaking Down the Barriers to Open Source Development
// Copyright 1999-2000 (c) The SourceForge Crew
// http://sourceforge.net
//
//
=======
/**
 * Copyright (c) Enalean, 2016. All Rights Reserved.
 * Copyright 1999-2000 (c) The SourceForge Crew
 *
 * This file is a part of Tuleap.
 *
 * Tuleap is free software; you can redistribute it and/or modify
 * it under the terms of the GNU General Public License as published by
 * the Free Software Foundation; either version 2 of the License, or
 * (at your option) any later version.
 *
 * Tuleap is distributed in the hope that it will be useful,
 * but WITHOUT ANY WARRANTY; without even the implied warranty of
 * MERCHANTABILITY or FITNESS FOR A PARTICULAR PURPOSE.  See the
 * GNU General Public License for more details.
 *
 * You should have received a copy of the GNU General Public License
 * along with Tuleap. If not, see <http://www.gnu.org/licenses/>.
 */
>>>>>>> 8eae38d4

require_once('pre.php');
require_once('account.php');
require_once('www/project/admin/ugroup_utils.php');
require_once('common/event/EventManager.class.php');
require_once('common/dao/UserDao.class.php');
require_once('common/dao/SessionDao.class.php');

session_require(array('group'=>'1','admin_flags'=>'A'));

/**
*   select the fields sort order and the header arrow direction
*
* @param String $previous_sort_header
* @param String $current_sort_header
* @param String $sort_order
* @param Integer $offset
*
* @return Array
*/
function get_sort_values ($previous_sort_header, $current_sort_header, $sort_order, $offset){
    $sort_order_hash = array(
        'sort_header' => $current_sort_header,
        'user_name_icon' => '',
        'realname_icon' => '',
        'status_icon' => '',
        'order' => 'ASC',
        );
    $sort_order_hash[$current_sort_header."_icon"]="icon-caret-up";

    if ($offset === 0) {
        if ($previous_sort_header === $current_sort_header) {
            if ($sort_order === "ASC") {
                $sort_order_hash[$current_sort_header."_icon"] = "icon-caret-down";
                $sort_order_hash["order"] = "DESC";
            }
            else {
                $sort_order_hash[$current_sort_header."_icon"] = "icon-caret-up";
                $sort_order_hash["order"] = "ASC";
            }
        }
    }
    else {
        if ($sort_order === "ASC") {
            $sort_order_hash[$current_sort_header."_icon"] = "icon-caret-up";
            $sort_order_hash["order"] = "ASC";
        }
        else {
            $sort_order_hash[$current_sort_header."_icon"]="icon-caret-down";
            $sort_order_hash["order"] = "DESC";
        }
    }
    return $sort_order_hash;
}

function tooltip_values($nb_member_of, $nb_admin_of, $Language) {
    $purifier = Codendi_HTMLPurifier::instance();
    if ($nb_member_of) {
        $tooltip_values = array(
            'tooltip' => $purifier->purify($Language->getText('admin_userlist', 'member_of', $nb_member_of)),
            'content' => $purifier->purify($nb_member_of),
        );

        if ($nb_admin_of) {
            $tooltip_values['tooltip'] .= '<br>'. $purifier->purify($Language->getText('admin_userlist', 'admin_of', $nb_admin_of));
            $tooltip_values['content'] .= $purifier->purify(' ('.$nb_admin_of.')');
        }
    } else {
        $tooltip_values = array(
            'tooltip' => $purifier->purify($Language->getText('admin_userlist','not_member_of')),
            'content' => $purifier->purify('-'),
        );
    }

    return $tooltip_values;
}

function getSelectedFromStatus($status, $status_values) {
    if(in_array($status, $status_values)) {
        return "selected";
    }
}

if ($request->exist('export')) {
    //Validate user_name_search
    $vUserNameSearch  = new Valid_String('user_name_search');
    $user_name_search = '';
    if($request->valid($vUserNameSearch)) {
        if ($request->exist('user_name_search')) {
            $user_name_search = $request->get('user_name_search');
        }
    }
    //Get current sort header
    $header_whitelist = array('user_name', 'realname', 'status');
    if (in_array($request->get('current_sort_header'), $header_whitelist)) {
        $current_sort_header=$request->get('current_sort_header');
    }
    else {
        $current_sort_header = 'user_name';
    }
    //Get current sort order
    $sort_order_whitelist = array('ASC','DESC');
    if (in_array($request->get('sort_order'), $sort_order_whitelist)) {
        $sort_order=$request->get('sort_order');
    }
    else {
        $sort_order = 'ASC';
    }
    //Get status values
    $status_values = array();
    if ($request->exist('status_values')) {
        $status = $request->get('status_values');
        if($status != "" && $status != "ANY") {
            $status_values = explode(',', $status);
        }
    }
    //export user list in csv format
    $user_list_exporter = new Admin_UserListExporter();
    $user_list_exporter->exportUserList($user_name_search, $current_sort_header, $sort_order, $status_values);
    exit;
}

function show_users_list ($res, $offset, $limit, $user_name_search="", $sort_params, $status_values, $group_id) {
    $result = $res['users'];
    $hp = Codendi_HTMLPurifier::instance();
    global $Language;
    echo '<table class="tlp-table">';
    $user_status = implode(',', $status_values);
    if ($user_status == "") {
        $user_status = "ANY";
    }
    echo '<form action="/admin/userlist.php?user_name_search='.$hp->purify($user_name_search).'&export&current_sort_header='.$hp->purify($sort_params["sort_header"]).'&sort_order='.$hp->purify($sort_params["order"]).'&status_values='.$hp->purify($user_status).'" method="post">';
        echo'<input type="submit" class="tlp-button-secondary" name="exp-csv" value="Export CSV">';
    echo '</form>';

    $odd_even = array('boxitem', 'boxitemalt');
    if ($user_name_search != "") {
        $user_name_param="&user_name_search=" . urlencode($user_name_search);
    } else {
        $user_name_param="";
    }
    echo '<thead>';
    echo "<tr><th><a class='table_header_sort' href=\"userlist.php?previous_sort_header=".$hp->purify($sort_params["sort_header"])."&current_sort_header=user_name&user_name_search=".$hp->purify($user_name_search)."&sort_order=".$hp->purify($sort_params["order"])."&status_values=".$hp->purify($user_status)."\">".$hp->purify($Language->getText('include_user_home','login_name'))." <span class=\"pull-right ".$hp->purify($sort_params["user_name_icon"])."\"></span></a></th>";
    echo "<th><a class='table_header_sort' href=\"userlist.php?previous_sort_header=".$hp->purify($sort_params["sort_header"])."&current_sort_header=realname&user_name_search=".$hp->purify($user_name_search)."&sort_order=".$hp->purify($sort_params["order"])."&status_values=".$hp->purify($user_status)."\">".$hp->purify($Language->getText('include_user_home','real_name'))." <span class=\"pull-right ".$hp->purify($sort_params["realname_icon"])."\"></span></a></th>";
    echo "<th>Profile</th>\n";
    if(!$group_id) {
        echo "<th>".$hp->purify($Language->getText('admin_userlist','nb_projects'))."</th>";
    }
    echo "<th><a class='table_header_sort' href=\"userlist.php?previous_sort_header=".$hp->purify($sort_params["sort_header"])."&current_sort_header=status&user_name_search=".$hp->purify($user_name_search)."&sort_order=".$hp->purify($sort_params["order"])."&status_values=".$hp->purify($user_status)."\">".$hp->purify($Language->getText('admin_userlist','status'))." <span class=\"pull-right ".$hp->purify($sort_params["status_icon"])."\"></span></a></th>";
    echo '</thead>';

    echo '<tbody>';
    if ($res['numrows'] > 0) {
        foreach ($result as $usr) {
            if(!$group_id) {
                $tooltip_values = tooltip_values($usr['member_of'], $usr['admin_of'], $Language);
            }
            switch ($usr['status']) {
                case PFUser::STATUS_ACTIVE:
<<<<<<< HEAD
                    $status      = $Language->getText('admin_userlist','active');
                    $html_status = "<span class=\"tlp-badge-success\">" . $status . "</span>";
                    break;
                case PFUser::STATUS_RESTRICTED:
                    $status      = $Language->getText('admin_userlist','restricted');
                    $html_status = "<span class=\"tlp-badge-warning\">" . $status . "</span>";
                    break;
                case PFUser::STATUS_DELETED:
                    $status      = $Language->getText('admin_userlist','deleted');
                    $html_status = "<span class=\"tlp-badge-danger\">" . $status . "</span>";
                    break;
                case PFUser::STATUS_SUSPENDED:
                    $status      = $Language->getText('admin_userlist','suspended');
                    $html_status = "<span class=\"tlp-badge-secondary\">" . $status . "</span>";
                    break;
                case PFUser::STATUS_PENDING:
                    $status      = $Language->getText('admin_userlist','pending');
                    $html_status = "<span class=\"tlp-badge-info\">" . $status . "</span>";
                    break;
                case PFUser::STATUS_VALIDATED:
                    $status      = $Language->getText('admin_userlist','validated');
                    $html_status = "<span class=\"tlp-badge-info\">" . $status . "</span>";
                    break;
                case PFUser::STATUS_VALIDATED_RESTRICTED:
                    $status      = $Language->getText('admin_userlist','validated_restricted');
                    $html_status = "<span class=\"tlp-badge-info\">" . $status . "</span>";
                    break;
            }
            echo "\n<TR>";
            echo "\n<TD><a href=\"usergroup.php?user_id=".$usr['user_id']."\">".$usr['user_name']."</a></TD>";
=======
                    $status = $hp->purify($Language->getText('admin_userlist','active'));
                    $name   = '<strong>'.$hp->purify($usr['user_name']).'</strong>';
                    break;
                case PFUser::STATUS_RESTRICTED:
                    $status = $hp->purify($Language->getText('admin_userlist','restricted'));
                    $name   = '<em>'.$hp->purify($usr['user_name']).'</em>';
                    break;
                case PFUser::STATUS_DELETED:
                    $status = $hp->purify($Language->getText('admin_userlist','deleted'));
                    $name   = '<i>'.$hp->purify($usr['user_name']).'</i>';
                    break;
                case PFUser::STATUS_SUSPENDED:
                    $status = $hp->purify($Language->getText('admin_userlist','suspended'));
                    $name   = $hp->purify($usr['user_name']);
                    break;
                case PFUser::STATUS_PENDING:
                    $status = $hp->purify($Language->getText('admin_userlist','pending'));
                    $name   = $hp->purify('* '.$usr['user_name']);
                    break;
                case PFUser::STATUS_VALIDATED:
                    $status = $hp->purify($Language->getText('admin_userlist','validated'));
                    $name   = $hp->purify('(v) '.$usr['user_name']);
                    break;
                case PFUser::STATUS_VALIDATED_RESTRICTED:
                    $status = $hp->purify($Language->getText('admin_userlist','validated_restricted'));
                    $name   = $hp->purify('(vr) '.$usr['user_name']);
                    break;
            }
            echo "\n<TR>";
            echo "\n<TD><a href=\"usergroup.php?user_id=".$hp->purify($usr['user_id'])."\">".$name."</a></TD>";
>>>>>>> 8eae38d4
            echo "\n<TD>". $hp->purify($usr['realname'], CODENDI_PURIFIER_CONVERT_HTML) ."</TD>";
            echo "\n<TD><A HREF=\"/users/".$usr['user_name']."/\">[DevProfile]</A></TD>";
            if(!$group_id) {
                echo "<TD class='tooltip_selector' data-toggle='tooltip' data-placement='top' data-original-title='".$hp->purify($tooltip_values['tooltip'])."'>".$hp->purify($tooltip_values['content'])."</TD>";
            }
<<<<<<< HEAD
            echo "\n<TD>" . $html_status . "</TD>";
=======
            echo "\n<TD><span class=\"site_admin_user_status_".$hp->purify($usr['status'])."\">&nbsp;</span>".$status."</TD>";
>>>>>>> 8eae38d4
            echo "\n</TR>";
        }
    }
    echo "</tbody></table>";
    echo '<div style="text-align:center">';
    if ($offset > 0) {
        echo  '<a href="?offset='.$hp->purify(($offset-$limit).$user_name_param).'&current_sort_header='.$hp->purify($sort_params["sort_header"]).'&user_name_search='.$hp->purify($user_name_search).'&sort_order='.$hp->purify($sort_params["order"]).'&status_values='.$hp->purify($user_status).'">[ '.$hp->purify($Language->getText('project_admin_utils', 'previous')).'  ]</a>';
        echo '&nbsp;';
    }
    echo ($offset + count($result)).'/'.$res['numrows'];
    if (($offset + $limit) < $res['numrows']) {
        echo '&nbsp;';
        echo '<a href="?offset='.$hp->purify(($offset+$limit).$user_name_param).'&current_sort_header='.$hp->purify($sort_params["sort_header"]).'&user_name_search='.$hp->purify($user_name_search).'&sort_order='.$hp->purify($sort_params["order"]).'&status_values='.$hp->purify($user_status).'">[ '.$hp->purify($Language->getText('project_admin_utils', 'next')).' ]</a>';
    }
    echo '</div>';
}

$dao = new UserDao(CodendiDataAccess::instance());
$offset = $request->getValidated('offset', 'uint', 0);
if ( !$offset || $offset < 0 ) {
    $offset = 0;
}
$limit  = 100;

$vUserNameSearch  = new Valid_String('user_name_search');
$user_name_search = '';
if($request->valid($vUserNameSearch)) {
    if ($request->exist('user_name_search')) {
        $user_name_search = $request->get('user_name_search');
    }
}

$header_whitelist = array('user_name', 'realname', 'status');
if (in_array($request->get('previous_sort_header'), $header_whitelist)) {
    $previous_sort_header=$request->get('previous_sort_header');
}
else {
    $previous_sort_header = '';
}
if (in_array($request->get('current_sort_header'), $header_whitelist)) {
    $current_sort_header=$request->get('current_sort_header');
}
else {
    $current_sort_header = 'user_name';
}

$sort_order_whitelist = array('ASC','DESC');
if (in_array($request->get('sort_order'), $sort_order_whitelist)) {
    $sort_order=$request->get('sort_order');
}
else {
    $sort_order = 'ASC';
}

// Check if group_id is valid
$vGroupId = new Valid_GroupId();
$group_id = false;
if($request->valid($vGroupId)) {
    if ($request->exist('group_id')) {
        $group_id = $request->get('group_id');
    }
}

$sort_params = get_sort_values($previous_sort_header, $current_sort_header, $sort_order, $offset);
$status_values = array();
$anySelect     = "selected";
if ($request->exist('status_values')) {
    $status_values = $request->get('status_values');
    if(! is_array($status_values)) {
        $status_values = explode(",", $status_values);
    }
    if(in_array('ANY', $status_values)) {
        $status_values = array();
    } else {
        $anySelect = "";
    }
}

if (!$group_id) {
    if (isset($user_name_search) && $user_name_search) {
        $result = $dao->listAllUsers($user_name_search, $offset, $limit, $sort_params['sort_header'], $sort_params['order'], $status_values);
        if ($result['numrows'] == 1) {
            $row = $result['users']->getRow();
            $GLOBALS['Response']->redirect('/admin/usergroup.php?user_id='.$row['user_id']);
        }
    } else {
        $user_name_search = "";
        $result           = $dao->listAllUsers(0, $offset, $limit, $sort_params['sort_header'], $sort_params['order'], $status_values);
    }
} else {
    $result = $dao->listAllUsersForGroup($group_id, $offset, $limit);
}

/*
 * Show list of users
 */
<<<<<<< HEAD
$HTML->header(array('title'=>$Language->getText('admin_userlist','title'), 'main_classes' => array('tlp-framed')));
=======
$purifier = Codendi_HTMLPurifier::instance();
$HTML->header(array('title'=>$Language->getText('admin_userlist','title')));
>>>>>>> 8eae38d4
echo "<p>";
echo $purifier->purify($Language->getText('admin_userlist','user_list')).":  ";
if (!$group_id) {
    echo "<strong>".$purifier->purify($Language->getText('admin_userlist','all_groups'))."</strong>";
    echo '</p>';
    $session_dao = new SessionDao();
    echo '<p>';
    echo '<form action="/admin/sessions.php" method="post">';
    $csrf = new CSRFSynchronizerToken('/admin/sessions.php');
    echo $csrf->fetchHTMLInput();
    echo $Language->getText('admin_userlist','active_sessions', $purifier->purify($session_dao->count()));
    echo '</form>';
} else {
    $pm = ProjectManager::instance();
    echo "<strong>".$purifier->purify($Language->getText('admin_userlist', 'group', array(html_entity_decode($pm->getProject($group_id)->getPublicName()))))."</strong>";
}
/*
 * Add search field
 */
$hp = Codendi_HTMLPurifier::instance();
$user_name_search_purify = $hp->purify($user_name_search);
$search_purify = $hp->purify($Language->getText('admin_main', 'search'));
echo '<form name="usersrch" action="userlist.php" method="get" class="form-horizontal">
       <table>
        <tr>
         <td valign=top>
           <label> <strong>'.$Language->getText("admin_userlist","status").'</strong> </label>
             <select multiple name="status_values[]" size=8>
               <option value="ANY" '.$purifier->purify($anySelect).'>Any</option>
               <option value="'.$purifier->purify(PFUser::STATUS_ACTIVE).'" '.$purifier->purify(getSelectedFromStatus(PFUser::STATUS_ACTIVE, $status_values)).'>'.$purifier->purify($Language->getText("admin_userlist","active")).'</option>
               <option value="'.$purifier->purify(PFUser::STATUS_RESTRICTED).'" '.$purifier->purify(getSelectedFromStatus(PFUser::STATUS_RESTRICTED, $status_values)).'>'.$purifier->purify($Language->getText("admin_userlist","restricted")).'</option>
               <option value="'.$purifier->purify(PFUser::STATUS_DELETED).'" '.$purifier->purify(getSelectedFromStatus(PFUser::STATUS_DELETED, $status_values)).'>'.$purifier->purify($Language->getText("admin_userlist","deleted")).'</option>
               <option value="'.$purifier->purify(PFUser::STATUS_SUSPENDED).'" '.$purifier->purify(getSelectedFromStatus(PFUser::STATUS_SUSPENDED, $status_values)).'>'.$purifier->purify($Language->getText("admin_userlist","suspended")).'</option>
               <option value="'.$purifier->purify(PFUser::STATUS_PENDING).'" '.$purifier->purify(getSelectedFromStatus(PFUser::STATUS_PENDING, $status_values)).'>'.$purifier->purify($Language->getText("admin_userlist","pending")).'</option>
               <option value="'.$purifier->purify(PFUser::STATUS_VALIDATED).'" '.$purifier->purify(getSelectedFromStatus(PFUser::STATUS_VALIDATED, $status_values)).'>'.$purifier->purify($Language->getText("admin_userlist","validated")).'</option>
               <option value="'.$purifier->purify(PFUser::STATUS_VALIDATED_RESTRICTED).'" '.$purifier->purify(getSelectedFromStatus(PFUser::STATUS_VALIDATED_RESTRICTED, $status_values)).'>'.$purifier->purify($Language->getText("admin_userlist","validated_restricted")).'</option>
             </select>
         </td>
         <td valign=top>
           <p>
             <label> <strong>'.$purifier->purify($Language->getText('admin_main', 'search_user')).'</strong> </label>
           </p>
           <input type="text" name="user_name_search" class="user_name_search" placeholder="'.$search_purify.'" value="'.$user_name_search_purify.'" />
         </td>
        </tr>
       </table>
       <div align="center">
         <button type="submit" class="tlp-button-primary">'.$search_purify.'
           <i class="icon-search"></i>
         </button>
       </div>
      </form>';
echo "</p>";
show_users_list ($result, $offset, $limit, $user_name_search, $sort_params, $status_values, $group_id);
echo '<script type="text/javascript" src="/scripts/tuleap/userlist.js"></script>';
$HTML->footer(array());
?><|MERGE_RESOLUTION|>--- conflicted
+++ resolved
@@ -1,12 +1,4 @@
 <?php
-<<<<<<< HEAD
-//
-// SourceForge: Breaking Down the Barriers to Open Source Development
-// Copyright 1999-2000 (c) The SourceForge Crew
-// http://sourceforge.net
-//
-//
-=======
 /**
  * Copyright (c) Enalean, 2016. All Rights Reserved.
  * Copyright 1999-2000 (c) The SourceForge Crew
@@ -26,7 +18,6 @@
  * You should have received a copy of the GNU General Public License
  * along with Tuleap. If not, see <http://www.gnu.org/licenses/>.
  */
->>>>>>> 8eae38d4
 
 require_once('pre.php');
 require_once('account.php');
@@ -186,79 +177,42 @@
             }
             switch ($usr['status']) {
                 case PFUser::STATUS_ACTIVE:
-<<<<<<< HEAD
-                    $status      = $Language->getText('admin_userlist','active');
+                    $status      = $hp->purify($Language->getText('admin_userlist','active'));
                     $html_status = "<span class=\"tlp-badge-success\">" . $status . "</span>";
                     break;
                 case PFUser::STATUS_RESTRICTED:
-                    $status      = $Language->getText('admin_userlist','restricted');
+                    $status      = $hp->purify($Language->getText('admin_userlist','restricted'));
                     $html_status = "<span class=\"tlp-badge-warning\">" . $status . "</span>";
                     break;
                 case PFUser::STATUS_DELETED:
-                    $status      = $Language->getText('admin_userlist','deleted');
+                    $status      = $hp->purify($Language->getText('admin_userlist','deleted'));
                     $html_status = "<span class=\"tlp-badge-danger\">" . $status . "</span>";
                     break;
                 case PFUser::STATUS_SUSPENDED:
-                    $status      = $Language->getText('admin_userlist','suspended');
+                    $status      = $hp->purify($Language->getText('admin_userlist','suspended'));
                     $html_status = "<span class=\"tlp-badge-secondary\">" . $status . "</span>";
                     break;
                 case PFUser::STATUS_PENDING:
-                    $status      = $Language->getText('admin_userlist','pending');
+                    $status      = $hp->purify($Language->getText('admin_userlist','pending'));
                     $html_status = "<span class=\"tlp-badge-info\">" . $status . "</span>";
                     break;
                 case PFUser::STATUS_VALIDATED:
-                    $status      = $Language->getText('admin_userlist','validated');
+                    $status      = $hp->purify($Language->getText('admin_userlist','validated'));
                     $html_status = "<span class=\"tlp-badge-info\">" . $status . "</span>";
                     break;
                 case PFUser::STATUS_VALIDATED_RESTRICTED:
-                    $status      = $Language->getText('admin_userlist','validated_restricted');
+                    $status      = $hp->purify($Language->getText('admin_userlist','validated_restricted'));
                     $html_status = "<span class=\"tlp-badge-info\">" . $status . "</span>";
                     break;
             }
             echo "\n<TR>";
-            echo "\n<TD><a href=\"usergroup.php?user_id=".$usr['user_id']."\">".$usr['user_name']."</a></TD>";
-=======
-                    $status = $hp->purify($Language->getText('admin_userlist','active'));
-                    $name   = '<strong>'.$hp->purify($usr['user_name']).'</strong>';
-                    break;
-                case PFUser::STATUS_RESTRICTED:
-                    $status = $hp->purify($Language->getText('admin_userlist','restricted'));
-                    $name   = '<em>'.$hp->purify($usr['user_name']).'</em>';
-                    break;
-                case PFUser::STATUS_DELETED:
-                    $status = $hp->purify($Language->getText('admin_userlist','deleted'));
-                    $name   = '<i>'.$hp->purify($usr['user_name']).'</i>';
-                    break;
-                case PFUser::STATUS_SUSPENDED:
-                    $status = $hp->purify($Language->getText('admin_userlist','suspended'));
-                    $name   = $hp->purify($usr['user_name']);
-                    break;
-                case PFUser::STATUS_PENDING:
-                    $status = $hp->purify($Language->getText('admin_userlist','pending'));
-                    $name   = $hp->purify('* '.$usr['user_name']);
-                    break;
-                case PFUser::STATUS_VALIDATED:
-                    $status = $hp->purify($Language->getText('admin_userlist','validated'));
-                    $name   = $hp->purify('(v) '.$usr['user_name']);
-                    break;
-                case PFUser::STATUS_VALIDATED_RESTRICTED:
-                    $status = $hp->purify($Language->getText('admin_userlist','validated_restricted'));
-                    $name   = $hp->purify('(vr) '.$usr['user_name']);
-                    break;
-            }
-            echo "\n<TR>";
-            echo "\n<TD><a href=\"usergroup.php?user_id=".$hp->purify($usr['user_id'])."\">".$name."</a></TD>";
->>>>>>> 8eae38d4
+            echo "\n<TD><a href=\"usergroup.php?user_id=".$usr['user_id']."\">".$hp->purify($usr['user_name'])."</a></TD>";
             echo "\n<TD>". $hp->purify($usr['realname'], CODENDI_PURIFIER_CONVERT_HTML) ."</TD>";
             echo "\n<TD><A HREF=\"/users/".$usr['user_name']."/\">[DevProfile]</A></TD>";
             if(!$group_id) {
                 echo "<TD class='tooltip_selector' data-toggle='tooltip' data-placement='top' data-original-title='".$hp->purify($tooltip_values['tooltip'])."'>".$hp->purify($tooltip_values['content'])."</TD>";
             }
-<<<<<<< HEAD
             echo "\n<TD>" . $html_status . "</TD>";
-=======
-            echo "\n<TD><span class=\"site_admin_user_status_".$hp->purify($usr['status'])."\">&nbsp;</span>".$status."</TD>";
->>>>>>> 8eae38d4
             echo "\n</TR>";
         }
     }
@@ -355,12 +309,8 @@
 /*
  * Show list of users
  */
-<<<<<<< HEAD
+$purifier = Codendi_HTMLPurifier::instance();
 $HTML->header(array('title'=>$Language->getText('admin_userlist','title'), 'main_classes' => array('tlp-framed')));
-=======
-$purifier = Codendi_HTMLPurifier::instance();
-$HTML->header(array('title'=>$Language->getText('admin_userlist','title')));
->>>>>>> 8eae38d4
 echo "<p>";
 echo $purifier->purify($Language->getText('admin_userlist','user_list')).":  ";
 if (!$group_id) {
