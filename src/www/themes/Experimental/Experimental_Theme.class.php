<?php
/**
 * Copyright (c) Enalean, 2013. All Rights Reserved.
 *
 * This file is a part of Tuleap.
 *
 * Tuleap is free software; you can redistribute it and/or modify
 * it under the terms of the GNU General Public License as published by
 * the Free Software Foundation; either version 2 of the License, or
 * (at your option) any later version.
 *
 * Tuleap is distributed in the hope that it will be useful,
 * but WITHOUT ANY WARRANTY; without even the implied warranty of
 * MERCHANTABILITY or FITNESS FOR A PARTICULAR PURPOSE.  See the
 * GNU General Public License for more details.
 *
 * You should have received a copy of the GNU General Public License
 * along with Tuleap. If not, see <http://www.gnu.org/licenses/>.
 */

require_once 'common/templating/TemplateRenderer.class.php';
require_once 'common/templating/TemplateRendererFactory.class.php';
require_once 'common/layout/DivBasedTabbedLayout.class.php';
require_once 'HeaderPresenter.class.php';
require_once 'BodyPresenter.class.php';
require_once 'ContainerPresenter.class.php';
require_once 'FooterPresenter.class.php';
require_once 'NavBarPresenter.class.php';
require_once 'SearchFormPresenter.class.php';

class Experimental_Theme extends DivBasedTabbedLayout {

    /**
     * @var TemplateRenderer
     */
    protected $renderer;

    private $show_sidebar = false;

    function __construct($root) {
        parent::__construct($root);
        $this->renderer = TemplateRendererFactory::build()->getRenderer($this->getTemplateDir());
        $this->includeJavascriptFile('/themes/Experimental/js/navbar.js');
        $this->includeJavascriptFile('/themes/Experimental/js/sidebar.js');
        $this->includeJavascriptFile('/themes/Experimental/js/motd.js');
    }

    private function render($template_name, $presenter) {
        $this->renderer->renderToPage($template_name, $presenter);
    }

    private function getTemplateDir() {
        return dirname(__FILE__) . '/templates/';
    }

    public function isLabFeature() {
        return false;
    }

    public function header($params) {
        $title = $GLOBALS['sys_name'];
        if (!empty($params['title'])) {
           $title = $params['title'] .' - '. $title;
        }

        $this->render('header', new Experimental_HeaderPresenter(
            $title,
            $this->imgroot
        ));

        $this->displayJavascriptElements();
        $this->displayStylesheetElements($params);
        $this->displaySyndicationElements();

        $this->body($params);
    }

    protected function displayCommonStylesheetElements($params) {
        $this->displayFontAwesomeStylesheetElements();

        $css = $GLOBALS['sys_user_theme'] . $this->getFontSizeName($GLOBALS['sys_user_font_size']) .'.css';
        if (file_exists($GLOBALS['codendi_dir'].'/src/www'.$this->getStylesheetTheme($css))) {
            echo '<link rel="stylesheet" type="text/css" href="'. $this->getStylesheetTheme($css) .'" />';
        }

        echo '<link rel="stylesheet" type="text/css" href="/scripts/bootstrap/bootstrap-select/bootstrap-select.css" />';
        echo '<link rel="stylesheet" type="text/css" href="/scripts/bootstrap/bootstrap-tour/bootstrap-tour.min.css" />';
        echo '<link rel="stylesheet" type="text/css" href="/scripts/select2/select2.css" />';
        echo '<link rel="stylesheet" type="text/css" href="/scripts/bootstrap/bootstrap-datetimepicker/css/bootstrap-datetimepicker.min.css" />';
        echo '<link rel="stylesheet" type="text/css" href="/scripts/jscrollpane/jquery.jscrollpane.css" />';
        echo '<link rel="stylesheet" type="text/css" href="/scripts/jscrollpane/jquery.jscrollpane-tuleap.css" />';
        echo '<link rel="stylesheet" type="text/css" href="'. $this->getStylesheetTheme('style.css') .'" />';
        echo '<link rel="stylesheet" type="text/css" href="'. $this->getStylesheetTheme('print.css') .'" media="print" />';

        $custom_dir = $GLOBALS['codendi_dir'].'/src/www'.$this->getStylesheetTheme('').'custom';
        foreach(glob($custom_dir.'/*.css') as $custom_css_file) {
            echo '<link rel="stylesheet" type="text/css" href="'. $this->getStylesheetTheme('custom/'.basename($custom_css_file)) .'" />';
        }
    }

    private function body($params) {
        $current_user = UserManager::instance()->getCurrentUser();

        $selected_top_tab = isset($params['selected_top_tab']) ? $params['selected_top_tab'] : false;
        $body_class       = isset($params['body_class']) ? $params['body_class'] : array();
<<<<<<< HEAD
        $has_sidebar      = isset($params['group']) ? 'has_sidebar' : '';
        $sidebar_state    = 'sidebar-expanded';

        if ($current_user->getPreference('sidebar_state')) {
            $sidebar_state = $current_user->getPreference('sidebar_state');
        }

        $body_class[] = $has_sidebar;
        $body_class[] = $sidebar_state;
=======
>>>>>>> 9298077b

        $this->render('body', new Experimental_BodyPresenter(
            $_SERVER['REQUEST_URI'],
            $params['title'],
            $this->imgroot,
            $selected_top_tab,
            $this->getNotificationPlaceholder(),
            $body_class
        ));

        $this->navbar($params, $current_user, $selected_top_tab);

    }

    private function navbar($params, PFUser $current_user, $selected_top_tab) {
        list($search_options, $hidden_fields) = $this->getSearchEntries();
        $search_form_presenter                = new Experimental_SearchFormPresenter($search_options, $hidden_fields);
        $project_manager                      = ProjectManager::instance();

        $this->render('navbar', new Experimental_NavBarPresenter(
                $this->imgroot,
                $current_user,
                $_SERVER['REQUEST_URI'],
                $selected_top_tab,
                HTTPRequest::instance(),
                $params['title'],
                $search_form_presenter,
                $project_manager->getActiveProjectsForUser($current_user),
                $this->displayNewAccount(),
                $this->getMOTD(),
                $this->getExtraTabs()
            )
        );

        $this->container($params, $project_manager, $current_user);
    }

    private function getExtraTabs() {
        include $GLOBALS['Language']->getContent('layout/extra_tabs', null, null, '.php');

        if ($GLOBALS['sys_use_snippet'] != 0) {
            $selected = (boolean) strstr(getStringFromServer('REQUEST_URI'),'/snippet/');

            array_unshift($additional_tabs, array(
                'link'      => '/snippet/',
                'title'     => $GLOBALS['Language']->getText('menu','code_snippet'),
                'selected'  => $selected,
                )
            );
	}

        return $additional_tabs;
    }

    protected function getMOTD() {
        $motd       = parent::getMOTD();
        $deprecated = $this->getBrowserDeprecatedMessage();
        if ($motd && $deprecated) {
            return $deprecated.'<br />'.$motd;
        } else {
            return $motd.$deprecated;
        }
    }

    private function displayNewAccount() {
        $display_new_user = true;
        EventManager::instance()->processEvent('display_newaccount', array('allow' => &$display_new_user));
        return $display_new_user;
    }

    private function container(array $params, ProjectManager $project_manager, PFUser $current_user) {
        $project_tabs        = null;
        $project_name        = null;
        $project_link        = null;
        $project_is_public   = null;
        $project_privacy     = null;
        $sidebar_collapsable = false;

        if (! empty($params['group'])) {
            $this->show_sidebar = true;

            $project = ProjectManager::instance()->getProject($params['group']);

            $project_tabs        = $this->getProjectTabs($params, $project);
            $project_name        = $project->getPublicName();
            $project_link        = $this->getProjectLink($project);
            $project_is_public   = $project->isPublic();
            $project_privacy     = $this->getProjectPrivacy($project);
            $sidebar_collapsable = (! $current_user->isAnonymous() && $current_user->isLoggedIn()) ? true : false;
        }

        $this->render('container', new Experimental_ContainerPresenter(
            $this->breadcrumbs,
            $this->toolbar,
            $project_name,
            $project_link,
            $project_is_public,
            $project_privacy,
            $project_tabs,
            $this->_feedback,
            $this->_getFeedback(),
            $this->getForgeVersion(),
            $sidebar_collapsable
        ));
    }

    private function getProjectPrivacy(Project $project) {
        if ($project->isPublic()) {
            $privacy = 'public';

            if ($GLOBALS['sys_allow_anon']) {
                $privacy .= '_w_anon';
            } else {
                $privacy .= '_wo_anon';
            }

        } else {
            $privacy = 'private';
        }

        return $privacy;
    }

    private function getForgeVersion() {
        return trim(file_get_contents($GLOBALS['codendi_dir'].'/VERSION'));
    }

    /**
     * A "project tab" is a link towards a project service.
     * The parent method getProjectTabs() generates an array of these links.
     * However, the first element is a link to the forge homepage and we don't
     * want it in this theme.
     *
     */
    private function getProjectTabs($params, $project) {
        $tabs = parent::_getProjectTabs($params['toptab'], $project);
        array_shift($tabs);

        return $tabs;
    }

    private function getProjectLink(Project $project) {
        return '/projects/' . $project->getUnixName() . '/';
    }

    public function footer($params) {
        if ($this->canShowFooter($params)) {
            $this->render('footer', new Experimental_FooterPresenter($this));
        }

        $this->endOfPage();
    }

    /**
     * Only show the footer if the sidebar is not present. The sidebar is used
     * for project navigation.
     * Note: there is an ugly dependency on the page content being rendered first.
     * Although this is the case, it's worth bearing in mind when refactoring.
     *
     * @param array $params
     * @return boolean
     */
    private function canShowFooter($params) {
        if (empty($params['group']) && ! $this->show_sidebar) {
            return true;
        }

        return false;
    }

    private function endOfPage() {
        $this->appendJsonEncodedVariable('tuleap.tours', $this->tours);
        $this->displayFooterJavascriptElements();

        if ($this->isInDebugMode()) {
            $this->showDebugInfo();
        }

        $this->render('end-of-page', null);
    }

    private function isInDebugMode() {
        return (Config::get('DEBUG_MODE') && (Config::get('DEBUG_DISPLAY_FOR_ALL') || user_ismember(1, 'A')));
    }
}

?><|MERGE_RESOLUTION|>--- conflicted
+++ resolved
@@ -103,7 +103,6 @@
 
         $selected_top_tab = isset($params['selected_top_tab']) ? $params['selected_top_tab'] : false;
         $body_class       = isset($params['body_class']) ? $params['body_class'] : array();
-<<<<<<< HEAD
         $has_sidebar      = isset($params['group']) ? 'has_sidebar' : '';
         $sidebar_state    = 'sidebar-expanded';
 
@@ -113,8 +112,6 @@
 
         $body_class[] = $has_sidebar;
         $body_class[] = $sidebar_state;
-=======
->>>>>>> 9298077b
 
         $this->render('body', new Experimental_BodyPresenter(
             $_SERVER['REQUEST_URI'],
