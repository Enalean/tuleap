--- conflicted
+++ resolved
@@ -78,11 +78,10 @@
 .tooltip-inner {
     background-color: @dark-grey;
 }
-<<<<<<< HEAD
 legend {
     -moz-box-sizing: border-box;
     box-sizing: border-box;
-=======
+}
 .modal {
     form {
         margin: 0;
@@ -91,6 +90,5 @@
     .modal-body {
         max-height: none;
     }
->>>>>>> 93bb51c6
 }
 /* }}} */