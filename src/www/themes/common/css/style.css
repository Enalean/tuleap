--- conflicted
+++ resolved
@@ -4565,7 +4565,6 @@
 
 /* }}} */
 
-<<<<<<< HEAD
 /* {{{ systray */
 .systray {
     position: fixed;
@@ -4614,6 +4613,4 @@
 .systray_links > .dropdown > .dropdown-toggle {
     margin-left: 1em;
 }
-/* }}} */
-=======
->>>>>>> e978f418
+/* }}} */