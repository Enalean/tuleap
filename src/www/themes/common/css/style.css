--- conflicted
+++ resolved
@@ -3240,7 +3240,7 @@
   background-color: #c4e3f3;
 }
 
-<<<<<<< HEAD
+
 tbody.ui-sortable tr > td:first-child {
     background-image: url('../images/sortable-table-left.png');
     background-image: url('../images/sortable-table.png')\9;
@@ -3257,7 +3257,8 @@
 
 tbody.ui-sortable tr > td:last-child {
     background-image: none;
-=======
+}
+
 .modal-backdrop {
   position: fixed;
   top: 0;
@@ -3428,7 +3429,6 @@
   background: transparent;
   border: 0;
   -webkit-appearance: none;
->>>>>>> 32569a96
 }
 
 /* ************** Responsive */
