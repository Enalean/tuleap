/**
 * Copyright (c) Enalean SAS, 2011-2013. All rights reserved
 * Copyright (c) Xerox Corporation, Codendi Team, 2001-2008. All rights reserved
 *
 * Originally written by Nicolas Terray, 2008
 *
 * This file is a part of Codendi.
 *
 * Codendi is free software; you can redistribute it and/or modify
 * it under the terms of the GNU General Public License as published by
 * the Free Software Foundation; either version 2 of the License, or
 * (at your option) any later version.
 *
 * Codendi is distributed in the hope that it will be useful,
 * but WITHOUT ANY WARRANTY; without even the implied warranty of
 * MERCHANTABILITY or FITNESS FOR A PARTICULAR PURPOSE.  See the
 * GNU General Public License for more details.
 *
 * You should have received a copy of the GNU General Public License
 * along with Codendi; if not, write to the Free Software
 * Foundation, Inc., 59 Temple Place, Suite 330, Boston, MA  02111-1307  USA
 *
 *
 */

 /********  general   **********/
body {
    margin: 0;
    background: #bcbcad;
}
body.lab-mode {
    padding-bottom: 3em;
}
.center { text-align: center; }
.alignright { text-align: right }
.left { text-align: left; }
.error { font-weight: bold; color: #980000; }
.feedback { color: red; }
.bold { font-weight: bold; }
.disable { color: gray;}
.highlight { color: red; }
.newproject { background-color: #EEEEEE; }
.top_up { color: #009900; }
.top_down { color: #CC0000; }
.command { font-family: "Courier New", courier,sans-serif;}
.subdomain { color: green; }
.bg_confirmdownload { background-color: #F7F7F7; }

img { border: none; }

/********   links    **********/
a:link, a:visited {
    text-decoration:none;
    color: #8b4020
}
a:active {
    text-decoration:none;
    color: #000000
}
a:hover {
    text-decoration:underline;
    color:#ff0000;
}

/******** priorities **********/
.priora { background-color: #dadada; }
.priorb { background-color: #dad0d0; }
.priorc { background-color: #dacaca; }
.priord { background-color: #dac0c0; }
.priore { background-color: #dababa; }
.priorf { background-color: #dab0b0; }
.priorg { background-color: #daaaaa; }
.priorh { background-color: #da9090; }
.priori { background-color: #da8a8a; }

/********   forum    **********/
.thread { background-color: #DDDDDD; }
.threadbody { background-color: #EEEEEE; }
.threadmsg { background-color: #E3E3E3; }

/* .footer { color: #333333; } */
.footer {
    padding-top: 1.5em;
}
.standardtable { width: 99%; border-spacing: 0; border: 0; color: #333333; }

/* content frame specific */
.contenttable { background-color: #F7F7F7; vertical-align: top; width: 99%; border-spacing: 0; border: 0; }
.row_below_outertabs,
.outer_body_row,
.end_inner_body_row,
.below_tabs_selected_toptab{
    background:#e8e8e0;
}
.start_main_body_row,
.main_body_row,
.end_main_body_row,
.below_tabs_selected_bottomtab{
    background:#f7f7f7;
}
.below_tabs {
    background:#909090;
}

.form_search_box {
    margin-right: 1em;
}

select[name=type_of_search] {
    width: auto;
}

/* left menu specific */
.menuframe { background-color: #e8e8e0; vertical-align: top; text-align: left; width: 60px; }
.menutable { background-color: #e8e8e0; vertical-align: top; width: 150px; border-spacing: 0; border: 0; }
.menutitle { vertical-align: top; font-weight: bold; text-align: left; color: #333333; }
.menuitem { vertical-align: top; text-align: right; color: #333333; }

/* group menu specific (see tabs and tabselect too) */
.groupmenutable { background-color: #e8e8e0; width: 100% ; border-top: thin solid #000000; border-bottom: thin solid #000000; }

/* classic box */
.boxtable { width: 99%; vertical-align: top; border-spacing: 1px; border: 0; }
.boxtitle { background-color: #E0DDD2; font-weight: bold; text-align: center;  color: #000000; }
.boxitem {  background-color: transparent; text-align: left; color: #333333; }
.boxitemalt { text-align: left; background-color: #ffffff; }
.boxitemgrey{ text-align: left; background-color: #efefef; }
.boxhighlight { background-color: #e8e8e0; text-align: left; color: #333333; }
.additional {
    background: #FFFFCC !important;
}
td.matrix_cell.matrix_highlight_col,
tr.boxitem:hover {
    background-color: #fffff0;
}
td.matrix_cell.matrix_highlight_col,
tr.boxitemalt:hover {
    background-color: #fffff0;
}

.boxtop {}
.boxtop_top {}
.boxtop_left {background:url('../images/box-topleft.png') top right no-repeat;}
.boxtop_center {background:#e0ddd2 url('../images/box-grad.png') top left repeat-x;}
.boxtop_right {background:url('../images/box-topright.png') top left no-repeat;}
.boxtop_inner {background:#eaecef url('../images/vert-grad.png') top left repeat-x;}
.boxmiddle {background:#e0ddd2 url('../images/box-grad.png') top left repeat-x;}
.boxmiddle_inner {background:transparent url('../images/vert-grad.png') top left repeat-x;}

.boxspace { font-size: 2pt; }
.maintitlebar { color: #FFFFFF;}
.slogan { font-weight: bold;}
.osdn { font-family: verdana,arial,helvetica,sans-serif; font-weight: bold; color: #ffffff; }
.osdntext, .osdntext:link { font-weight: bold; text-decoration: none; color: #ffffff; }
.osdntext:visited { font-weight: bold; text-decoration: none; color: #ffffff; }
.osdntext:hover { font-weight: bold; text-decoration: none; color: #ffffff; }
.footer { color: white; }

.tabs { color: #000000; }
.tabs:visited { color: #000000; }
.tabs:hover { color:#FF0000; }
.tabselect { color: #000000; font-weight: bold; }
.tabselect:visited { color: #000000; font-weight: bold; }
.tabselect:hover { color:#FF0000; font-weight: bold; }

.titlebar { text-decoration:none; color:#000000; font-weight: bold;}
.develtitle { color:#000000; font-weight: bold; }
.legallink { color:#000000; font-weight: bold; }

.sortbutton { color: #000000; text-decoration: none; }
.sortbutton:hover { text-decoration: underline; }
.sortbutton:visited { color: #000000;}

/* calendar (fixed font size) */
.calendar_month { background-color: #E0DDD2; }
.calendar_day { background-color: #FFE6B5; }
.calendar_currentday { background-color: #FFFFA3; }
.calendar_nextmonth { background-color: #DBEAF5; }
.calendar_daymonth { background-color: white; }
.calendar_font_othermonth { color: gray; }
.calendar_font { color: black; }
.calendar_font_month { color: black; }
.calendar_font_day { color: black; }

/* Help classes */
.bg_help {
  background-color: #ffffff;
}

/* text with tooltips (e.g. artifact fields) */
.artifact_field_tooltip { text-decoration:none; color: #000000}
.artifact_field_tooltip:hover { text-decoration:none; color: #ff0000}

#footer_debug {
    background: white url(../images/debug_gradient.png) top left repeat-x;
    color:#333;
    padding-top: 24px;
    padding-bottom: 1em;
}

/* dynamic fields                                */
/*************************************************/
/* Only background-color property is used        */
/* Only full hexa are allowed                    */
/* don't use names (purple, red, yellow)         */
/* don't use half hexa (#FF0000 instead of #F00) */
.codendi_field_dependencies_highlight_change {
    /* background-color: #8b4020; */
}

/* field sets */
.fieldset_separator { text-align: center; background-color: #CCCCCC; }
td.artifact_spacer { width: 5%; }

/* {{{ ProtoCheck */
.pc_checkbox, .pc_radiobutton {
   background-position: 3px center;
   background-repeat:   no-repeat;
   border:              1px solid transparent;
   padding-left:        24px;
}
.pc_check_unchecked {
   background-image:    url(../images/ic/check_off.gif);
}
.pc_check_checked {
   background-image:    url(../images/ic/check_on.gif);
}
.pc_radio_unchecked {
   background-image:    url(../images/ic/radio_off.gif);
}
.pc_radio_checked {
   background-image:    url(../images/ic/radio_on.gif);
}
.pc_check_checked_disabled {
   background-image:    url(../images/ic/check_off_disabled.gif);
}
.pc_check_unchecked_disabled {
   background-image:    url(../images/ic/check_on_disabled.gif);
}
.pc_radio_checked_disabled {
   background-image:    url(../images/ic/radio_off_disabled.gif);
}
.pc_radio_unchecked_disabled {
   background-image:    url(../images/ic/radio_on_disabled.gif);
}
.pc_focus {
   border:              1px dotted #000;
}
/* }}} */

/* {{{ feedback */
.feedback_error, .feedback_warning, .feedback_info, .feedback_debug {
        font-family:sans-serif;
        background-color: #f7f7f7;
        background-position: 20px 50%;
        background-repeat:no-repeat;
        margin-left:0px;
        margin-bottom:10px;
        list-style:none;
        padding:10px 50px;
}

.feedback_error {
        border:thick solid #ff0000;
        color:#ff0000;
        font-weight:bold;
        background-image: url(../images/ic/error.png)
}
.feedback_warning {
        border:thin solid darkorange;
        color:peru;
        font-weight:normal;
        background-image: url(../images/ic/warning.png)
}
.feedback_info {
        border:thin solid darkblue;
        color:darkblue;
        font-weight:normal;
        background-image: url(../images/ic/info.png)
}
.feedback_debug {
        font-family:monospace;
        color:yellow;
        font-weight:normal;
        background-color:black;
        display:none;
}
/* }}} */

/* {{{ File Release System */
.frs_filename_col {
    width: 44%;
}
.frs_size_col {
    width: 8%;
}
.frs_downloads_col {
    width: 8%;
}
.frs_architecture_col {
    width: 8%;
}
.frs_filetype_col {
    width: 8%;
}
.frs_date_col {
    width: 8%;
}
.frs_md5sum_col {
    width: 8%;
}
.frs_user_col {
    width: 8%;
}
td.frs_comment {
    font-size: 0.9em;
    padding-left: 20px;
}
fieldset.package {
    margin-bottom: 20px;
}
fieldset.package legend {
    font-size: larger;
    padding-right: 10px;
}

#frs_form select,
#frs_form input {
    width: auto;
}

.release {
    background-color: #D1CEC4;
    border-spacing: 0px;
    border-collapse: collapse;
    margin-top: 1px;
}
.release_date {
    width: 10%;
    text-align: right;
}
table.release tr td img {
    vertical-align: bottom;
}
.files_table {
    margin-bottom: 20px;
}
#files_body td {
    padding: 5px;
}
#files_body td input[type="file"] {
    margin: 2px 0 0 0;
    line-height: 0;
    height: 18px;
}
/* }}} */

.iframe_service {
    width:100%;
    height:650px;
    border: 1px solid #ccc;
}
.iframe_showonly {
    text-align:right;
    font-size:0.85em;
}

/* {{{ Widgets */

.emptyPlaceMarker
{
    border-right: #bcbcad 1px dashed;
    border-top: #bcbcad 1px dashed;
    border-left: #bcbcad 1px dashed;
    border-bottom: #bcbcad 1px dashed;
    background-color: Transparent;
}

.widget {
    margin-bottom:20px;
    border:1px solid #bcbcad;
}
.widget_content {
    clear:both;
    padding: 0.5em;
}
.widget_preferences {
    background: #E0DDD2;
    border-bottom:1px solid #bcbcad;
}
.widget_preferences form {
    margin:0;
}
.widget_titlebar {
    background: #E0DDD2 url(../images/widget-header.png) left top repeat-x;
    font-weight: bold;
    text-align: left;

    color: #555;
    height:18px;
    padding-left:40px;
    padding-right:4px;
}
.widget_titlebar_handle {
    cursor:move;
}
.widget_titlebar_title {
    float:left;
}
.widget_titlebar_close,
.widget_titlebar_rss,
.widget_titlebar_prefs,
.widget_titlebar_minimize,
.widget_titlebar_maximize {
    float:right;
}
.widget_titlebar_rss,
.widget_titlebar_prefs {
    padding:1px;
}
.widget_titlebar_rss a, .widget_titlebar_rss a:link, .widget_titlebar_rss a:visited, .widget_titlebar_rss a:hover,
.widget_titlebar_prefs a, .widget_titlebar_prefs a:link, .widget_titlebar_prefs a:visited, .widget_titlebar_prefs a:hover {
    color:#555;
    font-weight:normal;
    font-size:0.8em;
    text-decoration:none;
}
.widget_toolbar {
    list-style-type:none;
    margin-left:0;
    padding-bottom:6px;
    padding-left:1em;
    border-bottom:1px solid gray;
}
.widget_toolbar li a:link,
.widget_toolbar li a:visited,
.widget_toolbar li a:active {
    text-decoration:none;
}
.widget_toolbar li {
    display:inline;
    padding-left:1em;
}
.widget_toolbar li a:hover {
    padding-bottom:2px;
    border-bottom:4px solid gray;
    color:gray;
}
.widget_toolbar li.current a {
    padding-bottom:2px;
    border-bottom:4px solid #333;
    color:#333;
}

#widget-content-categ {
    padding:10px;
}
#widget-categories {
    list-style-type: none;
    margin-left:0;
    padding-left:1em;
}
#widget-categories li.selected {
    font-weight:bold;
    margin-top:0.2em;
    margin-bottom:0.2em;
}
#widget-categories li.selected a:after {
    content: ' »';
}
#widget-categories li a span {
    padding-right:1em;
}
.widget-preview {
    background:transparent url('../images/widget-preview.png') top left no-repeat;
    padding-left:138px;
    width:550px;
    min-height:128px;
}
.widget-preview-bookmarks {
    background-image:url('../images/widget-preview-favorites.png');
}
.widget-preview-mymonitoredfp-fr_FR {
    background-image:url('../images/widget-preview-monitored_files-fr_FR.png');
}
.widget-preview-mymonitoredfp-en_US {
    background-image:url('../images/widget-preview-monitored_files-en_US.png');
}
.widget-preview-mymonitoredforums-fr_FR {
    background-image:url('../images/widget-preview-monitored_forums-fr_FR.png');
}
.widget-preview-mymonitoredforums-en_US {
    background-image:url('../images/widget-preview-monitored_forums-en_US.png');
}
.widget-preview-myartifacts-fr_FR,
.widget-preview-myartifacts-en_US {
    background-image:url('../images/widget-preview-my_artifacts.png');
}
.widget-preview-myprojects-fr_FR {
    background-image:url('../images/widget-preview-my_projects-fr_FR.png');
}
.widget-preview-myprojects-en_US {
    background-image:url('../images/widget-preview-my_projects-en_US.png');
}
.widget-preview-mybookmarks-fr_FR {
    background-image:url('../images/widget-preview-my_bookmarks-fr_FR.png');
}
.widget-preview-mybookmarks-en_US {
    background-image:url('../images/widget-preview-my_bookmarks-en_US.png');
}
.widget-preview-mysurveys-fr_FR {
    background-image:url('../images/widget-preview-my_surveys-fr_FR.png');
}
.widget-preview-mysurveys-en_US {
    background-image:url('../images/widget-preview-my_surveys-en_US.png');
}
.widget-preview-myadmin-fr_FR {
    background-image:url('../images/widget-preview-my_admin-fr_FR.png');
}
.widget-preview-myadmin-en_US {
    background-image:url('../images/widget-preview-my_admin-en_US.png');
}
.widget-preview-mylatestsvncommits-fr_FR {
    background-image:url('../images/widget-preview-my_latest_svn_commits-fr_FR.png');
}
.widget-preview-mylatestsvncommits-en_US {
    background-image:url('../images/widget-preview-my_latest_svn_commits-en_US.png');
}
.widget-preview-projectlatestfilereleases-fr_FR {
    background-image:url('../images/widget-preview-latest_file_releases-fr_FR.png');
}
.widget-preview-projectlatestfilereleases-en_US {
    background-image:url('../images/widget-preview-latest_file_releases-en_US.png');
}
.widget-preview-projectlatestsvncommits-fr_FR {
    background-image:url('../images/widget-preview-project_latest_svn_commits-fr_FR.png');
}
.widget-preview-projectlatestsvncommits-en_US {
    background-image:url('../images/widget-preview-project_latest_svn_commits-en_US.png');
}
.widget-preview-projectlatestnews-fr_FR {
    background-image:url('../images/widget-preview-project_latest_news-fr_FR.png');
}
.widget-preview-projectlatestnews-en_US {
    background-image:url('../images/widget-preview-project_latest_news-en_US.png');
}
.widget-preview-projectpublicareas-fr_FR {
    background-image:url('../images/widget-preview-project_public_areas-fr_FR.png');
}
.widget-preview-projectpublicareas-en_US {
    background-image:url('../images/widget-preview-project_public_areas-en_US.png');
}
.widget-preview-projectdescription-fr_FR {
    background-image:url('../images/widget-preview-project_description-fr_FR.png');
}
.widget-preview-projectdescription-en_US {
    background-image:url('../images/widget-preview-project_description-en_US.png');
}
.widget-preview-projectclassification-fr_FR {
    background-image:url('../images/widget-preview-project_classification-fr_FR.png');
}
.widget-preview-projectclassification-en_US {
    background-image:url('../images/widget-preview-project_classification-en_US.png');
}
.widget-preview-projectmembers-fr_FR {
    background-image:url('../images/widget-preview-project_members-fr_FR.png');
}
.widget-preview-projectmembers-en_US {
    background-image:url('../images/widget-preview-project_members-en_US.png');
}
.widget-preview-mysystemevent-fr_FR {
    background-image:url('../images/widget-preview-mysystemevent-fr_FR.png');
}
.widget-preview-mysystemevent-en_US {
    background-image:url('../images/widget-preview-mysystemevent-en_US.png');
}
.widget-preview-mytwitterfollow-en_US,
.widget-preview-projecttwitterfollow-en_US,
.widget-preview-mytwitterfollow-fr_FR,
.widget-preview-projecttwitterfollow-fr_FR {
    background-image:url('../images/widget-preview-twitterfollow.png');
}
.widget-preview-myimageviewer-en_US,
.widget-preview-projectimageviewer-en_US,
.widget-preview-myimageviewer-fr_FR,
.widget-preview-projectimageviewer-fr_FR {
    background-image:url('../images/widget-preview-imageviewer.png');
}
.widget-preview-myrss-en_US,
.widget-preview-projectrss-en_US,
.widget-preview-myrss-fr_FR,
.widget-preview-projectrss-fr_FR {
    background-image:url('../images/widget-preview-rss.png');
}
.widget-preview-projectsvnstats-en_US,
.widget-preview-projectsvnstats-fr_FR {
    background-image:url('../images/widget-preview-project_svn-stats.png');
}
/* }}} */

/* {{{ Widget My Projects */
.widget_my_projects {
    width: 100%;
}

.widget_my_projects_first_public {
    border-top: 1px solid #bcbcad;
}

.widget_my_projects_privacy {
    width: 1%;
}

.widget_my_projects_project_name {
    width: 50%;
    padding-left: 0.5em;
}

.widget_my_projects_actions {
    padding-left: 0.5em;
    text-align: left;
    font-size: smaller;
}

.widget_my_projects_remove {
    width: 1%;
    text-align: right;
}

.widget_my_projects_legend {
    border-top: 1px solid #bcbcad;
}

.widget_my_projects_legend_title {
    padding-right: 1em;
}

.widget_my_projects_legend span.project_privacy_private {
    padding-right: 1em;
}
/* }}}*/


/* {{{ Widget My Projects : massmail*/


.mass-mail-form-label {
    display: block;
    font-weight: bold;
}

.mass-mail-form {
    width: 500px;
    border-radius: 4px 4px 4px 4px;
    color: #555555;
    display: inline-block;
    font-size: 14px;
    height: 20px;
    line-height: 20px;
    margin: 0 0 10px;
    padding: 4px 6px;
    vertical-align: middle;
}
/* }}} */

/* {{{ lists & users autocomplete */
.lists_users_autocomplete {
    max-height:200px;
    overflow:auto;
    background:white;
    border:1px solid #CCC;
}
.lists_users_autocomplete ul {
    margin:0;
    padding:0;
    list-style-type:none;
}
.lists_users_autocomplete ul li {
    padding:0px 4px 4px 4px;
}
.lists_users_autocomplete ul li.selected {
    background-color: #ffb;
}
/* }}} */

/* {{{ password validator */
.password_strategy {
    margin-left: 1em;
}
.password_validator_ok,
.password_validator_ko {
    background:transparent url(../images/ic/tick.png) left top no-repeat;
    padding-left:20px;
}
.password_validator_ko {
    background-image:url(../images/ic/cross.png);
}
.password_strategy_bad {
    color:red;
    font-weight:bold;
}
.password_strategy_good {
    color:green;
    font-weight:bold;
}
/* }}} */

/* {{{ Artifact */
#tracker_toolbar_generic, #tracker_toolbar_specific {
    margin-top:    0.5em;
    margin-bottom: 0.5em;
    font-weight: bold;
}
#tracker_toolbar_generic {
    float: left;
}
#tracker_toolbar_specific {
    float: right;
}
#tracker_toolbar_clear {
    clear: both;
}

#tracker_toolbar_tracker_name {
    font-size: 1.3em;
}

/* Disable boostrap fixed size of input area (enforced by tracker config) */
#artifact_section_details input, textarea {
    width: auto;
}

/* }}} */

/* {{{ follow-up comments */
.followup_comment {
    border-top:1px solid #ccc;
    border-left:1px solid #ccc;
    border-right:1px solid #ccc;
    margin-top: 0;
    margin-bottom: 0;
}
.followup_comment_header {
}
.followup_comment_title {
    float:left;
}
.followup_comment_title_user {
    font-size:1.1em;
    font-weight:bold;
    color:#999;
}
.followup_comment_title_edited_user {
    font-weight:bold;
    color:#999;
}
.followup_comment_title_date {
    font-size:0.95em;
    color:#666;
}
.followup_comment_title_toolbar {
    text-align:right;
}
.followup_comment_content {
    padding: 0.5em 1em 0.5em 3em;
    margin-bottom: 1em;
    border-bottom: 1px solid #ccc;
}

.followup_comment_content blockquote {
    background-color: ivory;
    border-left: 2px solid green;
    padding-left: 0.5em;
    margin: 0;
}

.followup_comment_content blockquote blockquote {
    border-left: 2px solid red;
}

.followup_comment_content blockquote blockquote blockquote {
    border-left: 2px solid blue;
}

.followup_comment_content pre {
    max-width: 1024px;
    background: none repeat scroll 0 0 ivory;
    overflow: auto;
    border: 1px solid #D2D2D2;
    padding: 0.5em;
    margin: 0;
}
/* }}} */

/* {{{ Date Picker */

/* The wrapper div */
div.datePicker
        {
        position:absolute;
        min-width:18em;
        width:18em;
        z-index:9999;
        text-align:center;

        /* Change the font-size to suit your design's CSS. The following line is for the demo that has a 12px font-size defined on the body tag */
        font: 0.8em/0.8em Verdana, Sans-Serif;

        /* For Example: If using the YUI font CSS, uncomment the following line to get a 10px font-size within the datePicker */
        /* font:900 77%/77% Verdana; */

        background:transparent;

        /* Mozilla & Webkit extensions to stop text-selection. Remove if you wish to validate the CSS */
        -moz-user-select:none;
        -khtml-user-select:none;
        }
/* Styles for the static datePickers */
div.staticDP
        {
        position:relative;
        top:5px;
        left:0;
        }
/* The iframe hack to cover selectlists in Internet Explorer <= v6 */
iframe.iehack
        {
        position:absolute;
        background:#fff;
        z-index:9998;
        padding:0;
        border:0;
        display:none;
        margin:0;
        }
/* The "button" created beside each input for non-static datePickers */
a.date-picker-control:link,
a.date-picker-control:visited,
a.date-picker-control:hover,
a.date-picker-control:active,
a.date-picker-control:focus
        {
        position:relative;
        /* Moz & FF */
        display: -moz-inline-stack;
        border:0 none;
        padding:0;
        margin:0 0 0 4px;
        background:transparent url(../images/ic/cal.png) no-repeat 50% 50%;
        min-width:16px;
        line-height:1;
        cursor:pointer;
        visibility:visible;
        text-decoration:none;
        vertical-align:middle;
        }
/* Feed IE6 the following rule, IE7 should handle the min-width declared above */
* html a.date-picker-control
        {
        width:16px;
        }
a.date-picker-control
        {
        /* IE, Safari & Opera. Seperate CSS rule seems to be required. */
        display:inline-block;
        }
a.date-picker-control span
        {
        display:block;
        width:16px;
        height:16px;
        margin:auto 0;
        }
/* The next & previous buttons */
div.datePicker th span
        {
        display:inline;
        padding:0;
        margin:0;
        color:#000;
        text-align:center;
        line-height:1.2em;
        border-width:0;
        font-family: georgia, times new roman, palatino, times, bookman, serif;
        background:transparent;
        font-weight:bold;
        cursor:pointer;
        }
div.datePicker th span.month-display,
div.datePicker th span.year-display
        {
        text-transform:uppercase;
        letter-spacing:1px;
        font:normal 1em Verdana, Sans-Serif;
        cursor:default;
        }
div.datePicker th span.prev-but,
div.datePicker th span.next-but
        {
        font-size:1.6em;
        cursor:pointer !important;
        }

div.datePicker th span.today-but
        {
        text-align:center;
        margin:0 auto;
        font:normal 0.8em Verdana, Sans-Serif;
        width:100%;
        text-decoration:none;
        line-height:1em;
        text-transform:uppercase;
        cursor:pointer !important
        }
div.datePicker thead th span.fd-disabled
        {
        color:#aaa;
        cursor:default !important;
        }
/* The mon, tue, wed etc day buttons */
div.datePicker th span.fd-day-header
        {
        text-align:center;
        margin:0 auto;
        font:900 1em Verdana, Sans-Serif;
        height:1.2em;
        width:2em;
        text-decoration:none;
        text-transform:lowercase;
        line-height:1em;
        }
/* The table */
div.datePicker table
        {
        position:relative;
        margin:0;
        padding:0;
        border:1px solid #ccc;
        background:#fff;
        text-align:center;
        width:100%;
        border-spacing:2px;
        table-layout:fixed;
        border-collapse:separate;
        }
/* Common TD & TH styling */
div.datePicker table td
        {
        border:1px solid #ccc;
        padding:0;
        text-align:center;
        vertical-align:middle;
        /* Opera requires a line-height bigger than 1em in order to redraw properly */
        line-height:1.2em;
        cursor:pointer;
        background:#fff;
        width:2em;
        height:2em !important;
        height:2em;
        outline:none;
        }
div.datePicker table th
        {
        border:0 none;
        padding:0;
        line-height:1.2em;
        font-weight:bold;
        color:#222;
        text-align:center;
        vertical-align:middle;
        }
div.datePicker table td.date-picker-unused
        {
        background:#fff url(../images/backstripes.gif);
        border-color:#dcdcdc;
        padding:0;
        cursor:default !important;
        }
div.datePicker table thead th.date-picker-title
        {
        width:auto;
        height:auto;
        padding:0.4em 0;
        }
/* The "mon tue wed etc" day header button styles */
div.datePicker table th.date-picker-day-header
        {
        text-transform:lowercase;
        width:2em;
        }
div.datePicker table th.date-picker-day-header span
        {
        display:block;
        }
/* The "todays date" style */
div.datePicker table td.date-picker-today
        {
        background:#ffffA3;
        color:rgb(100,100,100) !important;
        }
/* The "selected date" style */
div.datePicker table td.date-picker-selected-date
        {
        color:#333 !important;
        border-color:#333 !important;
        }
/* the "highlight days" style */
td.date-picker-highlight
        {
        color:#a86666;
        }
/* The date "out of range" style */
div.datePicker table td.out-of-range
        {
        color:#ccc !important;
        font-style:oblique;
        background:#fcfcfc !important;
        cursor:default !important;
        }
/* The "disabled days" style */
div.datePicker table td.day-disabled
        {
        color:#aaa !important;
        background:transparent !important;
        cursor:default !important;
        }
/* The "active cursor" style */
div.datePicker table tbody td.date-picker-hover
        {
        background:#fff;
        cursor:pointer;
        border-color:rgb(100,130,170);
        color:rgb(100,130,170);
        }
/*
   Quirksmode necessity?
   ---------------------

   If your HTML document renders in quirksmode (i.e. has no doctype declaration)
   then uncomment the following CSS rule to set a less drastic font-size in IE
*/
div.datePicker table th,
div.datePicker table td
        {
        font-size:100%;
        }


/* Remove the images for Internet Explorer <= v6 using the "* html" hack */
* html div.datePicker table td
        {
        background-image:none;
        }
* html div.datePicker table td.date-picker-unused
        {
        background:#f2f2f2;
        }
/* }}} */

/* {{{ tablekit */
th.resize-handle-active {
    cursor: e-resize;
}

div.resize-handle {
    cursor: e-resize;
    width: 2px;
    border-right: 1px dashed #1E90FF;
    position:absolute;
    top:0;
    left:0;
}

th.drop-over {
    background-color: #eeeef0;
}
table.reorderable th.boxtitle a {
    padding-left:10px;
    background-image: url(../images/drag.png);
    background-repeat: no-repeat;
    background-position: center left;
}
/* }}} */

/* {{{ Tooltip */
.codendi-tooltip {
    z-index:1000;
    font-size:0.8em;
    background-color:#ffffcc;
    border:1px solid gray;
    position:absolute;
    padding:4px 8px;
}
/* }}} */

/* {{{ Layout Manager */
#layout-manager {
    border:1px solid #666;
    padding:0px 5px;
    background:white;
    margin:10px;
}
table.layout-manager-row {
    width:100%;
    text-align:center;
}
td.layout-manager-column {
    border:1px solid #9b9;
    height:100px;
    vertical-align:top;
    background:white;
    position:relative;
}
div.layout-manager-row-add,
td.layout-manager-column-add {
    background:#f6f6f6;
    color:#c6c6c6;
    font-size:0.8em;
    text-align:center;
}
div.layout-manager-row-add {
    margin:5px 5px;
}
div.layout-manager-row-add_hover,
td.layout-manager-column-add_hover {
    background:#dde;
    cursor:pointer;
    color:black;
}
td.layout-manager-column-add_hover {
    background:#ded;
}
td.layout-manager-column-add {
    vertical-align:middle;
    width:8px;
}
div.layout-manager-column-remove {
    padding:0em 0.5em 0.5em 0.5em;
    font-size:0.8em;
    color:#ccc;
    float:right;
}
div.layout-manager-column-remove_hover {
    color:red;
    cursor:pointer;
}
.layout-manager-column-width {
    padding-top:2.5em;
}

.layout-manager-chooser {
    vertical-align:top
}
.layout-manager-chooser td {
    padding:10px 4px;
}
.layout-manager-chooser_selected {
    background:#f0f0f0;
}
/* }}} */

/* {{{ Cross References */
ul.cross_reference_list {
    list-style-type: none;
    padding-left: 0;
}

td.forum_reference_separator {
	border-top: thin dotted grey;
	padding-top: 10px;
}

.delete_ref {
    padding-left: 4px;
}

.delete_ref img {
    vertical-align:middle;
}
/* }}} */

/* {{{ System Evvents */
.table td.system_event_status_NEW    ,
.table td.system_event_status_RUNNING,
.table td.system_event_status_DONE   ,
.table td.system_event_status_WARNING,
.table td.system_event_status_ERROR
{
    font-weight:bold;
    color:white;
    text-align:center;
}
td.system_event_status_NEW     { background-color: gray !important; }
td.system_event_status_RUNNING { background-color: blue !important; }
td.system_event_status_DONE    { background-color: green !important; }
td.system_event_status_WARNING { background-color: orange !important; }
td.system_event_status_ERROR   { background-color: red !important; }

/* }}} */

/* {{{ defaultValueActsAshint */
.hint {
    color:#666;
    font-style:italic;
}
/* }}} */

/* {{{ Wiki */
table.ServiceMenu {
  width: 100%;

  margin-top: 0px;
  margin-bottom: 0px;
  padding-top: 0px;
  padding-bottom: 0px;
}

ul.ServiceMenu    {
  margin-top: 0px;
  list-style-type: none;
  padding: 0px;
}

ul.ServiceMenu li {
  display: inline;
  font-weight: bold;
}

ul.ServiceMenu li.current {
  font-weight: bold;
}
/* }}} */

/* {{{ Toggler */
.toggler-noajax, .toggler-hide-noajax,
.toggler, .toggler-hide {
    background-position:left middle;
    background-repeat:no-repeat;
    padding-left:16px;
    cursor:pointer;
}
.toggler,
.toggler-noajax {
    background-image:url('../images/ic/toggle_minus.png');
}
.toggler-hide,
.toggler-hide-noajax {
    background-image:url('../images/ic/toggle_plus.png');
}
/* }}} */

/* {{{ searchAsYouType */
.searchAsYouType {
    background:white;
}
.searchAsYouType ul {
    margin: 0;
    padding: 0;
    list-style:none;
}
.searchAsYouType ul li.selected {
    background:#eef;
}
/* }}}*/

/* {{{ Diff */
.diff .context {
    color:#666;
}
.diff .added,
.diff .final {
    background: #dfd;
}
.diff .deleted,
.diff .original {
    background: #fdd;
}
.diff .added ins,
.diff .final ins {
    color: #090;
    text-decoration: none;
    font-weight:bold;
}
.diff .deleted del,
.diff .original del {
    color: #c00;
    font-weight:bold;
}
/* }}} */


/* {{{ TextboxList */
/* TextboxList CSS */
*:first-child+html div.holder { padding-bottom: 2px; }
* html div.holder { padding-bottom: 2px; } /* ie7 and below */

div.holder *, div.autocomplete * { font: 11px "Lucida Grande", "Verdana"; }

/* DIV holder */
div.holder { background-color:white; width: 500px; margin: 0; border: 1px solid #999; overflow: hidden; height: auto !important; height: 1%; padding: 4px 5px 0; cursor: text;}
div.holder a { float: left; margin: 0 5px 4px 0; }
div.holder a.bit { text-decoration: none; color: black; z-index: 900;}
div.holder a.bit:active, div.holder a.bit:focus { outline: none; }
div.holder a.bit-box { -moz-border-radius: 6px; -webkit-border-radius: 6px; border-radius: 6px; border: 1px solid #CAD8F3; background: #DEE7F8; padding: 1px 5px 2px; padding-right: 15px; position: relative; }
div.holder a.bit-box-focus { border-color: #598BEC; background: #598BEC; color: #fff; }
div.holder a.bit-input input { width: 150px; margin: 0; border: none; outline: 0; padding: 3px 0 2px; } /* no left/right padding here please */
div.holder a.bit-input input.smallinput { width: 20px; }
div.holder a.bit-hover { background: #BBCEF1; border: 1px solid #6D95E0; }
div.holder a.bit-box-focus { border-color: #598BEC; background: #598BEC; color: #fff; }
div.holder a.bit-box a.closebutton { position: absolute; right: 0; top: 5px; display: block; width: 7px; height: 7px; font-size: 1px; background: url('../images/ic/textboxlist-close.gif'); }
div.holder a.bit-box a.closebutton:hover { background-position: 7px; }
div.holder a.bit-box a.closebutton:active { outline: none }
div.holder a.bit-box-focus a.closebutton, div.holder a.bit-box-focus a.closebutton:hover { background-position: bottom; }

/* Autocompleter CSS */
div.textboxlist-auto { display: none; position: absolute; width: 512px; background: #eee; z-index:1000;}
div.textboxlist-auto .default { padding: 5px 7px; border: 1px solid #ccc; border-width: 0 1px 1px; }
div.textboxlist-auto ul { display: none; margin: 0; padding: 0; overflow: auto; }
div.textboxlist-auto ul li { padding: 5px 12px; z-index: 1000; cursor: pointer; margin: 0; list-style-type: none; border: 1px solid #ccc; border-width: 0 1px 1px; }
div.textboxlist-auto ul li em { font-weight: bold; font-style: normal; background: #ccc; }
div.textboxlist-auto ul li.auto-focus { background: #4173CC; color: #fff; }
div.textboxlist-auto ul li.auto-focus em { background: none; }
input.inputMessage { color: #ccc; font-size: 11px; }
/* }}} */

/* {{{ Target */
:target {
    border:1px solid red;
}
/* }}} */

/* {{{ Colorpicker */
#colorpicker {
    z-index:1000;
    margin-left:1em;
    -webkit-box-shadow: 0px 2px 10px #ccc;
    -moz-box-shadow: 0px 2px 10px #ccc;
    box-shadow: 0px 2px 10px #ccc;
}
/* }}} */

/* {{{ Site admin */
.site_admin_user_status_A,
.site_admin_user_status_R,
.site_admin_user_status_S,
.site_admin_user_status_D,
.site_admin_user_status_P,
.site_admin_user_status_V,
.site_admin_user_status_W {
    border: 1px solid black;
    padding-left: 1em;
    margin: 1em;
}
.site_admin_user_status_A {
    background-color: #00aa00;
}
.site_admin_user_status_R {
    background-color: #ddff55;
}
.site_admin_user_status_D {
    background-color: #ffaa00;
}
.site_admin_user_status_S {
    background-color: blue;
}

.site_admin_project_status_A {
    padding-left: 1em;
    background-image:url('../images/ic/tick.png');
}

.site_admin .widget {
    margin-bottom: 20px;
}
.site_admin .user_name_search,
.site_admin .group_name_search {
    width: auto;
}
/* }}}*/

/* {{{ Avatars */
div.avatar {
    background: white url(/themes/common/images/avatar_default.png) 0px 0px no-repeat;
    background-size: cover;
    width:52px;
    height:52px;
    border:1px solid #ccc;
}
div.avatar > img {
    margin: 1px;
}
/* }}} */

/* {{{ Projects privacy highlighting */
.project_privacy_private, .project_privacy_public {
    padding-left: 24px;
    background-repeat: no-repeat;
    background-position: 2px 1px;
}
.project_privacy_private {
    background-image:url('../images/ic/lock.png');
}
.project_privacy_public {
    background-image:url('../images/ic/lock-unlock.png');
}
/* }}}*/

/* {{{ Rules  used for the section "Show pending documents" for site admin */
.onglet {
    display: inline-block;
    margin-left: 3px;
    margin-right: 3px;
    padding: 3px;
    border: 1px solid black;
    cursor: pointer;
}

.onglet_0 {
    background: #bbbbbb;
    border-bottom: 1px solid black;
}

.onglet_1 {
    background: #dddddd;
    border-bottom: 0px solid black;
    padding-bottom: 4px;
}

.contenu_onglet {
    background-color: #dddddd;
    border: 1px solid black;
    margin-top: -1px;
    padding: 5px;
    display: none;
}
/* }}}*/

/* {{{ Rich Text Editor*/
.rte_toggle {
    padding-left:        20px;
    background-repeat:   no-repeat;
    background-image:    url('../images/ic/rte.png');
    float:               left;
}
.rte_format {
    float: right;
}
.rte_clear {
    clear: both;
}
#mail_message {
    width: auto;
}
#mail_message_label {
    margin-bottom: 0.5em;
}
/* }}} */

/* {{{ Admin delegation */
.admin_delegation {
    font-family: monospace;
}
/* }}} */

.admin_group_members, .admin_delegation {
    /* LESS/Bootstrap: .well; */
    display: inline-block;
    min-height: 20px;
    padding: 19px;
    margin-bottom: 1em;
    background-color: #f5f5f5;
    border: 1px solid #e3e3e3;
    -webkit-border-radius: 4px;
       -moz-border-radius: 4px;
            border-radius: 4px;
    -webkit-box-shadow: inset 0 1px 1px rgba(0, 0, 0, 0.05);
       -moz-box-shadow: inset 0 1px 1px rgba(0, 0, 0, 0.05);
            box-shadow: inset 0 1px 1px rgba(0, 0, 0, 0.05);
}

.admin_group_members > ul {
    list-style: none;
    padding-left: 0;
    margin-left: 0;
}

table.admin_permissions {
  width: inherit;
  max-width: 100%;
  background-color: transparent;
  border-spacing: 0;
}

/* {{{ lytebox */
#lbOverlay { position: fixed; top: 0; left: 0; z-index: 99998; width: 100%; height: 500px; }
	#lbOverlay.grey { background-color: #000000; }
	#lbOverlay.red { background-color: #330000; }
	#lbOverlay.green { background-color: #003300; }
	#lbOverlay.blue { background-color: #011D50; }
	#lbOverlay.gold { background-color: #666600; }

#lbMain { position: absolute; left: 0; width: 100%; z-index: 99999; text-align: center; line-height: 0; }
#lbMain a img { border: none; }

#lbOuterContainer { position: relative; background-color: #fff; width: 200px; height: 200px; margin: 0 auto; }
	#lbOuterContainer.grey { border: 3px solid #888888; }
	#lbOuterContainer.red { border: 3px solid #DD0000; }
	#lbOuterContainer.green { border: 3px solid #00B000; }
	#lbOuterContainer.blue { border: 3px solid #5F89D8; }
	#lbOuterContainer.gold { border: 3px solid #B0B000; }

#lbDetailsContainer {	font: 10px Verdana, Arial, Helvetica, sans-serif; background-color: #fff; width: 100%; line-height: 1.4em;	overflow: auto; margin: 0 auto; }
	#lbDetailsContainer.grey { border: 3px solid #888888; border-top: none; }
	#lbDetailsContainer.red { border: 3px solid #DD0000; border-top: none; }
	#lbDetailsContainer.green { border: 3px solid #00B000; border-top: none; }
	#lbDetailsContainer.blue { border: 3px solid #5F89D8; border-top: none; }
	#lbDetailsContainer.gold { border: 3px solid #B0B000; border-top: none; }

#lbImageContainer, #lbIframeContainer { padding: 10px; }
#lbLoading {
	position: absolute; top: 45%; left: 0%; height: 32px; width: 100%; text-align: center; line-height: 0; background: url(../images/lytebox/loading.gif) center no-repeat;
}

#lbHoverNav { position: absolute; top: 0; left: 0; height: 100%; width: 100%; z-index: 10; }
#lbImageContainer>#lbHoverNav { left: 0; }
#lbHoverNav a { outline: none; }

#lbPrev { width: 49%; height: 100%; background: transparent url(../images/lytebox/blank.gif) no-repeat; display: block; left: 0; float: left; }
	#lbPrev.grey:hover, #lbPrev.grey:visited:hover { background: url(../images/lytebox/prev_grey.gif) left 15% no-repeat; }
	#lbPrev.red:hover, #lbPrev.red:visited:hover { background: url(../images/lytebox/prev_red.gif) left 15% no-repeat; }
	#lbPrev.green:hover, #lbPrev.green:visited:hover { background: url(../images/lytebox/prev_green.gif) left 15% no-repeat; }
	#lbPrev.blue:hover, #lbPrev.blue:visited:hover { background: url(../images/lytebox/prev_blue.gif) left 15% no-repeat; }
	#lbPrev.gold:hover, #lbPrev.gold:visited:hover { background: url(../images/lytebox/prev_gold.gif) left 15% no-repeat; }

#lbNext { width: 49%; height: 100%; background: transparent url(../images/lytebox/blank.gif) no-repeat; display: block; right: 0; float: right; }
	#lbNext.grey:hover, #lbNext.grey:visited:hover { background: url(../images/lytebox/next_grey.gif) right 15% no-repeat; }
	#lbNext.red:hover, #lbNext.red:visited:hover { background: url(../images/lytebox/next_red.gif) right 15% no-repeat; }
	#lbNext.green:hover, #lbNext.green:visited:hover { background: url(../images/lytebox/next_green.gif) right 15% no-repeat; }
	#lbNext.blue:hover, #lbNext.blue:visited:hover { background: url(../images/lytebox/next_blue.gif) right 15% no-repeat; }
	#lbNext.gold:hover, #lbNext.gold:visited:hover { background: url(../images/lytebox/next_gold.gif) right 15% no-repeat; }

#lbPrev2, #lbNext2 { text-decoration: none; font-weight: bold; }
	#lbPrev2.grey, #lbNext2.grey, #lbSpacer.grey { color: #333333; }
	#lbPrev2.red, #lbNext2.red, #lbSpacer.red { color: #620000; }
	#lbPrev2.green, #lbNext2.green, #lbSpacer.green { color: #003300; }
	#lbPrev2.blue, #lbNext2.blue, #lbSpacer.blue { color: #01379E; }
	#lbPrev2.gold, #lbNext2.gold, #lbSpacer.gold { color: #666600; }

#lbPrev2_Off, #lbNext2_Off { font-weight: bold; }
	#lbPrev2_Off.grey, #lbNext2_Off.grey { color: #CCCCCC; }
	#lbPrev2_Off.red, #lbNext2_Off.red { color: #FFCCCC; }
	#lbPrev2_Off.green, #lbNext2_Off.green { color: #82FF82; }
	#lbPrev2_Off.blue, #lbNext2_Off.blue { color: #B7CAEE; }
	#lbPrev2_Off.gold, #lbNext2_Off.gold { color: #E1E100; }

#lbDetailsData { padding: 0 10px; }
	#lbDetailsData.grey { color: #333333; }
	#lbDetailsData.red { color: #620000; }
	#lbDetailsData.green { color: #003300; }
	#lbDetailsData.blue { color: #01379E; }
	#lbDetailsData.gold { color: #666600; }

#lbDetails { width: 60%; float: left; text-align: left; }
#lbCaption { display: block; font-weight: bold; }
#lbNumberDisplay { float: left; display: block; padding-bottom: 1.0em; }
#lbNavDisplay { float: left; display: block; padding-bottom: 1.0em; }

#lbClose { width: 64px; height: 28px; float: right; margin-bottom: 1px; }
	#lbClose.grey { background: url(../images/lytebox/close_grey.png) no-repeat; }
	#lbClose.red { background: url(../images/lytebox/close_red.png) no-repeat; }
	#lbClose.green { background: url(../images/lytebox/close_green.png) no-repeat; }
	#lbClose.blue { background: url(../images/lytebox/close_blue.png) no-repeat; }
	#lbClose.gold { background: url(../images/lytebox/close_gold.png) no-repeat; }

#lbPlay { width: 64px; height: 28px; float: right; margin-bottom: 1px; }
	#lbPlay.grey { background: url(../images/lytebox/play_grey.png) no-repeat; }
	#lbPlay.red { background: url(../images/lytebox/play_red.png) no-repeat; }
	#lbPlay.green { background: url(../images/lytebox/play_green.png) no-repeat; }
	#lbPlay.blue { background: url(../images/lytebox/play_blue.png) no-repeat; }
	#lbPlay.gold { background: url(../images/lytebox/play_gold.png) no-repeat; }

#lbPause { width: 64px; height: 28px; float: right; margin-bottom: 1px; }
	#lbPause.grey { background: url(../images/lytebox/pause_grey.png) no-repeat; }
	#lbPause.red { background: url(../images/lytebox/pause_red.png) no-repeat; }
	#lbPause.green { background: url(../images/lytebox/pause_green.png) no-repeat; }
	#lbPause.blue { background: url(../images/lytebox/pause_blue.png) no-repeat; }
	#lbPause.gold { background: url(../images/lytebox/pause_gold.png) no-repeat; }
/* }}} */

/* {{{ svn */
.svn_commit_details {
    border: 1px solid gray;
    padding: 1em;
}
.svn_commit_details .avatar {
    float: left;
}
.svn_commit_message {
    padding-left: 64px; /* maybe too much if there is no avatar */
}
.svn_commit_author {
    font-weight: bold;
}
/* }}} */

/* {{{ lightwindow http://www.p51labs.com/lightwindow/ */
#lightwindow_overlay {
	/* REQUIRED */
	display: none;
	visibility: hidden;
	position: absolute;
	top: 0;
	left: 0;
	width: 100%;
	height: 100px;
	z-index: 500;
	/* REQUIRED */
}

#lightwindow {
	/* REQUIRED */
	/* Of Note - The height and width of this element are set to 0px */
	display: none;
	visibility: hidden;
	position: absolute;
	z-index: 999;
	/* REQUIRED */
}

	#lightwindow_container {
		/* REQUIRED */
		display: none;
		visibility: hidden;
		position: absolute;
		/* REQUIRED */
		padding: 0 0 0 0;
		margin: 0 0 0 0;
	}

	/* IE6 needs this or it messes with our positioning */
	* html #lightwindow_container {
		overflow: hidden;
	}

	#lightwindow_contents {
		overflow: hidden;
		z-index: 0;
		position: relative;
		border: 10px solid #ffffff;
		background-color: #ffffff;
	}

#lightwindow_loading {
	/* REQUIRED */
	height: 100%;
	width: 100%;
	top: 0px;
	left: 0px;
	z-index: 9999;
	position: absolute;
	/* REQUIRED */
	background-color: #f0f0f0;
	padding: 10px;
}

	#lightwindow_loading_shim {
		display: none;
		left: 0px;
		position: absolute;
		top: 0px;
		width: 100%;
		height: 100%;
	}

	#lightwindow_loading span {
    	font-size: 12px;
		line-height: 32px;
		color: #444444;
		float: left;
		padding: 0 10px 0 0;
	}

	#lightwindow_loading span a,
	#lightwindow_loading span a:link,
	#lightwindow_loading span a:visited {
		color: #09F;
		text-decoration: none;
		cursor: pointer;
	}

	#lightwindow_loading span a:hover,
	#lightwindow_loading span a:active {
		text-decoration: underline;
	}


	#lightwindow_loading img {
   		float: left;
   		margin: 0 10px 0 0;
	}


/*-----------------------------------------------------------------------------------------------
	I liked the Navigation so much from http://www.huddletogether.com/projects/lightbox2/
	I mean let's face it, it works really well and is very easy to figure out.
-----------------------------------------------------------------------------------------------*/

#lightwindow_navigation {
	/* REQUIRED */
	position: absolute;
	top: 0px;
	left: 0px;
	display: none;
	/* REQUIRED */
}
	/* We need to shim the navigation for IE, though its more of a sub-floor */
	#lightwindow_navigation_shim {
		/* REQUIRED */
		display: none;
		left: 0px;
		position: absolute;
		top: 0px;
		width: 100%;
		height: 100%;
		/* REQUIRED */
	}

	#lightwindow_navigation a,
	#lightwindow_navigation a:link,
	#lightwindow_navigation a:visited,
	#lightwindow_navigation a:hover,
	#lightwindow_navigation a:active {
		/* REQUIRED */
		outline: none;
		/* REQUIRED */
	}

	#lightwindow_previous,
	#lightwindow_next {
		width: 49%;
		height: 100%;
		background: transparent url(../images/lightwindow/blank.gif) no-repeat; /* Trick IE into showing hover */
		display: block;
	}

	#lightwindow_previous {
		float: left;
		left: 0px;
	}

	#lightwindow_next {
		float: right;
		right: 0px;
	}

	#lightwindow_previous:hover,
	#lightwindow_previous:active {
		background: url(../images/lightwindow/prevlabel.gif) left 15% no-repeat;
	}

	#lightwindow_next:hover,
	#lightwindow_next:active {
		background: url(../images/lightwindow/nextlabel.gif) right 15% no-repeat;
	}

	#lightwindow_previous_title,
	#lightwindow_next_title {
		display: none;
	}

#lightwindow_galleries {
	width: 100%;
	position: absolute;
	z-index: 50;
	display: none;
	overflow: hidden;
	margin: 0 0 0 10px;
	bottom: 0px;
	left: 0px;
}

	#lightwindow_galleries_tab_container {
		width: 100%;
		height: 0px;
		overflow: hidden;
	}

	a#lightwindow_galleries_tab,
	a:link#lightwindow_galleries_tab,
	a:visited#lightwindow_galleries_tab {
		display: block;
		height: 20px;
		width: 77px;
		float: right;
		line-height: 22px;
		color: #ffffff;
		text-decoration: none;
		font-weight: bold;
		cursor: pointer;
		font-size: 11px;
		color: #ffffbe;
		background: url(../images/lightwindow/black-70.png) repeat 0 0 transparent;
	}

	* html a#lightwindow_galleries_tab,
	* html a:link#lightwindow_galleries_tab,
	* html a:visited#lightwindow_galleries_tab {
		background: none;
		background-color: #000000;
		opacity: .70;
		filter: alpha(opacity=70);
	}

	a:hover#lightwindow_galleries_tab,
	a:active#lightwindow_galleries_tab {
		color: #ffffbe;

	}

	#lightwindow_galleries_tab_span {
		display: block;
		height: 20px;
		width: 63px;
		padding: 0 7px 0 7px;
	}

	#lightwindow_galleries_tab .up	{
		background: url(../images/lightwindow/arrow-up.gif) no-repeat 60px 5px transparent;
	}

	#lightwindow_galleries_tab .down {
		background: url(../images/lightwindow/arrow-down.gif) no-repeat 60px 6px transparent;
	}

	#lightwindow_galleries_list {
		background: url(../images/lightwindow/black-70.png) repeat 0 0 transparent;
		overflow: hidden;
		height: 0px;
	}

	* html #lightwindow_galleries_list {
		background: none;
		background-color: #000000;
		opacity: .70;
		filter: alpha(opacity=70);
	}

	.lightwindow_galleries_list {
		width: 200px;
		float: left;
		margin: 0 0 10px 0;
		padding: 10px;
	}

	.lightwindow_galleries_list h1 {
		color: #09F;
		text-decoration: none;
		font-weight: bold;
		cursor: pointer;
		padding: 10px 0 5px 0;
		font-size: 16px;
	}

	.lightwindow_galleries_list li {
		margin: 5px 0 5px 0;
		list-style-type: none;
	}

	.lightwindow_galleries_list a,
	.lightwindow_galleries_list a:link,
	.lightwindow_galleries_list a:visited {
		display: block;
		line-height: 22px;
		color: #ffffff;
		text-decoration: none;
		font-weight: bold;
		cursor: pointer;
		padding: 0 0 0 10px;
		font-size: 11px;
	}

	.lightwindow_galleries_list a:hover,
	.lightwindow_galleries_list a:active {
		background: #000000;
		color: #ffffbe;
		border-left: 3px solid #ffffbe;
		padding: 0 0 0 7px;
	}

#lightwindow_data {
	/* REQUIRED */
	position: absolute;
	/* REQUIRED */
}

	#lightwindow_data_slide {
		/* REQUIRED */
		position: relative;
		/* REQUIRED */
	}

	#lightwindow_data_slide_inner {
		background-color: #ffffff;
		padding: 0 10px 10px 10px;
	}

	#lightwindow_data_caption {
		padding: 10px 0 0 0;
		color: #666666;
		line-height: 25px;
		background-color: #ffffff;
		clear: both;
	}

	#lightwindow_data_details {
		background-color: #f0f0f0;
		padding: 0 10px 0 10px;
		height: 20px;
	}

	#lightwindow_data_author_container {
		width: 40%;
		text-align: right;
		color: #666666;
	 	font-style: italic;
		font-size: 10px;
		line-height: 20px;
		float: right;
		overflow: hidden;
	}

	#lightwindow_data_gallery_container {
		font-size: 10px;
		width: 40%;
		text-align: left;
		color: #666666;
		line-height: 20px;
		float: left;
		overflow: hidden;
	}

#lightwindow_title_bar {
	height: 25px;
	overflow: hidden;
}

	#lightwindow_title_bar_title {
		color: #ffffbe;
		font-size: 14px;
		line-height: 25px;
		text-align: left;
		float: left;
	}

	a#lightwindow_title_bar_close_link,
	a:link#lightwindow_title_bar_close_link,
	a:visited#lightwindow_title_bar_close_link {
		float: right;
		text-align: right;
		cursor: pointer;
		color: #ffffbe;
		line-height: 25px;
		padding: 0;
		margin: 0;
	}

	a:hover#lightwindow_title_bar_close_link,
	a:active#lightwindow_title_bar_close_link {
		color: #ffffff;
	}

/*-----------------------------------------------------------------------------------------------
	Theme styling stuff
-----------------------------------------------------------------------------------------------*/

#lightwindow p {
	color: #000000;
	padding-right: 10px;
}

/* }}} */

/* {{{ customize lightwidow for codendi */
#lightwindow_title_bar {
    position: relative;
}
a#lightwindow_title_bar_close_link,
a#lightwindow_title_bar_close_link:link,
a#lightwindow_title_bar_close_link:visited,
a#lightwindow_title_bar_close_link:hover {
    float:none;
    position:absolute;
    right:0;
    bottom:0;
}
/* }}} */

/* {{{ Lab feature */
.lab_features {
    background:   no-repeat url('../images/ic/flask.png') 4px 2px;
    padding-left: 20px;
}

#account_preferences_lab_features ul {
    margin-left:0;
    padding-left:0;
    list-style-type:none;
}

#account_preferences_lab_features tr {
    vertical-align: top;
}
.account_preferences_lab_feature_title {
    font-weight: bold;
    margin-top: 0;
}
#account_preferences_lab_features td img {
    -moz-box-shadow: 0 0 8px 0px #888;
    -webkit-box-shadow: 0 0  8px 0px #888;
    box-shadow: 0 0  8px 0px #888;
    margin-right: 1em;
    margin-bottom: 1em;
}
/* }}} */

/* {{{ User Preferences Appearance */
.user_preferences_appearance label.checkbox {
    padding: 0px 0 0 0;
    margin: 0px;
}

.user_preferences_appearance input[type="checkbox"] {
    margin-left: 0;
    margin-right: 5px;
}
/* }}} */

/* {{{ Toggler */
h3.toggler,
h3.toggler-noajax,
h3.toggler-hide,
h3.toggler-hide-noajax {
    padding-bottom:1em;
    margin-bottom:0;
}

.toggler-noajax, .toggler-hide-noajax,
.toggler, .toggler-hide {
    background-position:left center;
    background-repeat:no-repeat;
    padding-left:16px;
    cursor:pointer;
}
.toggler,
.toggler-noajax {
    background-image:url('../images/ic/toggle_minus.png');
}
.toggler-hide,
.toggler-hide-noajax {
    background-image:url('../images/ic/toggle_plus.png');
}
/* }}} */

/* {{{ Breadcrumbs */
.breadcrumb {
    list-style-type: none;
    margin: 0;
    padding:0;
    font-size:0.8em;
}
.breadcrumb select {
    vertical-align:middle;
}
.breadcrumb li {
    margin: 0;
    display: inline;
}
.breadcrumb-sep {
    padding-left: 8px;
    padding-right: 8px;
}
/* }}} */

/* {{{ Toolbar */
.toolbar {
    list-style-type: none;
    margin: 1em 0;
    padding:0;
    font-weight:bold;
    padding-bottom:0.5em;
    border-bottom: 1px solid #999;
}
.toolbar li {
    margin: 0;
    display: inline;
}
.toolbar-sep {
    padding-left: 8px;
    padding-right: 8px;
}
/* }}} */

/* {{{ Dropdown panel */
.dropdown_panel {
    background:#F7F7F7;
    border:thick solid #ccc;
    z-index:10000;
    -webkit-box-shadow: 0px 2px 10px #ccc;
    -moz-box-shadow: 0px 2px 10px #ccc;
    box-shadow: 0px 2px 10px #ccc;
}
.dropdown_panel tr td {
    white-space:nowrap;
    padding:4px;
}
.dropdown_panel tr td ul {
    margin:0px;
    padding-left:4px;
    list-style-type:none;
    padding:4px;
}
.dropdown_panel label {
    display: inline;
}
.dropdown_panel select,
.dropdown_panel input {
    width: auto;
}
/* }}} */
/* {{{ TreeNode */

.tree-blank, .tree-node, .tree-pipe, .tree-last {
    width: 16px;
    height: 100%;
    display: inline-block;
    background-image: url('../images/TreeNodeSprites.png');
    background-repeat: repeat-y;

    /*Dirty IE Hack*/
      zoom: 1;
      *display: inline;
}

.tree-last {
    background-position:-48px 0px;
}
 .tree-node {
    background-position:-32px 0px;
}
.tree-pipe {
    background-position:-16px 0px;
}

.tree-node, .tree-last {
    margin-right: 0.25em;
}

.tree-collapsable {
    cursor: pointer;
}

/* }}} */

/* {{{ homepage & footer customization */

#homepage {
    margin: auto;
    margin-top: 1em;
    margin-bottom: 2em;
}

#homepage_speech {
    float: left;
    width: 715px;
    margin-right: 5px;
}

#homepage_boxes {
    float: right;
    width: 235px;
    margin-left: 5px;
}

#homepage_news {
    clear: both;
}
#homepage .hero-unit {
    background: #f3f4f6 url(../images/homepage/image-homepage-tuleap.png) no-repeat;
    min-height:220px;
}
#homepage img {
    vertical-align: middle;
}

.news hr,
#homepage hr {
  margin: 18px 0;
  border: 0;
  border-top: 1px solid #eeeeee;
  border-bottom: 1px solid #ffffff;
}

.footer ul,
#homepage ul {
  padding: 0;
  margin: 0 0 9px 25px;
}

.footer ul.unstyled,
#homepage ul.unstyled {
  margin-left: 0;
  list-style: none;
}

#homepage h2,
#homepage h3,
#homepage h4,
.footer h3 {
    margin: 0;
    font-size: 1.2em;
}

#homepage h2 {
    font-size: 24px;
    line-height: 36px;
}
#homepage h3 {
    font-size: 18px;
    line-height: 27px;
}
#homepage p {
    margin-top: 0;
}
.footer li {
    line-height: 18px;
}
.footer.container {
    color: #666;
}
/* }}} */

/* {{{ News */
.news_date {
    color: #999;
}

.news blockquote {
  padding: 0 0 0 15px;
  margin: 0 0 18px;
  border-left: 5px solid #eeeeee;
}
.news blockquote p {
  margin-bottom: 0;
  font-size: 16px;
  font-weight: 300;
  line-height: 22.5px;
}
.news blockquote small {
  display: block;
  line-height: 18px;
  color: #999999;
}
.news blockquote small:before {
  content: '\2014 \00A0';
}
.news blockquote.pull-right {
  float: right;
  padding-left: 0;
  padding-right: 15px;
  border-left: 0;
  border-right: 5px solid #eeeeee;
}
.news blockquote.pull-right p,
.news blockquote.pull-right small {
  text-align: right;
}
.news q:before,
.news q:after,
.news blockquote:before,
.news blockquote:after {
  content: "";
}

/* {{{ One step project creation */
.one_step_project {
    margin-top: 20px;
}

.one_step_project_templates {
  margin-bottom: 2em;
}

.one_step_project_choose_template {
  padding: 8px;
  line-height: 20px;
  text-align: left;
  vertical-align: top;
  border: 1px solid #dddddd;
  border-top: none;
}
.one_step_project_choose_template:nth-child(odd) {
  background-color: #f9f9f9;
}
.one_step_project_choose_template:first-child {
  border-top: 1px solid #dddddd;
}
.one_step_project_choose_template:first-child {
  -webkit-border-top-left-radius: 4px;
          border-top-left-radius: 4px;
  -moz-border-radius-topleft: 4px;
  -webkit-border-top-right-radius: 4px;
          border-top-right-radius: 4px;
  -moz-border-radius-topright: 4px;
}

.one_step_project_choose_template:last-child {
  -webkit-border-bottom-left-radius: 4px;
          border-bottom-left-radius: 4px;
  -moz-border-radius-bottomleft: 4px;
  -webkit-border-bottom-right-radius: 4px;
          border-bottom-right-radius: 4px;
  -moz-border-radius-bottomright: 4px;
}
.container.one_step_project span.mandatory_field {
    color: red;
}
/* }}} */

/* {{{ Multi steps project creation */
.register_project {
    margin-top: 20px;
}
.register_project label {
    display: inline;
}
/* }}} */

/* {{{ systray */
.systray {
    position: fixed;
    bottom: 0;
    width: 100%;
}
.systray_content {
    margin: 0 5em;
    border-top-left-radius: 4px;
    border-top-right-radius: 4px;
    background: #2D323A;
    border: 1px solid #252525;
    color: #999999;
    border-bottom: none;
    padding: 0.5em 1em;
    box-shadow: 0 0 5px #888;
    text-align: right;
    height: 1.5em;
}
.systray-collapsed > .systray_content {
    width: 1em;
}
.systray_content a:link,
.systray_content a:visited {
  color: #999999;
}
.systray_content a:hover {
  color: white;
  text-shadow: 0 -1px 0 rgba(0, 0, 0, 0.25);
  text-decoration: none;
}
.systray_icon {
    float: left;
    cursor: pointer;
}
.systray_links {
    margin-left: 1.5em;
}
.systray-collapsed > .systray_content > .systray_links {
    display: none;
}
.systray_links > .dropdown > .dropdown-menu {
    left: auto;
    right: 0;
}
.systray_links > .dropdown > .dropdown-toggle {
    margin-left: 1em;
}
/* }}} */
.service-wiki .toolbar label {
     display: inline !important;
     font-weight: bold;
 }

.service-wiki .wikitext {
     width: auto;
 }

.service-wiki .wiki-dl-table {
   border-collapse: separate;
   border-style: outset;
   border-width: thin;
}

<<<<<<< HEAD
=======
.hero-unit {
  padding: 60px;
  margin-bottom: 30px;
  background-color: #eeeeee;
  -webkit-border-radius: 6px;
  -moz-border-radius: 6px;
  border-radius: 6px;
}
.hero-unit h1 {
  margin-bottom: 0;
  font-size: 60px;
  line-height: 1;
  color: inherit;
  letter-spacing: -1px;
}
.hero-unit p {
  font-size: 18px;
  font-weight: 200;
  line-height: 27px;
  color: inherit;
}
.dropdown {
  position: relative;
}
.dropdown-toggle {
  *margin-bottom: -3px;
}
.dropdown-toggle:active,
.open .dropdown-toggle {
  outline: 0;
}
.caret {
  display: inline-block;
  width: 0;
  height: 0;
  vertical-align: top;
  border-left: 4px solid transparent;
  border-right: 4px solid transparent;
  border-top: 4px solid #000000;
  opacity: 0.3;
  filter: alpha(opacity=30);
  content: "";
}
.dropdown .caret {
  margin-top: 8px;
  margin-left: 2px;
}
.dropdown:hover .caret,
.open.dropdown .caret {
  opacity: 1;
  filter: alpha(opacity=100);
}
.dropdown-menu {
  position: absolute;
  top: 100%;
  left: 0;
  z-index: 1000;
  float: left;
  display: none;
  min-width: 160px;
  padding: 4px 0;
  margin: 0;
  list-style: none;
  background-color: #ffffff;
  border-color: #ccc;
  border-color: rgba(0, 0, 0, 0.2);
  border-style: solid;
  border-width: 1px;
  -webkit-border-radius: 0 0 5px 5px;
  -moz-border-radius: 0 0 5px 5px;
  border-radius: 0 0 5px 5px;
  -webkit-box-shadow: 0 5px 10px rgba(0, 0, 0, 0.2);
  -moz-box-shadow: 0 5px 10px rgba(0, 0, 0, 0.2);
  box-shadow: 0 5px 10px rgba(0, 0, 0, 0.2);
  -webkit-background-clip: padding-box;
  -moz-background-clip: padding;
  background-clip: padding-box;
  *border-right-width: 2px;
  *border-bottom-width: 2px;
}
.dropdown-menu.pull-right {
  right: 0;
  left: auto;
}
.dropdown-menu .divider {
  height: 1px;
  margin: 8px 1px;
  overflow: hidden;
  background-color: #e5e5e5;
  border-bottom: 1px solid #ffffff;
  *width: 100%;
  *margin: -5px 0 5px;
}
.dropdown-menu a {
  display: block;
  padding: 3px 15px;
  clear: both;
  font-weight: normal;
  line-height: 18px;
  color: #333333;
  white-space: nowrap;
}
.dropdown-menu li > a:hover,
.dropdown-menu .active > a,
.dropdown-menu .active > a:hover {
  color: #ffffff;
  text-decoration: none;
  background-color: #0088cc;
}
.dropdown.open {
  *z-index: 1000;
}
.dropdown.open .dropdown-toggle {
  color: #ffffff;
  background: #ccc;
  background: rgba(0, 0, 0, 0.3);
}
.open .dropdown-menu {
  display: block;
}
.pull-right .dropdown-menu {
  left: auto;
  right: 0;
}
.dropup .caret,
.navbar-fixed-bottom .dropdown .caret {
  border-top: 0;
  border-bottom: 4px solid #000000;
  content: "\2191";
}
.dropup .dropdown-menu,
.navbar-fixed-bottom .dropdown .dropdown-menu {
  top: auto;
  bottom: 100%;
  margin-bottom: 1px;
}


.well {
  min-height: 20px;
  padding: 19px;
  margin-bottom: 20px;
  background-color: #f5f5f5;
  border: 1px solid #e3e3e3;
  -webkit-border-radius: 4px;
     -moz-border-radius: 4px;
          border-radius: 4px;
  -webkit-box-shadow: inset 0 1px 1px rgba(0, 0, 0, 0.05);
     -moz-box-shadow: inset 0 1px 1px rgba(0, 0, 0, 0.05);
          box-shadow: inset 0 1px 1px rgba(0, 0, 0, 0.05);
}

.well blockquote {
  border-color: #ddd;
  border-color: rgba(0, 0, 0, 0.15);
}

.well-large {
  padding: 24px;
  -webkit-border-radius: 6px;
     -moz-border-radius: 6px;
          border-radius: 6px;
}

.well-small {
  padding: 9px;
  -webkit-border-radius: 3px;
     -moz-border-radius: 3px;
          border-radius: 3px;
}


.alert {
  padding: 8px 35px 8px 14px;
  margin-bottom: 20px;
  color: #c09853;
  text-shadow: 0 1px 0 rgba(255, 255, 255, 0.5);
  background-color: #fcf8e3;
  border: 1px solid #fbeed5;
  -webkit-border-radius: 4px;
     -moz-border-radius: 4px;
          border-radius: 4px;
}

.alert h4 {
  margin: 0;
}

.alert .close {
  position: relative;
  top: -2px;
  right: -21px;
  line-height: 20px;
}

.alert-success {
  color: #468847;
  background-color: #dff0d8;
  border-color: #d6e9c6;
}

.alert-danger,
.alert-error {
  color: #b94a48;
  background-color: #f2dede;
  border-color: #eed3d7;
}

.alert-info {
  color: #3a87ad;
  background-color: #d9edf7;
  border-color: #bce8f1;
}

.alert-block {
  padding-top: 14px;
  padding-bottom: 14px;
}

.alert-block > p,
.alert-block > ul {
  margin-bottom: 0;
}

.alert-block p + p {
  margin-top: 5px;
}

.nav {
  margin-bottom: 18px;
  margin-left: 0;
  list-style: none;
}

.nav > li > a {
  display: block;
}

.nav > li > a:hover {
  text-decoration: none;
  background-color: #eeeeee;
}

.nav > .pull-right {
  float: right;
}

.nav .nav-header {
  display: block;
  padding: 3px 15px;
  font-size: 11px;
  font-weight: bold;
  line-height: 18px;
  color: #999999;
  text-shadow: 0 1px 0 rgba(255, 255, 255, 0.5);
  text-transform: uppercase;
}

.nav li + .nav-header {
  margin-top: 9px;
}

.nav-list {
  padding-right: 15px;
  padding-left: 15px;
  margin-bottom: 0;
}

.nav-list > li > a,
.nav-list .nav-header {
  margin-right: -15px;
  margin-left: -15px;
  text-shadow: 0 1px 0 rgba(255, 255, 255, 0.5);
}

.nav-list > li > a {
  padding: 3px 15px;
}

.nav-list > .active > a,
.nav-list > .active > a:hover {
  color: #ffffff;
  text-shadow: 0 -1px 0 rgba(0, 0, 0, 0.2);
  background-color: #0088cc;
}

.nav-list [class^="icon-"] {
  margin-right: 2px;
}

.nav-list .divider {
  *width: 100%;
  height: 1px;
  margin: 8px 1px;
  *margin: -5px 0 5px;
  overflow: hidden;
  background-color: #e5e5e5;
  border-bottom: 1px solid #ffffff;
}

.nav-tabs,
.nav-pills {
  *zoom: 1;
}

.nav-tabs:before,
.nav-pills:before,
.nav-tabs:after,
.nav-pills:after {
  display: table;
  content: "";
}

.nav-tabs:after,
.nav-pills:after {
  clear: both;
}

.nav-tabs > li,
.nav-pills > li {
  float: left;
}

.nav-tabs > li > a,
.nav-pills > li > a {
  padding-right: 12px;
  padding-left: 12px;
  margin-right: 2px;
  line-height: 14px;
}

.nav-tabs {
  border-bottom: 1px solid #ddd;
}

.nav-tabs > li {
  margin-bottom: -1px;
}

.nav-tabs > li > a {
  padding-top: 8px;
  padding-bottom: 8px;
  line-height: 18px;
  border: 1px solid transparent;
  -webkit-border-radius: 4px 4px 0 0;
     -moz-border-radius: 4px 4px 0 0;
          border-radius: 4px 4px 0 0;
}

.nav-tabs > li > a:hover {
  border-color: #eeeeee #eeeeee #dddddd;
}

.nav-tabs > .active > a,
.nav-tabs > .active > a:hover {
  color: #555555;
  cursor: default;
  background-color: #ffffff;
  border: 1px solid #ddd;
  border-bottom-color: transparent;
}

.nav-pills > li > a {
  padding-top: 8px;
  padding-bottom: 8px;
  margin-top: 2px;
  margin-bottom: 2px;
  -webkit-border-radius: 5px;
     -moz-border-radius: 5px;
          border-radius: 5px;
}

.nav-pills > .active > a,
.nav-pills > .active > a:hover {
  color: #ffffff;
  background-color: #0088cc;
}

.nav-stacked > li {
  float: none;
}

.nav-stacked > li > a {
  margin-right: 0;
}

.nav-tabs.nav-stacked {
  border-bottom: 0;
}

.nav-tabs.nav-stacked > li > a {
  border: 1px solid #ddd;
  -webkit-border-radius: 0;
     -moz-border-radius: 0;
          border-radius: 0;
}

.nav-tabs.nav-stacked > li:first-child > a {
  -webkit-border-radius: 4px 4px 0 0;
     -moz-border-radius: 4px 4px 0 0;
          border-radius: 4px 4px 0 0;
}

.nav-tabs.nav-stacked > li:last-child > a {
  -webkit-border-radius: 0 0 4px 4px;
     -moz-border-radius: 0 0 4px 4px;
          border-radius: 0 0 4px 4px;
}

.nav-tabs.nav-stacked > li > a:hover {
  z-index: 2;
  border-color: #ddd;
}

.nav-pills.nav-stacked > li > a {
  margin-bottom: 3px;
}

.nav-pills.nav-stacked > li:last-child > a {
  margin-bottom: 1px;
}

.nav-tabs .dropdown-menu {
  -webkit-border-radius: 0 0 5px 5px;
     -moz-border-radius: 0 0 5px 5px;
          border-radius: 0 0 5px 5px;
}

.nav-pills .dropdown-menu {
  -webkit-border-radius: 4px;
     -moz-border-radius: 4px;
          border-radius: 4px;
}

.nav-tabs .dropdown-toggle .caret,
.nav-pills .dropdown-toggle .caret {
  margin-top: 6px;
  border-top-color: #0088cc;
  border-bottom-color: #0088cc;
}

.nav-tabs .dropdown-toggle:hover .caret,
.nav-pills .dropdown-toggle:hover .caret {
  border-top-color: #005580;
  border-bottom-color: #005580;
}

.nav-tabs .active .dropdown-toggle .caret,
.nav-pills .active .dropdown-toggle .caret {
  border-top-color: #333333;
  border-bottom-color: #333333;
}

.nav > .dropdown.active > a:hover {
  color: #000000;
  cursor: pointer;
}

.nav-tabs .open .dropdown-toggle,
.nav-pills .open .dropdown-toggle,
.nav > li.dropdown.open.active > a:hover {
  color: #ffffff;
  background-color: #999999;
  border-color: #999999;
}

.nav li.dropdown.open .caret,
.nav li.dropdown.open.active .caret,
.nav li.dropdown.open a:hover .caret {
  border-top-color: #ffffff;
  border-bottom-color: #ffffff;
  opacity: 1;
  filter: alpha(opacity=100);
}

.tabs-stacked .open > a:hover {
  border-color: #999999;
}

.tabbable {
  *zoom: 1;
}

.tabbable:before,
.tabbable:after {
  display: table;
  content: "";
}

.tabbable:after {
  clear: both;
}

.tab-content {
  overflow: auto;
}

.tabs-below > .nav-tabs,
.tabs-right > .nav-tabs,
.tabs-left > .nav-tabs {
  border-bottom: 0;
}

.tab-content > .tab-pane,
.pill-content > .pill-pane {
  display: none;
}

.tab-content > .active,
.pill-content > .active {
  display: block;
}

.tabs-below > .nav-tabs {
  border-top: 1px solid #ddd;
}

.tabs-below > .nav-tabs > li {
  margin-top: -1px;
  margin-bottom: 0;
}

.tabs-below > .nav-tabs > li > a {
  -webkit-border-radius: 0 0 4px 4px;
     -moz-border-radius: 0 0 4px 4px;
          border-radius: 0 0 4px 4px;
}

.tabs-below > .nav-tabs > li > a:hover {
  border-top-color: #ddd;
  border-bottom-color: transparent;
}

.tabs-below > .nav-tabs > .active > a,
.tabs-below > .nav-tabs > .active > a:hover {
  border-color: transparent #ddd #ddd #ddd;
}

.tabs-left > .nav-tabs > li,
.tabs-right > .nav-tabs > li {
  float: none;
}

.tabs-left > .nav-tabs > li > a,
.tabs-right > .nav-tabs > li > a {
  min-width: 74px;
  margin-right: 0;
  margin-bottom: 3px;
}

.tabs-left > .nav-tabs {
  float: left;
  margin-right: 19px;
  border-right: 1px solid #ddd;
}

.tabs-left > .nav-tabs > li > a {
  margin-right: -1px;
  -webkit-border-radius: 4px 0 0 4px;
     -moz-border-radius: 4px 0 0 4px;
          border-radius: 4px 0 0 4px;
}

.tabs-left > .nav-tabs > li > a:hover {
  border-color: #eeeeee #dddddd #eeeeee #eeeeee;
}

.tabs-left > .nav-tabs .active > a,
.tabs-left > .nav-tabs .active > a:hover {
  border-color: #ddd transparent #ddd #ddd;
  *border-right-color: #ffffff;
}

.tabs-right > .nav-tabs {
  float: right;
  margin-left: 19px;
  border-left: 1px solid #ddd;
}

.tabs-right > .nav-tabs > li > a {
  margin-left: -1px;
  -webkit-border-radius: 0 4px 4px 0;
     -moz-border-radius: 0 4px 4px 0;
          border-radius: 0 4px 4px 0;
}

.tabs-right > .nav-tabs > li > a:hover {
  border-color: #eeeeee #eeeeee #eeeeee #dddddd;
}

.tabs-right > .nav-tabs .active > a,
.tabs-right > .nav-tabs .active > a:hover {
  border-color: #ddd #ddd #ddd transparent;
  *border-left-color: #ffffff;
}

.table {
  width: 100%;
  margin-bottom: 20px;
}

.table th,
.table td {
  padding: 8px;
  line-height: 20px;
  text-align: left;
  vertical-align: top;
  border-top: 1px solid #dddddd;
}

.table th {
  font-weight: bold;
}

.table thead th {
  vertical-align: bottom;
}

.table caption + thead tr:first-child th,
.table caption + thead tr:first-child td,
.table colgroup + thead tr:first-child th,
.table colgroup + thead tr:first-child td,
.table thead:first-child tr:first-child th,
.table thead:first-child tr:first-child td {
  border-top: 0;
}

.table tbody + tbody {
  border-top: 2px solid #dddddd;
}

.table .table {
  background-color: #ffffff;
}

.table-condensed th,
.table-condensed td {
  padding: 4px 5px;
}

.table-bordered {
  border: 1px solid #dddddd;
  border-collapse: separate;
  *border-collapse: collapse;
  border-left: 0;
  -webkit-border-radius: 4px;
     -moz-border-radius: 4px;
          border-radius: 4px;
}

.table-bordered th,
.table-bordered td {
  border-left: 1px solid #dddddd;
}

.table-bordered caption + thead tr:first-child th,
.table-bordered caption + tbody tr:first-child th,
.table-bordered caption + tbody tr:first-child td,
.table-bordered colgroup + thead tr:first-child th,
.table-bordered colgroup + tbody tr:first-child th,
.table-bordered colgroup + tbody tr:first-child td,
.table-bordered thead:first-child tr:first-child th,
.table-bordered tbody:first-child tr:first-child th,
.table-bordered tbody:first-child tr:first-child td {
  border-top: 0;
}

.table-bordered thead:first-child tr:first-child > th:first-child,
.table-bordered tbody:first-child tr:first-child > td:first-child,
.table-bordered tbody:first-child tr:first-child > th:first-child {
  -webkit-border-top-left-radius: 4px;
          border-top-left-radius: 4px;
  -moz-border-radius-topleft: 4px;
}

.table-bordered thead:first-child tr:first-child > th:last-child,
.table-bordered tbody:first-child tr:first-child > td:last-child,
.table-bordered tbody:first-child tr:first-child > th:last-child {
  -webkit-border-top-right-radius: 4px;
          border-top-right-radius: 4px;
  -moz-border-radius-topright: 4px;
}

.table-bordered thead:last-child tr:last-child > th:first-child,
.table-bordered tbody:last-child tr:last-child > td:first-child,
.table-bordered tbody:last-child tr:last-child > th:first-child,
.table-bordered tfoot:last-child tr:last-child > td:first-child,
.table-bordered tfoot:last-child tr:last-child > th:first-child {
  -webkit-border-bottom-left-radius: 4px;
          border-bottom-left-radius: 4px;
  -moz-border-radius-bottomleft: 4px;
}

.table-bordered thead:last-child tr:last-child > th:last-child,
.table-bordered tbody:last-child tr:last-child > td:last-child,
.table-bordered tbody:last-child tr:last-child > th:last-child,
.table-bordered tfoot:last-child tr:last-child > td:last-child,
.table-bordered tfoot:last-child tr:last-child > th:last-child {
  -webkit-border-bottom-right-radius: 4px;
          border-bottom-right-radius: 4px;
  -moz-border-radius-bottomright: 4px;
}

.table-bordered tfoot + tbody:last-child tr:last-child td:first-child {
  -webkit-border-bottom-left-radius: 0;
          border-bottom-left-radius: 0;
  -moz-border-radius-bottomleft: 0;
}

.table-bordered tfoot + tbody:last-child tr:last-child td:last-child {
  -webkit-border-bottom-right-radius: 0;
          border-bottom-right-radius: 0;
  -moz-border-radius-bottomright: 0;
}

.table-bordered caption + thead tr:first-child th:first-child,
.table-bordered caption + tbody tr:first-child td:first-child,
.table-bordered colgroup + thead tr:first-child th:first-child,
.table-bordered colgroup + tbody tr:first-child td:first-child {
  -webkit-border-top-left-radius: 4px;
          border-top-left-radius: 4px;
  -moz-border-radius-topleft: 4px;
}

.table-bordered caption + thead tr:first-child th:last-child,
.table-bordered caption + tbody tr:first-child td:last-child,
.table-bordered colgroup + thead tr:first-child th:last-child,
.table-bordered colgroup + tbody tr:first-child td:last-child {
  -webkit-border-top-right-radius: 4px;
          border-top-right-radius: 4px;
  -moz-border-radius-topright: 4px;
}

.table-striped tbody > tr:nth-child(odd) > td,
.table-striped tbody > tr:nth-child(odd) > th {
  background-color: #f9f9f9;
}

.table-hover tbody tr:hover > td,
.table-hover tbody tr:hover > th {
  background-color: #f5f5f5;
}

table td[class*="span"],
table th[class*="span"],
.row-fluid table td[class*="span"],
.row-fluid table th[class*="span"] {
  display: table-cell;
  float: none;
  margin-left: 0;
}

.table td.span1,
.table th.span1 {
  float: none;
  width: 44px;
  margin-left: 0;
}

.table td.span2,
.table th.span2 {
  float: none;
  width: 124px;
  margin-left: 0;
}

.table td.span3,
.table th.span3 {
  float: none;
  width: 204px;
  margin-left: 0;
}

.table td.span4,
.table th.span4 {
  float: none;
  width: 284px;
  margin-left: 0;
}

.table td.span5,
.table th.span5 {
  float: none;
  width: 364px;
  margin-left: 0;
}

.table td.span6,
.table th.span6 {
  float: none;
  width: 444px;
  margin-left: 0;
}

.table td.span7,
.table th.span7 {
  float: none;
  width: 524px;
  margin-left: 0;
}

.table td.span8,
.table th.span8 {
  float: none;
  width: 604px;
  margin-left: 0;
}

.table td.span9,
.table th.span9 {
  float: none;
  width: 684px;
  margin-left: 0;
}

.table td.span10,
.table th.span10 {
  float: none;
  width: 764px;
  margin-left: 0;
}

.table td.span11,
.table th.span11 {
  float: none;
  width: 844px;
  margin-left: 0;
}

.table td.span12,
.table th.span12 {
  float: none;
  width: 924px;
  margin-left: 0;
}

.table tbody tr.success > td {
  background-color: #dff0d8;
}

.table tbody tr.error > td {
  background-color: #f2dede;
}

.table tbody tr.warning > td {
  background-color: #fcf8e3;
}

.table tbody tr.info > td {
  background-color: #d9edf7;
}

.table-hover tbody tr.success:hover > td {
  background-color: #d0e9c6;
}

.table-hover tbody tr.error:hover > td {
  background-color: #ebcccc;
}

.table-hover tbody tr.warning:hover > td {
  background-color: #faf2cc;
}

.table-hover tbody tr.info:hover > td {
  background-color: #c4e3f3;
}


tbody.ui-sortable tr > td:first-child {
    background-image: url('../images/sortable-table-left.png');
    background-image: url('../images/sortable-table.png')\9;
    background-repeat: repeat-y;
    background-position: right top;
}

tbody.ui-sortable tr > td:nth-child(2) {
    border-left: 0;
    background-image: url('../images/sortable-table-right.png');
    background-repeat: repeat-y;
    background-position: left top;
}

tbody.ui-sortable tr > td:last-child {
    background-image: none;
}

.modal-backdrop {
  position: fixed;
  top: 0;
  right: 0;
  bottom: 0;
  left: 0;
  z-index: 1040;
  background-color: #000000;
}

.modal-backdrop.fade {
  opacity: 0;
}

.modal-backdrop,
.modal-backdrop.fade.in {
  opacity: 0.8;
  filter: alpha(opacity=80);
}

.modal {
  position: fixed;
  top: 10%;
  left: 50%;
  z-index: 1050;
  width: 560px;
  margin-left: -280px;
  background-color: #ffffff;
  border: 1px solid #999;
  border: 1px solid rgba(0, 0, 0, 0.3);
  *border: 1px solid #999;
  -webkit-border-radius: 6px;
     -moz-border-radius: 6px;
          border-radius: 6px;
  outline: none;
  -webkit-box-shadow: 0 3px 7px rgba(0, 0, 0, 0.3);
     -moz-box-shadow: 0 3px 7px rgba(0, 0, 0, 0.3);
          box-shadow: 0 3px 7px rgba(0, 0, 0, 0.3);
  -webkit-background-clip: padding-box;
     -moz-background-clip: padding-box;
          background-clip: padding-box;
}

.modal.fade {
  top: -25%;
  -webkit-transition: opacity 0.3s linear, top 0.3s ease-out;
     -moz-transition: opacity 0.3s linear, top 0.3s ease-out;
       -o-transition: opacity 0.3s linear, top 0.3s ease-out;
          transition: opacity 0.3s linear, top 0.3s ease-out;
}

.modal.fade.in {
  top: 10%;
}

.modal-header {
  padding: 9px 15px;
  border-bottom: 1px solid #eee;
}

.modal-header .close {
  margin-top: 2px;
}

.modal-header h3 {
  font-size: 24.5px;
  margin: 0;
  line-height: 30px;
}

.modal h4 {
    font-size: 17.5px;
}
.modal h1,
.modal h2,
.modal h3,
.modal h4,
.modal h5,
.modal h6 {
  margin: 10px 0;
  font-family: inherit;
  font-weight: bold;
  line-height: 20px;
  color: inherit;
  text-rendering: optimizelegibility;
}

.modal hr {
  margin: 20px 0;
  border: 0;
  border-top: 1px solid #eeeeee;
  border-bottom: 1px solid #ffffff;
}

.modal-body {
  position: relative;
  max-height: 400px;
  padding: 15px;
  overflow-y: auto;
}

.modal-form {
  margin-bottom: 0;
}

.modal-footer {
  padding: 14px 15px 15px;
  margin-bottom: 0;
  text-align: right;
  background-color: #f5f5f5;
  border-top: 1px solid #ddd;
  -webkit-border-radius: 0 0 6px 6px;
     -moz-border-radius: 0 0 6px 6px;
          border-radius: 0 0 6px 6px;
  *zoom: 1;
  -webkit-box-shadow: inset 0 1px 0 #ffffff;
     -moz-box-shadow: inset 0 1px 0 #ffffff;
          box-shadow: inset 0 1px 0 #ffffff;
}

.modal-footer:before,
.modal-footer:after {
  display: table;
  line-height: 0;
  content: "";
}

.modal-footer:after {
  clear: both;
}

.modal-footer .btn + .btn {
  margin-bottom: 0;
  margin-left: 5px;
}

.modal-footer .btn-group .btn + .btn {
  margin-left: -1px;
}

.modal-footer .btn-block + .btn-block {
  margin-left: 0;
}

.close {
  float: right;
  font-size: 20px;
  font-weight: bold;
  line-height: 20px;
  color: #000000;
  text-shadow: 0 1px 0 #ffffff;
  opacity: 0.2;
  filter: alpha(opacity=20);
}

.close:hover,
.close:focus {
  color: #000000;
  text-decoration: none;
  cursor: pointer;
  opacity: 0.4;
  filter: alpha(opacity=40);
}

button.close {
  padding: 0;
  cursor: pointer;
  background: transparent;
  border: 0;
  -webkit-appearance: none;
}

/* ************** Responsive */

@media (max-width: 767px) {
  body {
    padding-left: 20px;
    padding-right: 20px;
  }
  .navbar-fixed-top {
    margin-left: -20px;
    margin-right: -20px;
  }
  .container {
    width: auto;
  }
  .row-fluid {
    width: 100%;
  }
  .row {
    margin-left: 0;
  }
  .row > [class*="span"],
  .row-fluid > [class*="span"] {
    float: none;
    display: block;
    width: auto;
    margin: 0;
  }
  .thumbnails [class*="span"] {
    width: auto;
  }
  input[class*="span"],
  select[class*="span"],
  textarea[class*="span"],
  .uneditable-input {
    display: block;
    width: 100%;
    min-height: 28px;
    /* Make inputs at least the height of their button counterpart */

    /* Makes inputs behave like true block-level elements */

    -webkit-box-sizing: border-box;
    -moz-box-sizing: border-box;
    -ms-box-sizing: border-box;
    box-sizing: border-box;
  }
  .input-prepend input[class*="span"],
  .input-append input[class*="span"] {
    width: auto;
  }
}
@media (min-width: 768px) and (max-width: 979px) {
  .row {
    margin-left: -20px;
    *zoom: 1;
  }
  .row:before,
  .row:after {
    display: table;
    content: "";
  }
  .row:after {
    clear: both;
  }
  [class*="span"] {
    float: left;
    margin-left: 20px;
  }
  .container,
  .navbar-fixed-top .container,
  .navbar-fixed-bottom .container {
    width: 724px;
  }
  .span12 {
    width: 724px;
  }
  .span11 {
    width: 662px;
  }
  .span10 {
    width: 600px;
  }
  .span9 {
    width: 538px;
  }
  .span8 {
    width: 476px;
  }
  .span7 {
    width: 414px;
  }
  .span6 {
    width: 352px;
  }
  .span5 {
    width: 290px;
  }
  .span4 {
    width: 228px;
  }
  .span3 {
    width: 166px;
  }
  .span2 {
    width: 104px;
  }
  .span1 {
    width: 42px;
  }
  .offset12 {
    margin-left: 764px;
  }
  .offset11 {
    margin-left: 702px;
  }
  .offset10 {
    margin-left: 640px;
  }
  .offset9 {
    margin-left: 578px;
  }
  .offset8 {
    margin-left: 516px;
  }
  .offset7 {
    margin-left: 454px;
  }
  .offset6 {
    margin-left: 392px;
  }
  .offset5 {
    margin-left: 330px;
  }
  .offset4 {
    margin-left: 268px;
  }
  .offset3 {
    margin-left: 206px;
  }
  .offset2 {
    margin-left: 144px;
  }
  .offset1 {
    margin-left: 82px;
  }
  .row-fluid {
    width: 100%;
    *zoom: 1;
  }
  .row-fluid:before,
  .row-fluid:after {
    display: table;
    content: "";
  }
  .row-fluid:after {
    clear: both;
  }
  .row-fluid > [class*="span"] {
    float: left;
    margin-left: 2.762430939%;
  }
  .row-fluid > [class*="span"]:first-child {
    margin-left: 0;
  }
  .row-fluid > .span12 {
    width: 99.999999993%;
  }
  .row-fluid > .span11 {
    width: 91.436464082%;
  }
  .row-fluid > .span10 {
    width: 82.87292817100001%;
  }
  .row-fluid > .span9 {
    width: 74.30939226%;
  }
  .row-fluid > .span8 {
    width: 65.74585634900001%;
  }
  .row-fluid > .span7 {
    width: 57.182320438000005%;
  }
  .row-fluid > .span6 {
    width: 48.618784527%;
  }
  .row-fluid > .span5 {
    width: 40.055248616%;
  }
  .row-fluid > .span4 {
    width: 31.491712705%;
  }
  .row-fluid > .span3 {
    width: 22.928176794%;
  }
  .row-fluid > .span2 {
    width: 14.364640883%;
  }
  .row-fluid > .span1 {
    width: 5.801104972%;
  }
  input,
  textarea,
  .uneditable-input {
    margin-left: 0;
  }
  input.span12, textarea.span12, .uneditable-input.span12 {
    width: 714px;
  }
  input.span11, textarea.span11, .uneditable-input.span11 {
    width: 652px;
  }
  input.span10, textarea.span10, .uneditable-input.span10 {
    width: 590px;
  }
  input.span9, textarea.span9, .uneditable-input.span9 {
    width: 528px;
  }
  input.span8, textarea.span8, .uneditable-input.span8 {
    width: 466px;
  }
  input.span7, textarea.span7, .uneditable-input.span7 {
    width: 404px;
  }
  input.span6, textarea.span6, .uneditable-input.span6 {
    width: 342px;
  }
  input.span5, textarea.span5, .uneditable-input.span5 {
    width: 280px;
  }
  input.span4, textarea.span4, .uneditable-input.span4 {
    width: 218px;
  }
  input.span3, textarea.span3, .uneditable-input.span3 {
    width: 156px;
  }
  input.span2, textarea.span2, .uneditable-input.span2 {
    width: 94px;
  }
  input.span1, textarea.span1, .uneditable-input.span1 {
    width: 32px;
  }
}
@media (max-width: 979px) {
  body {
    padding-top: 0;
  }
  .navbar-fixed-top {
    position: static;
    margin-bottom: 18px;
  }
  .navbar-fixed-top .navbar-inner {
    padding: 5px;
  }
  .navbar .container {
    width: auto;
    padding: 0;
  }
  .navbar .brand {
    padding-left: 10px;
    padding-right: 10px;
    margin: 0 0 0 -5px;
  }
  .navbar .nav-collapse {
    clear: left;
  }
  .navbar .nav {
    float: none;
    margin: 0 0 9px;
  }
  .navbar .nav > li {
    float: none;
  }
  .navbar .nav > li > a {
    margin-bottom: 2px;
  }
  .navbar .nav > .divider-vertical {
    display: none;
  }
  .navbar .nav .nav-header {
    color: #999999;
    text-shadow: none;
  }
  .navbar .nav > li > a,
  .navbar .dropdown-menu a {
    padding: 6px 15px;
    font-weight: bold;
    color: #999999;
    -webkit-border-radius: 3px;
    -moz-border-radius: 3px;
    border-radius: 3px;
  }
  .navbar .dropdown-menu li + li a {
    margin-bottom: 2px;
  }
  .navbar .nav > li > a:hover,
  .navbar .dropdown-menu a:hover {
    background-color: #222222;
  }
  .navbar .dropdown-menu {
    position: static;
    top: auto;
    left: auto;
    float: none;
    display: block;
    max-width: none;
    margin: 0 15px;
    padding: 0;
    background-color: transparent;
    border: none;
    -webkit-border-radius: 0;
    -moz-border-radius: 0;
    border-radius: 0;
    -webkit-box-shadow: none;
    -moz-box-shadow: none;
    box-shadow: none;
  }
  .navbar .dropdown-menu:before,
  .navbar .dropdown-menu:after {
    display: none;
  }
  .navbar .dropdown-menu .divider {
    display: none;
  }
  .navbar-form,
  .navbar-search {
    float: none;
    padding: 9px 15px;
    margin: 9px 0;
    border-top: 1px solid #222222;
    border-bottom: 1px solid #222222;
    -webkit-box-shadow: inset 0 1px 0 rgba(255, 255, 255, 0.1), 0 1px 0 rgba(255, 255, 255, 0.1);
    -moz-box-shadow: inset 0 1px 0 rgba(255, 255, 255, 0.1), 0 1px 0 rgba(255, 255, 255, 0.1);
    box-shadow: inset 0 1px 0 rgba(255, 255, 255, 0.1), 0 1px 0 rgba(255, 255, 255, 0.1);
  }
  .navbar .nav.pull-right {
    float: none;
    margin-left: 0;
  }
  .navbar-static .navbar-inner {
    padding-left: 10px;
    padding-right: 10px;
  }
  .btn-navbar {
    display: block;
  }
  .nav-collapse {
    overflow: hidden;
    height: 0;
  }
}
@media (min-width: 980px) {
  .nav-collapse.collapse {
    height: auto !important;
    overflow: visible !important;
  }
}
@media (min-width: 1200px) {
  .row {
    margin-left: -30px;
    *zoom: 1;
  }
  .row:before,
  .row:after {
    display: table;
    content: "";
  }
  .row:after {
    clear: both;
  }
  [class*="span"] {
    float: left;
    margin-left: 30px;
  }
  .container,
  .navbar-fixed-top .container,
  .navbar-fixed-bottom .container {
    width: 1170px;
  }
  .span12 {
    width: 1170px;
  }
  .span11 {
    width: 1070px;
  }
  .span10 {
    width: 970px;
  }
  .span9 {
    width: 870px;
  }
  .span8 {
    width: 770px;
  }
  .span7 {
    width: 670px;
  }
  .span6 {
    width: 570px;
  }
  .span5 {
    width: 470px;
  }
  .span4 {
    width: 370px;
  }
  .span3 {
    width: 270px;
  }
  .span2 {
    width: 170px;
  }
  .span1 {
    width: 70px;
  }
  .offset12 {
    margin-left: 1230px;
  }
  .offset11 {
    margin-left: 1130px;
  }
  .offset10 {
    margin-left: 1030px;
  }
  .offset9 {
    margin-left: 930px;
  }
  .offset8 {
    margin-left: 830px;
  }
  .offset7 {
    margin-left: 730px;
  }
  .offset6 {
    margin-left: 630px;
  }
  .offset5 {
    margin-left: 530px;
  }
  .offset4 {
    margin-left: 430px;
  }
  .offset3 {
    margin-left: 330px;
  }
  .offset2 {
    margin-left: 230px;
  }
  .offset1 {
    margin-left: 130px;
  }
  .row-fluid {
    width: 100%;
    *zoom: 1;
  }
  .row-fluid:before,
  .row-fluid:after {
    display: table;
    content: "";
  }
  .row-fluid:after {
    clear: both;
  }
  .row-fluid > [class*="span"] {
    float: left;
    margin-left: 2.564102564%;
  }
  .row-fluid > [class*="span"]:first-child {
    margin-left: 0;
  }
  .row-fluid > .span12 {
    width: 100%;
  }
  .row-fluid > .span11 {
    width: 91.45299145300001%;
  }
  .row-fluid > .span10 {
    width: 82.905982906%;
  }
  .row-fluid > .span9 {
    width: 74.358974359%;
  }
  .row-fluid > .span8 {
    width: 65.81196581200001%;
  }
  .row-fluid > .span7 {
    width: 57.264957265%;
  }
  .row-fluid > .span6 {
    width: 48.717948718%;
  }
  .row-fluid > .span5 {
    width: 40.170940171000005%;
  }
  .row-fluid > .span4 {
    width: 31.623931624%;
  }
  .row-fluid > .span3 {
    width: 23.076923077%;
  }
  .row-fluid > .span2 {
    width: 14.529914530000001%;
  }
  .row-fluid > .span1 {
    width: 5.982905983%;
  }
  input,
  textarea,
  .uneditable-input {
    margin-left: 0;
  }
  input.span12, textarea.span12, .uneditable-input.span12 {
    width: 1160px;
  }
  input.span11, textarea.span11, .uneditable-input.span11 {
    width: 1060px;
  }
  input.span10, textarea.span10, .uneditable-input.span10 {
    width: 960px;
  }
  input.span9, textarea.span9, .uneditable-input.span9 {
    width: 860px;
  }
  input.span8, textarea.span8, .uneditable-input.span8 {
    width: 760px;
  }
  input.span7, textarea.span7, .uneditable-input.span7 {
    width: 660px;
  }
  input.span6, textarea.span6, .uneditable-input.span6 {
    width: 560px;
  }
  input.span5, textarea.span5, .uneditable-input.span5 {
    width: 460px;
  }
  input.span4, textarea.span4, .uneditable-input.span4 {
    width: 360px;
  }
  input.span3, textarea.span3, .uneditable-input.span3 {
    width: 260px;
  }
  input.span2, textarea.span2, .uneditable-input.span2 {
    width: 160px;
  }
  input.span1, textarea.span1, .uneditable-input.span1 {
    width: 60px;
  }
  .thumbnails {
    margin-left: -30px;
  }
  .thumbnails > li {
    margin-left: 30px;
  }
}

.input-append,
.input-prepend {
  margin-bottom: 5px;
  font-size: 0;
  white-space: nowrap;
}

.input-append input,
.input-prepend input,
.input-append select,
.input-prepend select,
.input-append .uneditable-input,
.input-prepend .uneditable-input,
.input-append .dropdown-menu,
.input-prepend .dropdown-menu {
  font-size: 14px;
}

.input-append input,
.input-prepend input,
.input-append select,
.input-prepend select,
.input-append .uneditable-input,
.input-prepend .uneditable-input {
  position: relative;
  margin-bottom: 0;
  *margin-left: 0;
  vertical-align: top;
  -webkit-border-radius: 0 4px 4px 0;
     -moz-border-radius: 0 4px 4px 0;
          border-radius: 0 4px 4px 0;
}

.input-append input:focus,
.input-prepend input:focus,
.input-append select:focus,
.input-prepend select:focus,
.input-append .uneditable-input:focus,
.input-prepend .uneditable-input:focus {
  z-index: 2;
}

.input-append .add-on,
.input-prepend .add-on {
  display: inline-block;
  width: auto;
  height: 20px;
  min-width: 16px;
  padding: 4px 5px;
  font-size: 14px;
  font-weight: normal;
  line-height: 20px;
  text-align: center;
  text-shadow: 0 1px 0 #ffffff;
  background-color: #eeeeee;
  border: 1px solid #ccc;
}

.input-append .add-on,
.input-prepend .add-on,
.input-append .btn,
.input-prepend .btn,
.input-append .btn-group > .dropdown-toggle,
.input-prepend .btn-group > .dropdown-toggle {
  vertical-align: top;
  -webkit-border-radius: 0;
     -moz-border-radius: 0;
          border-radius: 0;
}

.input-append .active,
.input-prepend .active {
  background-color: #a9dba9;
  border-color: #46a546;
}

.input-prepend .add-on,
.input-prepend .btn {
  margin-right: -1px;
}

.input-prepend .add-on:first-child,
.input-prepend .btn:first-child {
  -webkit-border-radius: 4px 0 0 4px;
     -moz-border-radius: 4px 0 0 4px;
          border-radius: 4px 0 0 4px;
}

.input-append input,
.input-append select,
.input-append .uneditable-input {
  -webkit-border-radius: 4px 0 0 4px;
     -moz-border-radius: 4px 0 0 4px;
          border-radius: 4px 0 0 4px;
}

.input-append input + .btn-group .btn:last-child,
.input-append select + .btn-group .btn:last-child,
.input-append .uneditable-input + .btn-group .btn:last-child {
  -webkit-border-radius: 0 4px 4px 0;
     -moz-border-radius: 0 4px 4px 0;
          border-radius: 0 4px 4px 0;
}

.input-append .add-on,
.input-append .btn,
.input-append .btn-group {
  margin-left: -1px;
}

.input-append .add-on:last-child,
.input-append .btn:last-child,
.input-append .btn-group:last-child > .dropdown-toggle {
  -webkit-border-radius: 0 4px 4px 0;
     -moz-border-radius: 0 4px 4px 0;
          border-radius: 0 4px 4px 0;
}

.input-prepend.input-append input,
.input-prepend.input-append select,
.input-prepend.input-append .uneditable-input {
  -webkit-border-radius: 0;
     -moz-border-radius: 0;
          border-radius: 0;
}

.input-prepend.input-append input + .btn-group .btn,
.input-prepend.input-append select + .btn-group .btn,
.input-prepend.input-append .uneditable-input + .btn-group .btn {
  -webkit-border-radius: 0 4px 4px 0;
     -moz-border-radius: 0 4px 4px 0;
          border-radius: 0 4px 4px 0;
}

.input-prepend.input-append .add-on:first-child,
.input-prepend.input-append .btn:first-child {
  margin-right: -1px;
  -webkit-border-radius: 4px 0 0 4px;
     -moz-border-radius: 4px 0 0 4px;
          border-radius: 4px 0 0 4px;
}

.input-prepend.input-append .add-on:last-child,
.input-prepend.input-append .btn:last-child {
  margin-left: -1px;
  -webkit-border-radius: 0 4px 4px 0;
     -moz-border-radius: 0 4px 4px 0;
          border-radius: 0 4px 4px 0;
}

.input-prepend.input-append .btn-group:first-child {
  margin-left: 0;
}
.input-append input + .btn-group .btn,
.input-append select + .btn-group .btn,
.input-append .uneditable-input + .btn-group .btn {
  -webkit-border-radius: 0 4px 4px 0;
     -moz-border-radius: 0 4px 4px 0;
          border-radius: 0 4px 4px 0;
}

.input-append .add-on,
.input-append .btn,
.input-append .btn-group {
  margin-left: -1px;
}
.input-prepend.input-append input + .btn-group .btn,
.input-prepend.input-append select + .btn-group .btn,
.input-prepend.input-append .uneditable-input + .btn-group .btn {
  -webkit-border-radius: 0 4px 4px 0;
     -moz-border-radius: 0 4px 4px 0;
          border-radius: 0 4px 4px 0;
}
.input-prepend.input-append .btn-group:first-child {
  margin-left: 0;
}
.btn-group {
  position: relative;
  display: inline-block;
  *display: inline;
  *margin-left: .3em;
  font-size: 0;
  white-space: nowrap;
  vertical-align: middle;
  *zoom: 1;
}

.btn-group:first-child {
  *margin-left: 0;
}

.btn-group + .btn-group {
  margin-left: 5px;
}
.btn-group > .btn {
  position: relative;
  -webkit-border-radius: 0;
     -moz-border-radius: 0;
          border-radius: 0;
}

.btn-group > .btn + .btn {
  margin-left: -1px;
}

.btn-group > .btn,
.btn-group > .dropdown-menu {
  font-size: 14px;
}

.btn-group > .btn-mini {
  font-size: 11px;
}

.btn-group > .btn-small {
  font-size: 12px;
}

.btn-group > .btn-large {
  font-size: 16px;
}

.btn-group > .btn:first-child {
  margin-left: 0;
  -webkit-border-bottom-left-radius: 4px;
          border-bottom-left-radius: 4px;
  -webkit-border-top-left-radius: 4px;
          border-top-left-radius: 4px;
  -moz-border-radius-bottomleft: 4px;
  -moz-border-radius-topleft: 4px;
}

.btn-group > .btn:last-child,
.btn-group > .dropdown-toggle {
  -webkit-border-top-right-radius: 4px;
          border-top-right-radius: 4px;
  -webkit-border-bottom-right-radius: 4px;
          border-bottom-right-radius: 4px;
  -moz-border-radius-topright: 4px;
  -moz-border-radius-bottomright: 4px;
}

.btn-group > .btn.large:first-child {
  margin-left: 0;
  -webkit-border-bottom-left-radius: 6px;
          border-bottom-left-radius: 6px;
  -webkit-border-top-left-radius: 6px;
          border-top-left-radius: 6px;
  -moz-border-radius-bottomleft: 6px;
  -moz-border-radius-topleft: 6px;
}

.btn-group > .btn.large:last-child,
.btn-group > .large.dropdown-toggle {
  -webkit-border-top-right-radius: 6px;
          border-top-right-radius: 6px;
  -webkit-border-bottom-right-radius: 6px;
          border-bottom-right-radius: 6px;
  -moz-border-radius-topright: 6px;
  -moz-border-radius-bottomright: 6px;
}

.btn-group > .btn:hover,
.btn-group > .btn:focus,
.btn-group > .btn:active,
.btn-group > .btn.active {
  z-index: 2;
}

.btn-group .dropdown-toggle:active,
.btn-group.open .dropdown-toggle {
  outline: 0;
}

.btn-group > .btn + .dropdown-toggle {
  *padding-top: 5px;
  padding-right: 8px;
  *padding-bottom: 5px;
  padding-left: 8px;
  -webkit-box-shadow: inset 1px 0 0 rgba(255, 255, 255, 0.125), inset 0 1px 0 rgba(255, 255, 255, 0.2), 0 1px 2px rgba(0, 0, 0, 0.05);
     -moz-box-shadow: inset 1px 0 0 rgba(255, 255, 255, 0.125), inset 0 1px 0 rgba(255, 255, 255, 0.2), 0 1px 2px rgba(0, 0, 0, 0.05);
          box-shadow: inset 1px 0 0 rgba(255, 255, 255, 0.125), inset 0 1px 0 rgba(255, 255, 255, 0.2), 0 1px 2px rgba(0, 0, 0, 0.05);
}

.btn-group > .btn-mini + .dropdown-toggle {
  *padding-top: 2px;
  padding-right: 5px;
  *padding-bottom: 2px;
  padding-left: 5px;
}

.btn-group > .btn-small + .dropdown-toggle {
  *padding-top: 5px;
  *padding-bottom: 4px;
}

.btn-group > .btn-large + .dropdown-toggle {
  *padding-top: 7px;
  padding-right: 12px;
  *padding-bottom: 7px;
  padding-left: 12px;
}

.btn-group.open .dropdown-toggle {
  background-image: none;
  -webkit-box-shadow: inset 0 2px 4px rgba(0, 0, 0, 0.15), 0 1px 2px rgba(0, 0, 0, 0.05);
     -moz-box-shadow: inset 0 2px 4px rgba(0, 0, 0, 0.15), 0 1px 2px rgba(0, 0, 0, 0.05);
          box-shadow: inset 0 2px 4px rgba(0, 0, 0, 0.15), 0 1px 2px rgba(0, 0, 0, 0.05);
}

.btn-group.open .btn.dropdown-toggle {
  background-color: #e6e6e6;
}

.btn-group.open .btn-primary.dropdown-toggle {
  background-color: #0044cc;
}

.btn-group.open .btn-warning.dropdown-toggle {
  background-color: #f89406;
}

.btn-group.open .btn-danger.dropdown-toggle {
  background-color: #bd362f;
}

.btn-group.open .btn-success.dropdown-toggle {
  background-color: #51a351;
}

.btn-group.open .btn-info.dropdown-toggle {
  background-color: #2f96b4;
}

.btn-group.open .btn-inverse.dropdown-toggle {
  background-color: #222222;
}

.btn .caret {
  margin-top: 8px;
  margin-left: 0;
}
/* }}} */

/* {{{ Customized bootstrap elements for tuleap TODO: use less framework */
.help-block,
.help-inline {
  color: #999999; /* @grayLight */
}
.help-block {
  margin-top: 0px;
}
/* }}} */

>>>>>>> f22830d5
/* {{{ homepage & footer customization */

#homepage {
    margin: auto;
    margin-top: 1em;
    margin-bottom: 2em;
}

#homepage_speech {
    float: left;
    width: 715px;
    margin-right: 5px;
}

#homepage_boxes {
    float: right;
    width: 235px;
    margin-left: 5px;
}

#homepage_news {
    clear: both;
}

#homepage .hero-unit {
    background: #f3f4f6 url(../images/homepage/image-homepage-tuleap.png) no-repeat;
    min-height:220px;
}
#homepage img {
    vertical-align: middle;
}

.news hr,
#homepage hr {
  margin: 18px 0;
  border: 0;
  border-top: 1px solid #eeeeee;
  border-bottom: 1px solid #ffffff;
}

.footer ul,
#homepage ul {
  padding: 0;
  margin: 0 0 9px 25px;
}

.footer ul.unstyled,
#homepage ul.unstyled {
  margin-left: 0;
  list-style: none;
}

#homepage h2,
#homepage h3,
#homepage h4,
.footer h3 {
    margin: 0;
}

#homepage h2 {
    font-size: 24px;
    line-height: 36px;
}
#homepage h3 {
    font-size: 18px;
    line-height: 27px;
}
#homepage p {
    margin-top: 0;
}
.footer li {
    line-height: 18px;
}
.footer.container {
    color: #666;
}
/* }}} */

/* {{{ News */
.news_date {
    color: #999;
}

.news blockquote {
  padding: 0 0 0 15px;
  margin: 0 0 18px;
  border-left: 5px solid #eeeeee;
}
.news blockquote p {
  margin-bottom: 0;
  font-size: 16px;
  font-weight: 300;
  line-height: 22.5px;
}
.news blockquote small {
  display: block;
  line-height: 18px;
  color: #999999;
}
.news blockquote small:before {
  content: '\2014 \00A0';
}
.news blockquote.pull-right {
  float: right;
  padding-left: 0;
  padding-right: 15px;
  border-left: 0;
  border-right: 5px solid #eeeeee;
}
.news blockquote.pull-right p,
.news blockquote.pull-right small {
  text-align: right;
}
.news q:before,
.news q:after,
.news blockquote:before,
.news blockquote:after {
  content: "";
}

/* One step project part */
.container.one_step_project {
    margin-left: auto;
    margin-right: auto;
    margin-top: 20px;
}
.container.one_step_project p {
    margin: 10px 0;
    line-height: 20px;
    display: block;
    -webkit-margin-before: 1em;
    -webkit-margin-after: 1em;
    -webkit-margin-start: 0px;
    -webkit-margin-end: 0px;
}
form.one_step_project {
    color: #333333;
    font-family: "Helvetica Neue",Helvetica,Arial,sans-serif;
    font-size: 14px;
    line-height: 20px;
}
h1.one_step_project {
    font-size: 36px;
}
h2.one_step_project {
    font-size: 31.5px;
}
h5.one_step_project {
    font-size: 14px;
    line-height: 20px;
}
h1.one_step_project, h2.one_step_project, h3.one_step_project {
    line-height: 40px;
}
h1.one_step_project, h2.one_step_project, h3.one_step_project, h4.one_step_project, h5.one_step_project, h6.one_step_project{
    color: inherit;
    font-family: inherit;
    font-weight: bold;
    line-height: 20px;
    /*margin: 10px 0;*/
    text-rendering: optimizelegibility;
}
 .service-wiki h1 {
     font-size: 2em;
 }

 .service-wiki h2 {
     font-size: 1.5em;
 }

 .service-wiki h3 {
     font-size: 1.17em;
 }

 .service-wiki td{
     vertical-align: top;
     text-align: left;
 }

 .service-wiki .ServiceMenu td:nth-child(2) {
    text-align:right;
}

 .service-docman h1 {
     font-size: 2em;
 }

 .service-docman h2 {
     font-size: 1.5em;
 }

 .service-docman h3 {
     font-size: 1.17em;
 }

 .service-docman .docman-create-doctype {
     display: inline;
     padding-left: 0.5em;
     font-weight: bold;
 }

 .service-docman #plugin_docman_report_form_global input.text_field {
     margin-bottom: 0px;
 }

 .service-docman .docman-create-news-option {
     display: inline;
     padding-left: 0.5em;
 }

.service-admin table select {
    width: auto;
}

.service-wiki #UserPreferencesPlugin td input {
    display: block;
}

.one_step_project_templates {
  width: 100%;
  margin-bottom: 3em;
}

.one_step_project_choose_template {
  padding: 8px;
  line-height: 20px;
  text-align: left;
  vertical-align: top;
  border: 1px solid #dddddd;
  border-top: none;
}
.one_step_project_choose_template:nth-child(odd) {
  background-color: #f9f9f9;
}
.one_step_project_choose_template:first-child {
  border-top: 1px solid #dddddd;
}
.one_step_project_choose_template:first-child {
  -webkit-border-top-left-radius: 4px;
          border-top-left-radius: 4px;
  -moz-border-radius-topleft: 4px;
  -webkit-border-top-right-radius: 4px;
          border-top-right-radius: 4px;
  -moz-border-radius-topright: 4px;
}

.one_step_project_choose_template:last-child {
  -webkit-border-bottom-left-radius: 4px;
          border-bottom-left-radius: 4px;
  -moz-border-radius-bottomleft: 4px;
  -webkit-border-bottom-right-radius: 4px;
          border-bottom-right-radius: 4px;
  -moz-border-radius-bottomright: 4px;
}

<<<<<<< HEAD
=======
.one_step_project_choose_template > label {
    display:block;
}

.btn {
  display: inline-block;
  *display: inline;
  padding: 4px 12px;
  margin-bottom: 0;
  *margin-left: .3em;
  font-size: 14px;
  line-height: 20px;
  color: #333333;
  text-align: center;
  text-shadow: 0 1px 1px rgba(255, 255, 255, 0.75);
  vertical-align: middle;
  cursor: pointer;
  background-color: #f5f5f5;
  *background-color: #e6e6e6;
  background-image: -moz-linear-gradient(top, #ffffff, #e6e6e6);
  background-image: -webkit-gradient(linear, 0 0, 0 100%, from(#ffffff), to(#e6e6e6));
  background-image: -webkit-linear-gradient(top, #ffffff, #e6e6e6);
  background-image: -o-linear-gradient(top, #ffffff, #e6e6e6);
  background-image: linear-gradient(to bottom, #ffffff, #e6e6e6);
  background-repeat: repeat-x;
  border: 1px solid #bbbbbb;
  *border: 0;
  border-color: #e6e6e6 #e6e6e6 #bfbfbf;
  border-color: rgba(0, 0, 0, 0.1) rgba(0, 0, 0, 0.1) rgba(0, 0, 0, 0.25);
  border-bottom-color: #a2a2a2;
  -webkit-border-radius: 4px;
     -moz-border-radius: 4px;
          border-radius: 4px;
  filter: progid:DXImageTransform.Microsoft.gradient(startColorstr='#ffffffff', endColorstr='#ffe6e6e6', GradientType=0);
  filter: progid:DXImageTransform.Microsoft.gradient(enabled=false);
  *zoom: 1;
  -webkit-box-shadow: inset 0 1px 0 rgba(255, 255, 255, 0.2), 0 1px 2px rgba(0, 0, 0, 0.05);
     -moz-box-shadow: inset 0 1px 0 rgba(255, 255, 255, 0.2), 0 1px 2px rgba(0, 0, 0, 0.05);
          box-shadow: inset 0 1px 0 rgba(255, 255, 255, 0.2), 0 1px 2px rgba(0, 0, 0, 0.05);
}
.btn {
  border-color: #c5c5c5;
  border-color: rgba(0, 0, 0, 0.15) rgba(0, 0, 0, 0.15) rgba(0, 0, 0, 0.25);
}

.btn-primary {
  color: #ffffff;
  text-shadow: 0 -1px 0 rgba(0, 0, 0, 0.25);
  background-color: #006dcc;
  *background-color: #0044cc;
  background-image: -moz-linear-gradient(top, #0088cc, #0044cc);
  background-image: -webkit-gradient(linear, 0 0, 0 100%, from(#0088cc), to(#0044cc));
  background-image: -webkit-linear-gradient(top, #0088cc, #0044cc);
  background-image: -o-linear-gradient(top, #0088cc, #0044cc);
  background-image: linear-gradient(to bottom, #0088cc, #0044cc);
  background-repeat: repeat-x;
  border-color: #0044cc #0044cc #002a80;
  border-color: rgba(0, 0, 0, 0.1) rgba(0, 0, 0, 0.1) rgba(0, 0, 0, 0.25);
  filter: progid:DXImageTransform.Microsoft.gradient(startColorstr='#ff0088cc', endColorstr='#ff0044cc', GradientType=0);
  filter: progid:DXImageTransform.Microsoft.gradient(enabled=false);
}

.btn:hover,
.btn:active,
.btn.active,
.btn.disabled,
.btn[disabled] {
  color: #333333;
  background-color: #e6e6e6;
  *background-color: #d9d9d9;
}

.btn:active,
.btn.active {
  background-color: #cccccc \9;
}

.btn:hover {
  color: #333333;
  text-decoration: none;
  background-position: 0 -15px;
  -webkit-transition: background-position 0.1s linear;
     -moz-transition: background-position 0.1s linear;
       -o-transition: background-position 0.1s linear;
          transition: background-position 0.1s linear;
}

.btn:focus {
  outline: thin dotted #333;
  outline: 5px auto -webkit-focus-ring-color;
  outline-offset: -2px;
}

.btn.active,
.btn:active {
  background-image: none;
  outline: 0;
  -webkit-box-shadow: inset 0 2px 4px rgba(0, 0, 0, 0.15), 0 1px 2px rgba(0, 0, 0, 0.05);
     -moz-box-shadow: inset 0 2px 4px rgba(0, 0, 0, 0.15), 0 1px 2px rgba(0, 0, 0, 0.05);
          box-shadow: inset 0 2px 4px rgba(0, 0, 0, 0.15), 0 1px 2px rgba(0, 0, 0, 0.05);
}

.btn.disabled,
.btn[disabled] {
  cursor: default;
  background-image: none;
  opacity: 0.65;
  filter: alpha(opacity=65);
  -webkit-box-shadow: none;
     -moz-box-shadow: none;
          box-shadow: none;
}

.btn-primary:hover,
.btn-primary:active,
.btn-primary.active,
.btn-primary.disabled,
.btn-primary[disabled] {
  color: #ffffff;
  background-color: #0044cc;
  *background-color: #003bb3;
}

.btn-primary:active,
.btn-primary.active {
  background-color: #003399 \9;
}

a.btn-primary {
    color: #fff;
}
.btn-primary .caret {
    border-top: 4px solid #FFFFFF;
    opacity: 1;
}

.btn-danger {
  color: #ffffff;
  text-shadow: 0 -1px 0 rgba(0, 0, 0, 0.25);
  background-color: #da4f49;
  *background-color: #bd362f;
  background-image: -moz-linear-gradient(top, #ee5f5b, #bd362f);
  background-image: -webkit-gradient(linear, 0 0, 0 100%, from(#ee5f5b), to(#bd362f));
  background-image: -webkit-linear-gradient(top, #ee5f5b, #bd362f);
  background-image: -o-linear-gradient(top, #ee5f5b, #bd362f);
  background-image: linear-gradient(to bottom, #ee5f5b, #bd362f);
  background-repeat: repeat-x;
  border-color: #bd362f #bd362f #802420;
  border-color: rgba(0, 0, 0, 0.1) rgba(0, 0, 0, 0.1) rgba(0, 0, 0, 0.25);
  filter: progid:DXImageTransform.Microsoft.gradient(startColorstr='#ffee5f5b', endColorstr='#ffbd362f', GradientType=0);
  filter: progid:DXImageTransform.Microsoft.gradient(enabled=false);
}

.btn-danger:hover,
.btn-danger:focus,
.btn-danger:active,
.btn-danger.active,
.btn-danger.disabled,
.btn-danger[disabled] {
  color: #ffffff;
  background-color: #bd362f;
  *background-color: #a9302a;
}

.btn-danger:active,
.btn-danger.active {
  background-color: #942a25 \9;
}

button.btn,
input[type="submit"].btn {
  *padding-top: 3px;
  *padding-bottom: 3px;
}

.btn-small {
  padding: 2px 10px;
  font-size: 11.9px;
  -webkit-border-radius: 3px;
     -moz-border-radius: 3px;
          border-radius: 3px;
}

.btn-small [class^="icon-"],
.btn-small [class*=" icon-"] {
  margin-top: 0;
}

>>>>>>> f22830d5
.container.one_step_project input,
.container.one_step_project button,
.container.one_step_project select,
.container.one_step_project textarea {
    font-family: "Helvetica Neue",Helvetica,Arial,sans-serif;
}
.container.one_step_project span.mandatory_field {
    color: red;
}

/* }}} */

/* {{{ systray */
.systray {
    position: fixed;
    bottom: 0;
    width: 100%;
}
.systray_content {
    margin: 0 5em;
    border-top-left-radius: 4px;
    border-top-right-radius: 4px;
    background: #2D323A;
    border: 1px solid #252525;
    color: #999999;
    border-bottom: none;
    padding: 0.5em 1em;
    box-shadow: 0 0 5px #888;
    text-align: right;
    height: 1.5em;
}
.systray-collapsed > .systray_content {
    width: 1em;
}
.systray_content a:link,
.systray_content a:visited {
  color: #999999;
}
.systray_content a:hover {
  color: white;
  text-shadow: 0 -1px 0 rgba(0, 0, 0, 0.25);
  text-decoration: none;
}
.systray_icon {
    float: left;
    cursor: pointer;
}
.systray_links {
    margin-left: 1.5em;
}
.systray-collapsed > .systray_content > .systray_links {
    display: none;
}
.systray_links > .dropdown > .dropdown-menu {
    left: auto;
    right: 0;
}
.systray_links > .dropdown > .dropdown-toggle {
    margin-left: 1em;
}
/* }}} */

/* {{{ LOGIN */
#login-title {
    text-align: center;
    font-size: 2.5em;
    padding: 20px 0 0 0;
}

.login {
    width: 850px;
    padding: 40px 0;
}

.login h3 {
    text-align: center;
    margin: 0 0 30px 0;
}

.login-tuleap > div {
    border-left: 1px solid #eee;
}

.login-tuleap form {
    width: 200px;
    margin: 0 auto;
}

.login-tuleap .form-label {
    margin: 10px 0 0;
}

.login-tuleap .form-input {
    margin: 5px 0 15px;
}

.login-tuleap input[type="text"],
.login-tuleap input[type="password"]{
    width: 186px;
}

.login-tuleap input[type="submit"] {
    height: 40px;
    width: 200px;
    margin-top: 10px;
}

.login-tuleap label {
    display: block;
}

.login #login-footer {
    text-align: center;
    padding: 40px 0 0 0;
    font-size: 0.9em;
    color: #666;
}
/* }}} */

/* {{{ Notification Placeholder */
#notification-placeholder {
    position: fixed;
    top: 10px;
    right: 10px;
    width: 300px;
}
/* }}} */


/* {{{ Project members widget */
.delete-project-member {
    width: 20px;
}
/* }}} */


/* {{{ Snippets */

.add-snippet input[type="file"] {
    margin-top: 15px;
}
/* }}} */



/* {{{ BOOTSTRAP OVERRIDES */
h2 {
    font-size: 2em;
}
h3 {
    font-size: 1.3em;
}
blockquote p {
    font-size: 1em;
}
textarea, input[type="text"], input[type="password"], input[type="datetime"], input[type="datetime-local"], input[type="date"], input[type="month"], input[type="time"], input[type="week"], input[type="number"], input[type="email"], input[type="url"], input[type="search"], input[type="tel"], input[type="color"], .uneditable-input {
    /*padding: 2px 4px;*/
}
select, input[type="file"] {
    /*height: 26px;*/
}
input[type="file"] {
    margin-top: -13px;
}
/* }}} */<|MERGE_RESOLUTION|>--- conflicted
+++ resolved
@@ -2399,877 +2399,6 @@
    border-width: thin;
 }
 
-<<<<<<< HEAD
-=======
-.hero-unit {
-  padding: 60px;
-  margin-bottom: 30px;
-  background-color: #eeeeee;
-  -webkit-border-radius: 6px;
-  -moz-border-radius: 6px;
-  border-radius: 6px;
-}
-.hero-unit h1 {
-  margin-bottom: 0;
-  font-size: 60px;
-  line-height: 1;
-  color: inherit;
-  letter-spacing: -1px;
-}
-.hero-unit p {
-  font-size: 18px;
-  font-weight: 200;
-  line-height: 27px;
-  color: inherit;
-}
-.dropdown {
-  position: relative;
-}
-.dropdown-toggle {
-  *margin-bottom: -3px;
-}
-.dropdown-toggle:active,
-.open .dropdown-toggle {
-  outline: 0;
-}
-.caret {
-  display: inline-block;
-  width: 0;
-  height: 0;
-  vertical-align: top;
-  border-left: 4px solid transparent;
-  border-right: 4px solid transparent;
-  border-top: 4px solid #000000;
-  opacity: 0.3;
-  filter: alpha(opacity=30);
-  content: "";
-}
-.dropdown .caret {
-  margin-top: 8px;
-  margin-left: 2px;
-}
-.dropdown:hover .caret,
-.open.dropdown .caret {
-  opacity: 1;
-  filter: alpha(opacity=100);
-}
-.dropdown-menu {
-  position: absolute;
-  top: 100%;
-  left: 0;
-  z-index: 1000;
-  float: left;
-  display: none;
-  min-width: 160px;
-  padding: 4px 0;
-  margin: 0;
-  list-style: none;
-  background-color: #ffffff;
-  border-color: #ccc;
-  border-color: rgba(0, 0, 0, 0.2);
-  border-style: solid;
-  border-width: 1px;
-  -webkit-border-radius: 0 0 5px 5px;
-  -moz-border-radius: 0 0 5px 5px;
-  border-radius: 0 0 5px 5px;
-  -webkit-box-shadow: 0 5px 10px rgba(0, 0, 0, 0.2);
-  -moz-box-shadow: 0 5px 10px rgba(0, 0, 0, 0.2);
-  box-shadow: 0 5px 10px rgba(0, 0, 0, 0.2);
-  -webkit-background-clip: padding-box;
-  -moz-background-clip: padding;
-  background-clip: padding-box;
-  *border-right-width: 2px;
-  *border-bottom-width: 2px;
-}
-.dropdown-menu.pull-right {
-  right: 0;
-  left: auto;
-}
-.dropdown-menu .divider {
-  height: 1px;
-  margin: 8px 1px;
-  overflow: hidden;
-  background-color: #e5e5e5;
-  border-bottom: 1px solid #ffffff;
-  *width: 100%;
-  *margin: -5px 0 5px;
-}
-.dropdown-menu a {
-  display: block;
-  padding: 3px 15px;
-  clear: both;
-  font-weight: normal;
-  line-height: 18px;
-  color: #333333;
-  white-space: nowrap;
-}
-.dropdown-menu li > a:hover,
-.dropdown-menu .active > a,
-.dropdown-menu .active > a:hover {
-  color: #ffffff;
-  text-decoration: none;
-  background-color: #0088cc;
-}
-.dropdown.open {
-  *z-index: 1000;
-}
-.dropdown.open .dropdown-toggle {
-  color: #ffffff;
-  background: #ccc;
-  background: rgba(0, 0, 0, 0.3);
-}
-.open .dropdown-menu {
-  display: block;
-}
-.pull-right .dropdown-menu {
-  left: auto;
-  right: 0;
-}
-.dropup .caret,
-.navbar-fixed-bottom .dropdown .caret {
-  border-top: 0;
-  border-bottom: 4px solid #000000;
-  content: "\2191";
-}
-.dropup .dropdown-menu,
-.navbar-fixed-bottom .dropdown .dropdown-menu {
-  top: auto;
-  bottom: 100%;
-  margin-bottom: 1px;
-}
-
-
-.well {
-  min-height: 20px;
-  padding: 19px;
-  margin-bottom: 20px;
-  background-color: #f5f5f5;
-  border: 1px solid #e3e3e3;
-  -webkit-border-radius: 4px;
-     -moz-border-radius: 4px;
-          border-radius: 4px;
-  -webkit-box-shadow: inset 0 1px 1px rgba(0, 0, 0, 0.05);
-     -moz-box-shadow: inset 0 1px 1px rgba(0, 0, 0, 0.05);
-          box-shadow: inset 0 1px 1px rgba(0, 0, 0, 0.05);
-}
-
-.well blockquote {
-  border-color: #ddd;
-  border-color: rgba(0, 0, 0, 0.15);
-}
-
-.well-large {
-  padding: 24px;
-  -webkit-border-radius: 6px;
-     -moz-border-radius: 6px;
-          border-radius: 6px;
-}
-
-.well-small {
-  padding: 9px;
-  -webkit-border-radius: 3px;
-     -moz-border-radius: 3px;
-          border-radius: 3px;
-}
-
-
-.alert {
-  padding: 8px 35px 8px 14px;
-  margin-bottom: 20px;
-  color: #c09853;
-  text-shadow: 0 1px 0 rgba(255, 255, 255, 0.5);
-  background-color: #fcf8e3;
-  border: 1px solid #fbeed5;
-  -webkit-border-radius: 4px;
-     -moz-border-radius: 4px;
-          border-radius: 4px;
-}
-
-.alert h4 {
-  margin: 0;
-}
-
-.alert .close {
-  position: relative;
-  top: -2px;
-  right: -21px;
-  line-height: 20px;
-}
-
-.alert-success {
-  color: #468847;
-  background-color: #dff0d8;
-  border-color: #d6e9c6;
-}
-
-.alert-danger,
-.alert-error {
-  color: #b94a48;
-  background-color: #f2dede;
-  border-color: #eed3d7;
-}
-
-.alert-info {
-  color: #3a87ad;
-  background-color: #d9edf7;
-  border-color: #bce8f1;
-}
-
-.alert-block {
-  padding-top: 14px;
-  padding-bottom: 14px;
-}
-
-.alert-block > p,
-.alert-block > ul {
-  margin-bottom: 0;
-}
-
-.alert-block p + p {
-  margin-top: 5px;
-}
-
-.nav {
-  margin-bottom: 18px;
-  margin-left: 0;
-  list-style: none;
-}
-
-.nav > li > a {
-  display: block;
-}
-
-.nav > li > a:hover {
-  text-decoration: none;
-  background-color: #eeeeee;
-}
-
-.nav > .pull-right {
-  float: right;
-}
-
-.nav .nav-header {
-  display: block;
-  padding: 3px 15px;
-  font-size: 11px;
-  font-weight: bold;
-  line-height: 18px;
-  color: #999999;
-  text-shadow: 0 1px 0 rgba(255, 255, 255, 0.5);
-  text-transform: uppercase;
-}
-
-.nav li + .nav-header {
-  margin-top: 9px;
-}
-
-.nav-list {
-  padding-right: 15px;
-  padding-left: 15px;
-  margin-bottom: 0;
-}
-
-.nav-list > li > a,
-.nav-list .nav-header {
-  margin-right: -15px;
-  margin-left: -15px;
-  text-shadow: 0 1px 0 rgba(255, 255, 255, 0.5);
-}
-
-.nav-list > li > a {
-  padding: 3px 15px;
-}
-
-.nav-list > .active > a,
-.nav-list > .active > a:hover {
-  color: #ffffff;
-  text-shadow: 0 -1px 0 rgba(0, 0, 0, 0.2);
-  background-color: #0088cc;
-}
-
-.nav-list [class^="icon-"] {
-  margin-right: 2px;
-}
-
-.nav-list .divider {
-  *width: 100%;
-  height: 1px;
-  margin: 8px 1px;
-  *margin: -5px 0 5px;
-  overflow: hidden;
-  background-color: #e5e5e5;
-  border-bottom: 1px solid #ffffff;
-}
-
-.nav-tabs,
-.nav-pills {
-  *zoom: 1;
-}
-
-.nav-tabs:before,
-.nav-pills:before,
-.nav-tabs:after,
-.nav-pills:after {
-  display: table;
-  content: "";
-}
-
-.nav-tabs:after,
-.nav-pills:after {
-  clear: both;
-}
-
-.nav-tabs > li,
-.nav-pills > li {
-  float: left;
-}
-
-.nav-tabs > li > a,
-.nav-pills > li > a {
-  padding-right: 12px;
-  padding-left: 12px;
-  margin-right: 2px;
-  line-height: 14px;
-}
-
-.nav-tabs {
-  border-bottom: 1px solid #ddd;
-}
-
-.nav-tabs > li {
-  margin-bottom: -1px;
-}
-
-.nav-tabs > li > a {
-  padding-top: 8px;
-  padding-bottom: 8px;
-  line-height: 18px;
-  border: 1px solid transparent;
-  -webkit-border-radius: 4px 4px 0 0;
-     -moz-border-radius: 4px 4px 0 0;
-          border-radius: 4px 4px 0 0;
-}
-
-.nav-tabs > li > a:hover {
-  border-color: #eeeeee #eeeeee #dddddd;
-}
-
-.nav-tabs > .active > a,
-.nav-tabs > .active > a:hover {
-  color: #555555;
-  cursor: default;
-  background-color: #ffffff;
-  border: 1px solid #ddd;
-  border-bottom-color: transparent;
-}
-
-.nav-pills > li > a {
-  padding-top: 8px;
-  padding-bottom: 8px;
-  margin-top: 2px;
-  margin-bottom: 2px;
-  -webkit-border-radius: 5px;
-     -moz-border-radius: 5px;
-          border-radius: 5px;
-}
-
-.nav-pills > .active > a,
-.nav-pills > .active > a:hover {
-  color: #ffffff;
-  background-color: #0088cc;
-}
-
-.nav-stacked > li {
-  float: none;
-}
-
-.nav-stacked > li > a {
-  margin-right: 0;
-}
-
-.nav-tabs.nav-stacked {
-  border-bottom: 0;
-}
-
-.nav-tabs.nav-stacked > li > a {
-  border: 1px solid #ddd;
-  -webkit-border-radius: 0;
-     -moz-border-radius: 0;
-          border-radius: 0;
-}
-
-.nav-tabs.nav-stacked > li:first-child > a {
-  -webkit-border-radius: 4px 4px 0 0;
-     -moz-border-radius: 4px 4px 0 0;
-          border-radius: 4px 4px 0 0;
-}
-
-.nav-tabs.nav-stacked > li:last-child > a {
-  -webkit-border-radius: 0 0 4px 4px;
-     -moz-border-radius: 0 0 4px 4px;
-          border-radius: 0 0 4px 4px;
-}
-
-.nav-tabs.nav-stacked > li > a:hover {
-  z-index: 2;
-  border-color: #ddd;
-}
-
-.nav-pills.nav-stacked > li > a {
-  margin-bottom: 3px;
-}
-
-.nav-pills.nav-stacked > li:last-child > a {
-  margin-bottom: 1px;
-}
-
-.nav-tabs .dropdown-menu {
-  -webkit-border-radius: 0 0 5px 5px;
-     -moz-border-radius: 0 0 5px 5px;
-          border-radius: 0 0 5px 5px;
-}
-
-.nav-pills .dropdown-menu {
-  -webkit-border-radius: 4px;
-     -moz-border-radius: 4px;
-          border-radius: 4px;
-}
-
-.nav-tabs .dropdown-toggle .caret,
-.nav-pills .dropdown-toggle .caret {
-  margin-top: 6px;
-  border-top-color: #0088cc;
-  border-bottom-color: #0088cc;
-}
-
-.nav-tabs .dropdown-toggle:hover .caret,
-.nav-pills .dropdown-toggle:hover .caret {
-  border-top-color: #005580;
-  border-bottom-color: #005580;
-}
-
-.nav-tabs .active .dropdown-toggle .caret,
-.nav-pills .active .dropdown-toggle .caret {
-  border-top-color: #333333;
-  border-bottom-color: #333333;
-}
-
-.nav > .dropdown.active > a:hover {
-  color: #000000;
-  cursor: pointer;
-}
-
-.nav-tabs .open .dropdown-toggle,
-.nav-pills .open .dropdown-toggle,
-.nav > li.dropdown.open.active > a:hover {
-  color: #ffffff;
-  background-color: #999999;
-  border-color: #999999;
-}
-
-.nav li.dropdown.open .caret,
-.nav li.dropdown.open.active .caret,
-.nav li.dropdown.open a:hover .caret {
-  border-top-color: #ffffff;
-  border-bottom-color: #ffffff;
-  opacity: 1;
-  filter: alpha(opacity=100);
-}
-
-.tabs-stacked .open > a:hover {
-  border-color: #999999;
-}
-
-.tabbable {
-  *zoom: 1;
-}
-
-.tabbable:before,
-.tabbable:after {
-  display: table;
-  content: "";
-}
-
-.tabbable:after {
-  clear: both;
-}
-
-.tab-content {
-  overflow: auto;
-}
-
-.tabs-below > .nav-tabs,
-.tabs-right > .nav-tabs,
-.tabs-left > .nav-tabs {
-  border-bottom: 0;
-}
-
-.tab-content > .tab-pane,
-.pill-content > .pill-pane {
-  display: none;
-}
-
-.tab-content > .active,
-.pill-content > .active {
-  display: block;
-}
-
-.tabs-below > .nav-tabs {
-  border-top: 1px solid #ddd;
-}
-
-.tabs-below > .nav-tabs > li {
-  margin-top: -1px;
-  margin-bottom: 0;
-}
-
-.tabs-below > .nav-tabs > li > a {
-  -webkit-border-radius: 0 0 4px 4px;
-     -moz-border-radius: 0 0 4px 4px;
-          border-radius: 0 0 4px 4px;
-}
-
-.tabs-below > .nav-tabs > li > a:hover {
-  border-top-color: #ddd;
-  border-bottom-color: transparent;
-}
-
-.tabs-below > .nav-tabs > .active > a,
-.tabs-below > .nav-tabs > .active > a:hover {
-  border-color: transparent #ddd #ddd #ddd;
-}
-
-.tabs-left > .nav-tabs > li,
-.tabs-right > .nav-tabs > li {
-  float: none;
-}
-
-.tabs-left > .nav-tabs > li > a,
-.tabs-right > .nav-tabs > li > a {
-  min-width: 74px;
-  margin-right: 0;
-  margin-bottom: 3px;
-}
-
-.tabs-left > .nav-tabs {
-  float: left;
-  margin-right: 19px;
-  border-right: 1px solid #ddd;
-}
-
-.tabs-left > .nav-tabs > li > a {
-  margin-right: -1px;
-  -webkit-border-radius: 4px 0 0 4px;
-     -moz-border-radius: 4px 0 0 4px;
-          border-radius: 4px 0 0 4px;
-}
-
-.tabs-left > .nav-tabs > li > a:hover {
-  border-color: #eeeeee #dddddd #eeeeee #eeeeee;
-}
-
-.tabs-left > .nav-tabs .active > a,
-.tabs-left > .nav-tabs .active > a:hover {
-  border-color: #ddd transparent #ddd #ddd;
-  *border-right-color: #ffffff;
-}
-
-.tabs-right > .nav-tabs {
-  float: right;
-  margin-left: 19px;
-  border-left: 1px solid #ddd;
-}
-
-.tabs-right > .nav-tabs > li > a {
-  margin-left: -1px;
-  -webkit-border-radius: 0 4px 4px 0;
-     -moz-border-radius: 0 4px 4px 0;
-          border-radius: 0 4px 4px 0;
-}
-
-.tabs-right > .nav-tabs > li > a:hover {
-  border-color: #eeeeee #eeeeee #eeeeee #dddddd;
-}
-
-.tabs-right > .nav-tabs .active > a,
-.tabs-right > .nav-tabs .active > a:hover {
-  border-color: #ddd #ddd #ddd transparent;
-  *border-left-color: #ffffff;
-}
-
-.table {
-  width: 100%;
-  margin-bottom: 20px;
-}
-
-.table th,
-.table td {
-  padding: 8px;
-  line-height: 20px;
-  text-align: left;
-  vertical-align: top;
-  border-top: 1px solid #dddddd;
-}
-
-.table th {
-  font-weight: bold;
-}
-
-.table thead th {
-  vertical-align: bottom;
-}
-
-.table caption + thead tr:first-child th,
-.table caption + thead tr:first-child td,
-.table colgroup + thead tr:first-child th,
-.table colgroup + thead tr:first-child td,
-.table thead:first-child tr:first-child th,
-.table thead:first-child tr:first-child td {
-  border-top: 0;
-}
-
-.table tbody + tbody {
-  border-top: 2px solid #dddddd;
-}
-
-.table .table {
-  background-color: #ffffff;
-}
-
-.table-condensed th,
-.table-condensed td {
-  padding: 4px 5px;
-}
-
-.table-bordered {
-  border: 1px solid #dddddd;
-  border-collapse: separate;
-  *border-collapse: collapse;
-  border-left: 0;
-  -webkit-border-radius: 4px;
-     -moz-border-radius: 4px;
-          border-radius: 4px;
-}
-
-.table-bordered th,
-.table-bordered td {
-  border-left: 1px solid #dddddd;
-}
-
-.table-bordered caption + thead tr:first-child th,
-.table-bordered caption + tbody tr:first-child th,
-.table-bordered caption + tbody tr:first-child td,
-.table-bordered colgroup + thead tr:first-child th,
-.table-bordered colgroup + tbody tr:first-child th,
-.table-bordered colgroup + tbody tr:first-child td,
-.table-bordered thead:first-child tr:first-child th,
-.table-bordered tbody:first-child tr:first-child th,
-.table-bordered tbody:first-child tr:first-child td {
-  border-top: 0;
-}
-
-.table-bordered thead:first-child tr:first-child > th:first-child,
-.table-bordered tbody:first-child tr:first-child > td:first-child,
-.table-bordered tbody:first-child tr:first-child > th:first-child {
-  -webkit-border-top-left-radius: 4px;
-          border-top-left-radius: 4px;
-  -moz-border-radius-topleft: 4px;
-}
-
-.table-bordered thead:first-child tr:first-child > th:last-child,
-.table-bordered tbody:first-child tr:first-child > td:last-child,
-.table-bordered tbody:first-child tr:first-child > th:last-child {
-  -webkit-border-top-right-radius: 4px;
-          border-top-right-radius: 4px;
-  -moz-border-radius-topright: 4px;
-}
-
-.table-bordered thead:last-child tr:last-child > th:first-child,
-.table-bordered tbody:last-child tr:last-child > td:first-child,
-.table-bordered tbody:last-child tr:last-child > th:first-child,
-.table-bordered tfoot:last-child tr:last-child > td:first-child,
-.table-bordered tfoot:last-child tr:last-child > th:first-child {
-  -webkit-border-bottom-left-radius: 4px;
-          border-bottom-left-radius: 4px;
-  -moz-border-radius-bottomleft: 4px;
-}
-
-.table-bordered thead:last-child tr:last-child > th:last-child,
-.table-bordered tbody:last-child tr:last-child > td:last-child,
-.table-bordered tbody:last-child tr:last-child > th:last-child,
-.table-bordered tfoot:last-child tr:last-child > td:last-child,
-.table-bordered tfoot:last-child tr:last-child > th:last-child {
-  -webkit-border-bottom-right-radius: 4px;
-          border-bottom-right-radius: 4px;
-  -moz-border-radius-bottomright: 4px;
-}
-
-.table-bordered tfoot + tbody:last-child tr:last-child td:first-child {
-  -webkit-border-bottom-left-radius: 0;
-          border-bottom-left-radius: 0;
-  -moz-border-radius-bottomleft: 0;
-}
-
-.table-bordered tfoot + tbody:last-child tr:last-child td:last-child {
-  -webkit-border-bottom-right-radius: 0;
-          border-bottom-right-radius: 0;
-  -moz-border-radius-bottomright: 0;
-}
-
-.table-bordered caption + thead tr:first-child th:first-child,
-.table-bordered caption + tbody tr:first-child td:first-child,
-.table-bordered colgroup + thead tr:first-child th:first-child,
-.table-bordered colgroup + tbody tr:first-child td:first-child {
-  -webkit-border-top-left-radius: 4px;
-          border-top-left-radius: 4px;
-  -moz-border-radius-topleft: 4px;
-}
-
-.table-bordered caption + thead tr:first-child th:last-child,
-.table-bordered caption + tbody tr:first-child td:last-child,
-.table-bordered colgroup + thead tr:first-child th:last-child,
-.table-bordered colgroup + tbody tr:first-child td:last-child {
-  -webkit-border-top-right-radius: 4px;
-          border-top-right-radius: 4px;
-  -moz-border-radius-topright: 4px;
-}
-
-.table-striped tbody > tr:nth-child(odd) > td,
-.table-striped tbody > tr:nth-child(odd) > th {
-  background-color: #f9f9f9;
-}
-
-.table-hover tbody tr:hover > td,
-.table-hover tbody tr:hover > th {
-  background-color: #f5f5f5;
-}
-
-table td[class*="span"],
-table th[class*="span"],
-.row-fluid table td[class*="span"],
-.row-fluid table th[class*="span"] {
-  display: table-cell;
-  float: none;
-  margin-left: 0;
-}
-
-.table td.span1,
-.table th.span1 {
-  float: none;
-  width: 44px;
-  margin-left: 0;
-}
-
-.table td.span2,
-.table th.span2 {
-  float: none;
-  width: 124px;
-  margin-left: 0;
-}
-
-.table td.span3,
-.table th.span3 {
-  float: none;
-  width: 204px;
-  margin-left: 0;
-}
-
-.table td.span4,
-.table th.span4 {
-  float: none;
-  width: 284px;
-  margin-left: 0;
-}
-
-.table td.span5,
-.table th.span5 {
-  float: none;
-  width: 364px;
-  margin-left: 0;
-}
-
-.table td.span6,
-.table th.span6 {
-  float: none;
-  width: 444px;
-  margin-left: 0;
-}
-
-.table td.span7,
-.table th.span7 {
-  float: none;
-  width: 524px;
-  margin-left: 0;
-}
-
-.table td.span8,
-.table th.span8 {
-  float: none;
-  width: 604px;
-  margin-left: 0;
-}
-
-.table td.span9,
-.table th.span9 {
-  float: none;
-  width: 684px;
-  margin-left: 0;
-}
-
-.table td.span10,
-.table th.span10 {
-  float: none;
-  width: 764px;
-  margin-left: 0;
-}
-
-.table td.span11,
-.table th.span11 {
-  float: none;
-  width: 844px;
-  margin-left: 0;
-}
-
-.table td.span12,
-.table th.span12 {
-  float: none;
-  width: 924px;
-  margin-left: 0;
-}
-
-.table tbody tr.success > td {
-  background-color: #dff0d8;
-}
-
-.table tbody tr.error > td {
-  background-color: #f2dede;
-}
-
-.table tbody tr.warning > td {
-  background-color: #fcf8e3;
-}
-
-.table tbody tr.info > td {
-  background-color: #d9edf7;
-}
-
-.table-hover tbody tr.success:hover > td {
-  background-color: #d0e9c6;
-}
-
-.table-hover tbody tr.error:hover > td {
-  background-color: #ebcccc;
-}
-
-.table-hover tbody tr.warning:hover > td {
-  background-color: #faf2cc;
-}
-
-.table-hover tbody tr.info:hover > td {
-  background-color: #c4e3f3;
-}
-
-
 tbody.ui-sortable tr > td:first-child {
     background-image: url('../images/sortable-table-left.png');
     background-image: url('../images/sortable-table.png')\9;
@@ -3288,1087 +2417,6 @@
     background-image: none;
 }
 
-.modal-backdrop {
-  position: fixed;
-  top: 0;
-  right: 0;
-  bottom: 0;
-  left: 0;
-  z-index: 1040;
-  background-color: #000000;
-}
-
-.modal-backdrop.fade {
-  opacity: 0;
-}
-
-.modal-backdrop,
-.modal-backdrop.fade.in {
-  opacity: 0.8;
-  filter: alpha(opacity=80);
-}
-
-.modal {
-  position: fixed;
-  top: 10%;
-  left: 50%;
-  z-index: 1050;
-  width: 560px;
-  margin-left: -280px;
-  background-color: #ffffff;
-  border: 1px solid #999;
-  border: 1px solid rgba(0, 0, 0, 0.3);
-  *border: 1px solid #999;
-  -webkit-border-radius: 6px;
-     -moz-border-radius: 6px;
-          border-radius: 6px;
-  outline: none;
-  -webkit-box-shadow: 0 3px 7px rgba(0, 0, 0, 0.3);
-     -moz-box-shadow: 0 3px 7px rgba(0, 0, 0, 0.3);
-          box-shadow: 0 3px 7px rgba(0, 0, 0, 0.3);
-  -webkit-background-clip: padding-box;
-     -moz-background-clip: padding-box;
-          background-clip: padding-box;
-}
-
-.modal.fade {
-  top: -25%;
-  -webkit-transition: opacity 0.3s linear, top 0.3s ease-out;
-     -moz-transition: opacity 0.3s linear, top 0.3s ease-out;
-       -o-transition: opacity 0.3s linear, top 0.3s ease-out;
-          transition: opacity 0.3s linear, top 0.3s ease-out;
-}
-
-.modal.fade.in {
-  top: 10%;
-}
-
-.modal-header {
-  padding: 9px 15px;
-  border-bottom: 1px solid #eee;
-}
-
-.modal-header .close {
-  margin-top: 2px;
-}
-
-.modal-header h3 {
-  font-size: 24.5px;
-  margin: 0;
-  line-height: 30px;
-}
-
-.modal h4 {
-    font-size: 17.5px;
-}
-.modal h1,
-.modal h2,
-.modal h3,
-.modal h4,
-.modal h5,
-.modal h6 {
-  margin: 10px 0;
-  font-family: inherit;
-  font-weight: bold;
-  line-height: 20px;
-  color: inherit;
-  text-rendering: optimizelegibility;
-}
-
-.modal hr {
-  margin: 20px 0;
-  border: 0;
-  border-top: 1px solid #eeeeee;
-  border-bottom: 1px solid #ffffff;
-}
-
-.modal-body {
-  position: relative;
-  max-height: 400px;
-  padding: 15px;
-  overflow-y: auto;
-}
-
-.modal-form {
-  margin-bottom: 0;
-}
-
-.modal-footer {
-  padding: 14px 15px 15px;
-  margin-bottom: 0;
-  text-align: right;
-  background-color: #f5f5f5;
-  border-top: 1px solid #ddd;
-  -webkit-border-radius: 0 0 6px 6px;
-     -moz-border-radius: 0 0 6px 6px;
-          border-radius: 0 0 6px 6px;
-  *zoom: 1;
-  -webkit-box-shadow: inset 0 1px 0 #ffffff;
-     -moz-box-shadow: inset 0 1px 0 #ffffff;
-          box-shadow: inset 0 1px 0 #ffffff;
-}
-
-.modal-footer:before,
-.modal-footer:after {
-  display: table;
-  line-height: 0;
-  content: "";
-}
-
-.modal-footer:after {
-  clear: both;
-}
-
-.modal-footer .btn + .btn {
-  margin-bottom: 0;
-  margin-left: 5px;
-}
-
-.modal-footer .btn-group .btn + .btn {
-  margin-left: -1px;
-}
-
-.modal-footer .btn-block + .btn-block {
-  margin-left: 0;
-}
-
-.close {
-  float: right;
-  font-size: 20px;
-  font-weight: bold;
-  line-height: 20px;
-  color: #000000;
-  text-shadow: 0 1px 0 #ffffff;
-  opacity: 0.2;
-  filter: alpha(opacity=20);
-}
-
-.close:hover,
-.close:focus {
-  color: #000000;
-  text-decoration: none;
-  cursor: pointer;
-  opacity: 0.4;
-  filter: alpha(opacity=40);
-}
-
-button.close {
-  padding: 0;
-  cursor: pointer;
-  background: transparent;
-  border: 0;
-  -webkit-appearance: none;
-}
-
-/* ************** Responsive */
-
-@media (max-width: 767px) {
-  body {
-    padding-left: 20px;
-    padding-right: 20px;
-  }
-  .navbar-fixed-top {
-    margin-left: -20px;
-    margin-right: -20px;
-  }
-  .container {
-    width: auto;
-  }
-  .row-fluid {
-    width: 100%;
-  }
-  .row {
-    margin-left: 0;
-  }
-  .row > [class*="span"],
-  .row-fluid > [class*="span"] {
-    float: none;
-    display: block;
-    width: auto;
-    margin: 0;
-  }
-  .thumbnails [class*="span"] {
-    width: auto;
-  }
-  input[class*="span"],
-  select[class*="span"],
-  textarea[class*="span"],
-  .uneditable-input {
-    display: block;
-    width: 100%;
-    min-height: 28px;
-    /* Make inputs at least the height of their button counterpart */
-
-    /* Makes inputs behave like true block-level elements */
-
-    -webkit-box-sizing: border-box;
-    -moz-box-sizing: border-box;
-    -ms-box-sizing: border-box;
-    box-sizing: border-box;
-  }
-  .input-prepend input[class*="span"],
-  .input-append input[class*="span"] {
-    width: auto;
-  }
-}
-@media (min-width: 768px) and (max-width: 979px) {
-  .row {
-    margin-left: -20px;
-    *zoom: 1;
-  }
-  .row:before,
-  .row:after {
-    display: table;
-    content: "";
-  }
-  .row:after {
-    clear: both;
-  }
-  [class*="span"] {
-    float: left;
-    margin-left: 20px;
-  }
-  .container,
-  .navbar-fixed-top .container,
-  .navbar-fixed-bottom .container {
-    width: 724px;
-  }
-  .span12 {
-    width: 724px;
-  }
-  .span11 {
-    width: 662px;
-  }
-  .span10 {
-    width: 600px;
-  }
-  .span9 {
-    width: 538px;
-  }
-  .span8 {
-    width: 476px;
-  }
-  .span7 {
-    width: 414px;
-  }
-  .span6 {
-    width: 352px;
-  }
-  .span5 {
-    width: 290px;
-  }
-  .span4 {
-    width: 228px;
-  }
-  .span3 {
-    width: 166px;
-  }
-  .span2 {
-    width: 104px;
-  }
-  .span1 {
-    width: 42px;
-  }
-  .offset12 {
-    margin-left: 764px;
-  }
-  .offset11 {
-    margin-left: 702px;
-  }
-  .offset10 {
-    margin-left: 640px;
-  }
-  .offset9 {
-    margin-left: 578px;
-  }
-  .offset8 {
-    margin-left: 516px;
-  }
-  .offset7 {
-    margin-left: 454px;
-  }
-  .offset6 {
-    margin-left: 392px;
-  }
-  .offset5 {
-    margin-left: 330px;
-  }
-  .offset4 {
-    margin-left: 268px;
-  }
-  .offset3 {
-    margin-left: 206px;
-  }
-  .offset2 {
-    margin-left: 144px;
-  }
-  .offset1 {
-    margin-left: 82px;
-  }
-  .row-fluid {
-    width: 100%;
-    *zoom: 1;
-  }
-  .row-fluid:before,
-  .row-fluid:after {
-    display: table;
-    content: "";
-  }
-  .row-fluid:after {
-    clear: both;
-  }
-  .row-fluid > [class*="span"] {
-    float: left;
-    margin-left: 2.762430939%;
-  }
-  .row-fluid > [class*="span"]:first-child {
-    margin-left: 0;
-  }
-  .row-fluid > .span12 {
-    width: 99.999999993%;
-  }
-  .row-fluid > .span11 {
-    width: 91.436464082%;
-  }
-  .row-fluid > .span10 {
-    width: 82.87292817100001%;
-  }
-  .row-fluid > .span9 {
-    width: 74.30939226%;
-  }
-  .row-fluid > .span8 {
-    width: 65.74585634900001%;
-  }
-  .row-fluid > .span7 {
-    width: 57.182320438000005%;
-  }
-  .row-fluid > .span6 {
-    width: 48.618784527%;
-  }
-  .row-fluid > .span5 {
-    width: 40.055248616%;
-  }
-  .row-fluid > .span4 {
-    width: 31.491712705%;
-  }
-  .row-fluid > .span3 {
-    width: 22.928176794%;
-  }
-  .row-fluid > .span2 {
-    width: 14.364640883%;
-  }
-  .row-fluid > .span1 {
-    width: 5.801104972%;
-  }
-  input,
-  textarea,
-  .uneditable-input {
-    margin-left: 0;
-  }
-  input.span12, textarea.span12, .uneditable-input.span12 {
-    width: 714px;
-  }
-  input.span11, textarea.span11, .uneditable-input.span11 {
-    width: 652px;
-  }
-  input.span10, textarea.span10, .uneditable-input.span10 {
-    width: 590px;
-  }
-  input.span9, textarea.span9, .uneditable-input.span9 {
-    width: 528px;
-  }
-  input.span8, textarea.span8, .uneditable-input.span8 {
-    width: 466px;
-  }
-  input.span7, textarea.span7, .uneditable-input.span7 {
-    width: 404px;
-  }
-  input.span6, textarea.span6, .uneditable-input.span6 {
-    width: 342px;
-  }
-  input.span5, textarea.span5, .uneditable-input.span5 {
-    width: 280px;
-  }
-  input.span4, textarea.span4, .uneditable-input.span4 {
-    width: 218px;
-  }
-  input.span3, textarea.span3, .uneditable-input.span3 {
-    width: 156px;
-  }
-  input.span2, textarea.span2, .uneditable-input.span2 {
-    width: 94px;
-  }
-  input.span1, textarea.span1, .uneditable-input.span1 {
-    width: 32px;
-  }
-}
-@media (max-width: 979px) {
-  body {
-    padding-top: 0;
-  }
-  .navbar-fixed-top {
-    position: static;
-    margin-bottom: 18px;
-  }
-  .navbar-fixed-top .navbar-inner {
-    padding: 5px;
-  }
-  .navbar .container {
-    width: auto;
-    padding: 0;
-  }
-  .navbar .brand {
-    padding-left: 10px;
-    padding-right: 10px;
-    margin: 0 0 0 -5px;
-  }
-  .navbar .nav-collapse {
-    clear: left;
-  }
-  .navbar .nav {
-    float: none;
-    margin: 0 0 9px;
-  }
-  .navbar .nav > li {
-    float: none;
-  }
-  .navbar .nav > li > a {
-    margin-bottom: 2px;
-  }
-  .navbar .nav > .divider-vertical {
-    display: none;
-  }
-  .navbar .nav .nav-header {
-    color: #999999;
-    text-shadow: none;
-  }
-  .navbar .nav > li > a,
-  .navbar .dropdown-menu a {
-    padding: 6px 15px;
-    font-weight: bold;
-    color: #999999;
-    -webkit-border-radius: 3px;
-    -moz-border-radius: 3px;
-    border-radius: 3px;
-  }
-  .navbar .dropdown-menu li + li a {
-    margin-bottom: 2px;
-  }
-  .navbar .nav > li > a:hover,
-  .navbar .dropdown-menu a:hover {
-    background-color: #222222;
-  }
-  .navbar .dropdown-menu {
-    position: static;
-    top: auto;
-    left: auto;
-    float: none;
-    display: block;
-    max-width: none;
-    margin: 0 15px;
-    padding: 0;
-    background-color: transparent;
-    border: none;
-    -webkit-border-radius: 0;
-    -moz-border-radius: 0;
-    border-radius: 0;
-    -webkit-box-shadow: none;
-    -moz-box-shadow: none;
-    box-shadow: none;
-  }
-  .navbar .dropdown-menu:before,
-  .navbar .dropdown-menu:after {
-    display: none;
-  }
-  .navbar .dropdown-menu .divider {
-    display: none;
-  }
-  .navbar-form,
-  .navbar-search {
-    float: none;
-    padding: 9px 15px;
-    margin: 9px 0;
-    border-top: 1px solid #222222;
-    border-bottom: 1px solid #222222;
-    -webkit-box-shadow: inset 0 1px 0 rgba(255, 255, 255, 0.1), 0 1px 0 rgba(255, 255, 255, 0.1);
-    -moz-box-shadow: inset 0 1px 0 rgba(255, 255, 255, 0.1), 0 1px 0 rgba(255, 255, 255, 0.1);
-    box-shadow: inset 0 1px 0 rgba(255, 255, 255, 0.1), 0 1px 0 rgba(255, 255, 255, 0.1);
-  }
-  .navbar .nav.pull-right {
-    float: none;
-    margin-left: 0;
-  }
-  .navbar-static .navbar-inner {
-    padding-left: 10px;
-    padding-right: 10px;
-  }
-  .btn-navbar {
-    display: block;
-  }
-  .nav-collapse {
-    overflow: hidden;
-    height: 0;
-  }
-}
-@media (min-width: 980px) {
-  .nav-collapse.collapse {
-    height: auto !important;
-    overflow: visible !important;
-  }
-}
-@media (min-width: 1200px) {
-  .row {
-    margin-left: -30px;
-    *zoom: 1;
-  }
-  .row:before,
-  .row:after {
-    display: table;
-    content: "";
-  }
-  .row:after {
-    clear: both;
-  }
-  [class*="span"] {
-    float: left;
-    margin-left: 30px;
-  }
-  .container,
-  .navbar-fixed-top .container,
-  .navbar-fixed-bottom .container {
-    width: 1170px;
-  }
-  .span12 {
-    width: 1170px;
-  }
-  .span11 {
-    width: 1070px;
-  }
-  .span10 {
-    width: 970px;
-  }
-  .span9 {
-    width: 870px;
-  }
-  .span8 {
-    width: 770px;
-  }
-  .span7 {
-    width: 670px;
-  }
-  .span6 {
-    width: 570px;
-  }
-  .span5 {
-    width: 470px;
-  }
-  .span4 {
-    width: 370px;
-  }
-  .span3 {
-    width: 270px;
-  }
-  .span2 {
-    width: 170px;
-  }
-  .span1 {
-    width: 70px;
-  }
-  .offset12 {
-    margin-left: 1230px;
-  }
-  .offset11 {
-    margin-left: 1130px;
-  }
-  .offset10 {
-    margin-left: 1030px;
-  }
-  .offset9 {
-    margin-left: 930px;
-  }
-  .offset8 {
-    margin-left: 830px;
-  }
-  .offset7 {
-    margin-left: 730px;
-  }
-  .offset6 {
-    margin-left: 630px;
-  }
-  .offset5 {
-    margin-left: 530px;
-  }
-  .offset4 {
-    margin-left: 430px;
-  }
-  .offset3 {
-    margin-left: 330px;
-  }
-  .offset2 {
-    margin-left: 230px;
-  }
-  .offset1 {
-    margin-left: 130px;
-  }
-  .row-fluid {
-    width: 100%;
-    *zoom: 1;
-  }
-  .row-fluid:before,
-  .row-fluid:after {
-    display: table;
-    content: "";
-  }
-  .row-fluid:after {
-    clear: both;
-  }
-  .row-fluid > [class*="span"] {
-    float: left;
-    margin-left: 2.564102564%;
-  }
-  .row-fluid > [class*="span"]:first-child {
-    margin-left: 0;
-  }
-  .row-fluid > .span12 {
-    width: 100%;
-  }
-  .row-fluid > .span11 {
-    width: 91.45299145300001%;
-  }
-  .row-fluid > .span10 {
-    width: 82.905982906%;
-  }
-  .row-fluid > .span9 {
-    width: 74.358974359%;
-  }
-  .row-fluid > .span8 {
-    width: 65.81196581200001%;
-  }
-  .row-fluid > .span7 {
-    width: 57.264957265%;
-  }
-  .row-fluid > .span6 {
-    width: 48.717948718%;
-  }
-  .row-fluid > .span5 {
-    width: 40.170940171000005%;
-  }
-  .row-fluid > .span4 {
-    width: 31.623931624%;
-  }
-  .row-fluid > .span3 {
-    width: 23.076923077%;
-  }
-  .row-fluid > .span2 {
-    width: 14.529914530000001%;
-  }
-  .row-fluid > .span1 {
-    width: 5.982905983%;
-  }
-  input,
-  textarea,
-  .uneditable-input {
-    margin-left: 0;
-  }
-  input.span12, textarea.span12, .uneditable-input.span12 {
-    width: 1160px;
-  }
-  input.span11, textarea.span11, .uneditable-input.span11 {
-    width: 1060px;
-  }
-  input.span10, textarea.span10, .uneditable-input.span10 {
-    width: 960px;
-  }
-  input.span9, textarea.span9, .uneditable-input.span9 {
-    width: 860px;
-  }
-  input.span8, textarea.span8, .uneditable-input.span8 {
-    width: 760px;
-  }
-  input.span7, textarea.span7, .uneditable-input.span7 {
-    width: 660px;
-  }
-  input.span6, textarea.span6, .uneditable-input.span6 {
-    width: 560px;
-  }
-  input.span5, textarea.span5, .uneditable-input.span5 {
-    width: 460px;
-  }
-  input.span4, textarea.span4, .uneditable-input.span4 {
-    width: 360px;
-  }
-  input.span3, textarea.span3, .uneditable-input.span3 {
-    width: 260px;
-  }
-  input.span2, textarea.span2, .uneditable-input.span2 {
-    width: 160px;
-  }
-  input.span1, textarea.span1, .uneditable-input.span1 {
-    width: 60px;
-  }
-  .thumbnails {
-    margin-left: -30px;
-  }
-  .thumbnails > li {
-    margin-left: 30px;
-  }
-}
-
-.input-append,
-.input-prepend {
-  margin-bottom: 5px;
-  font-size: 0;
-  white-space: nowrap;
-}
-
-.input-append input,
-.input-prepend input,
-.input-append select,
-.input-prepend select,
-.input-append .uneditable-input,
-.input-prepend .uneditable-input,
-.input-append .dropdown-menu,
-.input-prepend .dropdown-menu {
-  font-size: 14px;
-}
-
-.input-append input,
-.input-prepend input,
-.input-append select,
-.input-prepend select,
-.input-append .uneditable-input,
-.input-prepend .uneditable-input {
-  position: relative;
-  margin-bottom: 0;
-  *margin-left: 0;
-  vertical-align: top;
-  -webkit-border-radius: 0 4px 4px 0;
-     -moz-border-radius: 0 4px 4px 0;
-          border-radius: 0 4px 4px 0;
-}
-
-.input-append input:focus,
-.input-prepend input:focus,
-.input-append select:focus,
-.input-prepend select:focus,
-.input-append .uneditable-input:focus,
-.input-prepend .uneditable-input:focus {
-  z-index: 2;
-}
-
-.input-append .add-on,
-.input-prepend .add-on {
-  display: inline-block;
-  width: auto;
-  height: 20px;
-  min-width: 16px;
-  padding: 4px 5px;
-  font-size: 14px;
-  font-weight: normal;
-  line-height: 20px;
-  text-align: center;
-  text-shadow: 0 1px 0 #ffffff;
-  background-color: #eeeeee;
-  border: 1px solid #ccc;
-}
-
-.input-append .add-on,
-.input-prepend .add-on,
-.input-append .btn,
-.input-prepend .btn,
-.input-append .btn-group > .dropdown-toggle,
-.input-prepend .btn-group > .dropdown-toggle {
-  vertical-align: top;
-  -webkit-border-radius: 0;
-     -moz-border-radius: 0;
-          border-radius: 0;
-}
-
-.input-append .active,
-.input-prepend .active {
-  background-color: #a9dba9;
-  border-color: #46a546;
-}
-
-.input-prepend .add-on,
-.input-prepend .btn {
-  margin-right: -1px;
-}
-
-.input-prepend .add-on:first-child,
-.input-prepend .btn:first-child {
-  -webkit-border-radius: 4px 0 0 4px;
-     -moz-border-radius: 4px 0 0 4px;
-          border-radius: 4px 0 0 4px;
-}
-
-.input-append input,
-.input-append select,
-.input-append .uneditable-input {
-  -webkit-border-radius: 4px 0 0 4px;
-     -moz-border-radius: 4px 0 0 4px;
-          border-radius: 4px 0 0 4px;
-}
-
-.input-append input + .btn-group .btn:last-child,
-.input-append select + .btn-group .btn:last-child,
-.input-append .uneditable-input + .btn-group .btn:last-child {
-  -webkit-border-radius: 0 4px 4px 0;
-     -moz-border-radius: 0 4px 4px 0;
-          border-radius: 0 4px 4px 0;
-}
-
-.input-append .add-on,
-.input-append .btn,
-.input-append .btn-group {
-  margin-left: -1px;
-}
-
-.input-append .add-on:last-child,
-.input-append .btn:last-child,
-.input-append .btn-group:last-child > .dropdown-toggle {
-  -webkit-border-radius: 0 4px 4px 0;
-     -moz-border-radius: 0 4px 4px 0;
-          border-radius: 0 4px 4px 0;
-}
-
-.input-prepend.input-append input,
-.input-prepend.input-append select,
-.input-prepend.input-append .uneditable-input {
-  -webkit-border-radius: 0;
-     -moz-border-radius: 0;
-          border-radius: 0;
-}
-
-.input-prepend.input-append input + .btn-group .btn,
-.input-prepend.input-append select + .btn-group .btn,
-.input-prepend.input-append .uneditable-input + .btn-group .btn {
-  -webkit-border-radius: 0 4px 4px 0;
-     -moz-border-radius: 0 4px 4px 0;
-          border-radius: 0 4px 4px 0;
-}
-
-.input-prepend.input-append .add-on:first-child,
-.input-prepend.input-append .btn:first-child {
-  margin-right: -1px;
-  -webkit-border-radius: 4px 0 0 4px;
-     -moz-border-radius: 4px 0 0 4px;
-          border-radius: 4px 0 0 4px;
-}
-
-.input-prepend.input-append .add-on:last-child,
-.input-prepend.input-append .btn:last-child {
-  margin-left: -1px;
-  -webkit-border-radius: 0 4px 4px 0;
-     -moz-border-radius: 0 4px 4px 0;
-          border-radius: 0 4px 4px 0;
-}
-
-.input-prepend.input-append .btn-group:first-child {
-  margin-left: 0;
-}
-.input-append input + .btn-group .btn,
-.input-append select + .btn-group .btn,
-.input-append .uneditable-input + .btn-group .btn {
-  -webkit-border-radius: 0 4px 4px 0;
-     -moz-border-radius: 0 4px 4px 0;
-          border-radius: 0 4px 4px 0;
-}
-
-.input-append .add-on,
-.input-append .btn,
-.input-append .btn-group {
-  margin-left: -1px;
-}
-.input-prepend.input-append input + .btn-group .btn,
-.input-prepend.input-append select + .btn-group .btn,
-.input-prepend.input-append .uneditable-input + .btn-group .btn {
-  -webkit-border-radius: 0 4px 4px 0;
-     -moz-border-radius: 0 4px 4px 0;
-          border-radius: 0 4px 4px 0;
-}
-.input-prepend.input-append .btn-group:first-child {
-  margin-left: 0;
-}
-.btn-group {
-  position: relative;
-  display: inline-block;
-  *display: inline;
-  *margin-left: .3em;
-  font-size: 0;
-  white-space: nowrap;
-  vertical-align: middle;
-  *zoom: 1;
-}
-
-.btn-group:first-child {
-  *margin-left: 0;
-}
-
-.btn-group + .btn-group {
-  margin-left: 5px;
-}
-.btn-group > .btn {
-  position: relative;
-  -webkit-border-radius: 0;
-     -moz-border-radius: 0;
-          border-radius: 0;
-}
-
-.btn-group > .btn + .btn {
-  margin-left: -1px;
-}
-
-.btn-group > .btn,
-.btn-group > .dropdown-menu {
-  font-size: 14px;
-}
-
-.btn-group > .btn-mini {
-  font-size: 11px;
-}
-
-.btn-group > .btn-small {
-  font-size: 12px;
-}
-
-.btn-group > .btn-large {
-  font-size: 16px;
-}
-
-.btn-group > .btn:first-child {
-  margin-left: 0;
-  -webkit-border-bottom-left-radius: 4px;
-          border-bottom-left-radius: 4px;
-  -webkit-border-top-left-radius: 4px;
-          border-top-left-radius: 4px;
-  -moz-border-radius-bottomleft: 4px;
-  -moz-border-radius-topleft: 4px;
-}
-
-.btn-group > .btn:last-child,
-.btn-group > .dropdown-toggle {
-  -webkit-border-top-right-radius: 4px;
-          border-top-right-radius: 4px;
-  -webkit-border-bottom-right-radius: 4px;
-          border-bottom-right-radius: 4px;
-  -moz-border-radius-topright: 4px;
-  -moz-border-radius-bottomright: 4px;
-}
-
-.btn-group > .btn.large:first-child {
-  margin-left: 0;
-  -webkit-border-bottom-left-radius: 6px;
-          border-bottom-left-radius: 6px;
-  -webkit-border-top-left-radius: 6px;
-          border-top-left-radius: 6px;
-  -moz-border-radius-bottomleft: 6px;
-  -moz-border-radius-topleft: 6px;
-}
-
-.btn-group > .btn.large:last-child,
-.btn-group > .large.dropdown-toggle {
-  -webkit-border-top-right-radius: 6px;
-          border-top-right-radius: 6px;
-  -webkit-border-bottom-right-radius: 6px;
-          border-bottom-right-radius: 6px;
-  -moz-border-radius-topright: 6px;
-  -moz-border-radius-bottomright: 6px;
-}
-
-.btn-group > .btn:hover,
-.btn-group > .btn:focus,
-.btn-group > .btn:active,
-.btn-group > .btn.active {
-  z-index: 2;
-}
-
-.btn-group .dropdown-toggle:active,
-.btn-group.open .dropdown-toggle {
-  outline: 0;
-}
-
-.btn-group > .btn + .dropdown-toggle {
-  *padding-top: 5px;
-  padding-right: 8px;
-  *padding-bottom: 5px;
-  padding-left: 8px;
-  -webkit-box-shadow: inset 1px 0 0 rgba(255, 255, 255, 0.125), inset 0 1px 0 rgba(255, 255, 255, 0.2), 0 1px 2px rgba(0, 0, 0, 0.05);
-     -moz-box-shadow: inset 1px 0 0 rgba(255, 255, 255, 0.125), inset 0 1px 0 rgba(255, 255, 255, 0.2), 0 1px 2px rgba(0, 0, 0, 0.05);
-          box-shadow: inset 1px 0 0 rgba(255, 255, 255, 0.125), inset 0 1px 0 rgba(255, 255, 255, 0.2), 0 1px 2px rgba(0, 0, 0, 0.05);
-}
-
-.btn-group > .btn-mini + .dropdown-toggle {
-  *padding-top: 2px;
-  padding-right: 5px;
-  *padding-bottom: 2px;
-  padding-left: 5px;
-}
-
-.btn-group > .btn-small + .dropdown-toggle {
-  *padding-top: 5px;
-  *padding-bottom: 4px;
-}
-
-.btn-group > .btn-large + .dropdown-toggle {
-  *padding-top: 7px;
-  padding-right: 12px;
-  *padding-bottom: 7px;
-  padding-left: 12px;
-}
-
-.btn-group.open .dropdown-toggle {
-  background-image: none;
-  -webkit-box-shadow: inset 0 2px 4px rgba(0, 0, 0, 0.15), 0 1px 2px rgba(0, 0, 0, 0.05);
-     -moz-box-shadow: inset 0 2px 4px rgba(0, 0, 0, 0.15), 0 1px 2px rgba(0, 0, 0, 0.05);
-          box-shadow: inset 0 2px 4px rgba(0, 0, 0, 0.15), 0 1px 2px rgba(0, 0, 0, 0.05);
-}
-
-.btn-group.open .btn.dropdown-toggle {
-  background-color: #e6e6e6;
-}
-
-.btn-group.open .btn-primary.dropdown-toggle {
-  background-color: #0044cc;
-}
-
-.btn-group.open .btn-warning.dropdown-toggle {
-  background-color: #f89406;
-}
-
-.btn-group.open .btn-danger.dropdown-toggle {
-  background-color: #bd362f;
-}
-
-.btn-group.open .btn-success.dropdown-toggle {
-  background-color: #51a351;
-}
-
-.btn-group.open .btn-info.dropdown-toggle {
-  background-color: #2f96b4;
-}
-
-.btn-group.open .btn-inverse.dropdown-toggle {
-  background-color: #222222;
-}
-
-.btn .caret {
-  margin-top: 8px;
-  margin-left: 0;
-}
-/* }}} */
-
-/* {{{ Customized bootstrap elements for tuleap TODO: use less framework */
-.help-block,
-.help-inline {
-  color: #999999; /* @grayLight */
-}
-.help-block {
-  margin-top: 0px;
-}
-/* }}} */
-
->>>>>>> f22830d5
 /* {{{ homepage & footer customization */
 
 #homepage {
@@ -4624,197 +2672,6 @@
   -moz-border-radius-bottomright: 4px;
 }
 
-<<<<<<< HEAD
-=======
-.one_step_project_choose_template > label {
-    display:block;
-}
-
-.btn {
-  display: inline-block;
-  *display: inline;
-  padding: 4px 12px;
-  margin-bottom: 0;
-  *margin-left: .3em;
-  font-size: 14px;
-  line-height: 20px;
-  color: #333333;
-  text-align: center;
-  text-shadow: 0 1px 1px rgba(255, 255, 255, 0.75);
-  vertical-align: middle;
-  cursor: pointer;
-  background-color: #f5f5f5;
-  *background-color: #e6e6e6;
-  background-image: -moz-linear-gradient(top, #ffffff, #e6e6e6);
-  background-image: -webkit-gradient(linear, 0 0, 0 100%, from(#ffffff), to(#e6e6e6));
-  background-image: -webkit-linear-gradient(top, #ffffff, #e6e6e6);
-  background-image: -o-linear-gradient(top, #ffffff, #e6e6e6);
-  background-image: linear-gradient(to bottom, #ffffff, #e6e6e6);
-  background-repeat: repeat-x;
-  border: 1px solid #bbbbbb;
-  *border: 0;
-  border-color: #e6e6e6 #e6e6e6 #bfbfbf;
-  border-color: rgba(0, 0, 0, 0.1) rgba(0, 0, 0, 0.1) rgba(0, 0, 0, 0.25);
-  border-bottom-color: #a2a2a2;
-  -webkit-border-radius: 4px;
-     -moz-border-radius: 4px;
-          border-radius: 4px;
-  filter: progid:DXImageTransform.Microsoft.gradient(startColorstr='#ffffffff', endColorstr='#ffe6e6e6', GradientType=0);
-  filter: progid:DXImageTransform.Microsoft.gradient(enabled=false);
-  *zoom: 1;
-  -webkit-box-shadow: inset 0 1px 0 rgba(255, 255, 255, 0.2), 0 1px 2px rgba(0, 0, 0, 0.05);
-     -moz-box-shadow: inset 0 1px 0 rgba(255, 255, 255, 0.2), 0 1px 2px rgba(0, 0, 0, 0.05);
-          box-shadow: inset 0 1px 0 rgba(255, 255, 255, 0.2), 0 1px 2px rgba(0, 0, 0, 0.05);
-}
-.btn {
-  border-color: #c5c5c5;
-  border-color: rgba(0, 0, 0, 0.15) rgba(0, 0, 0, 0.15) rgba(0, 0, 0, 0.25);
-}
-
-.btn-primary {
-  color: #ffffff;
-  text-shadow: 0 -1px 0 rgba(0, 0, 0, 0.25);
-  background-color: #006dcc;
-  *background-color: #0044cc;
-  background-image: -moz-linear-gradient(top, #0088cc, #0044cc);
-  background-image: -webkit-gradient(linear, 0 0, 0 100%, from(#0088cc), to(#0044cc));
-  background-image: -webkit-linear-gradient(top, #0088cc, #0044cc);
-  background-image: -o-linear-gradient(top, #0088cc, #0044cc);
-  background-image: linear-gradient(to bottom, #0088cc, #0044cc);
-  background-repeat: repeat-x;
-  border-color: #0044cc #0044cc #002a80;
-  border-color: rgba(0, 0, 0, 0.1) rgba(0, 0, 0, 0.1) rgba(0, 0, 0, 0.25);
-  filter: progid:DXImageTransform.Microsoft.gradient(startColorstr='#ff0088cc', endColorstr='#ff0044cc', GradientType=0);
-  filter: progid:DXImageTransform.Microsoft.gradient(enabled=false);
-}
-
-.btn:hover,
-.btn:active,
-.btn.active,
-.btn.disabled,
-.btn[disabled] {
-  color: #333333;
-  background-color: #e6e6e6;
-  *background-color: #d9d9d9;
-}
-
-.btn:active,
-.btn.active {
-  background-color: #cccccc \9;
-}
-
-.btn:hover {
-  color: #333333;
-  text-decoration: none;
-  background-position: 0 -15px;
-  -webkit-transition: background-position 0.1s linear;
-     -moz-transition: background-position 0.1s linear;
-       -o-transition: background-position 0.1s linear;
-          transition: background-position 0.1s linear;
-}
-
-.btn:focus {
-  outline: thin dotted #333;
-  outline: 5px auto -webkit-focus-ring-color;
-  outline-offset: -2px;
-}
-
-.btn.active,
-.btn:active {
-  background-image: none;
-  outline: 0;
-  -webkit-box-shadow: inset 0 2px 4px rgba(0, 0, 0, 0.15), 0 1px 2px rgba(0, 0, 0, 0.05);
-     -moz-box-shadow: inset 0 2px 4px rgba(0, 0, 0, 0.15), 0 1px 2px rgba(0, 0, 0, 0.05);
-          box-shadow: inset 0 2px 4px rgba(0, 0, 0, 0.15), 0 1px 2px rgba(0, 0, 0, 0.05);
-}
-
-.btn.disabled,
-.btn[disabled] {
-  cursor: default;
-  background-image: none;
-  opacity: 0.65;
-  filter: alpha(opacity=65);
-  -webkit-box-shadow: none;
-     -moz-box-shadow: none;
-          box-shadow: none;
-}
-
-.btn-primary:hover,
-.btn-primary:active,
-.btn-primary.active,
-.btn-primary.disabled,
-.btn-primary[disabled] {
-  color: #ffffff;
-  background-color: #0044cc;
-  *background-color: #003bb3;
-}
-
-.btn-primary:active,
-.btn-primary.active {
-  background-color: #003399 \9;
-}
-
-a.btn-primary {
-    color: #fff;
-}
-.btn-primary .caret {
-    border-top: 4px solid #FFFFFF;
-    opacity: 1;
-}
-
-.btn-danger {
-  color: #ffffff;
-  text-shadow: 0 -1px 0 rgba(0, 0, 0, 0.25);
-  background-color: #da4f49;
-  *background-color: #bd362f;
-  background-image: -moz-linear-gradient(top, #ee5f5b, #bd362f);
-  background-image: -webkit-gradient(linear, 0 0, 0 100%, from(#ee5f5b), to(#bd362f));
-  background-image: -webkit-linear-gradient(top, #ee5f5b, #bd362f);
-  background-image: -o-linear-gradient(top, #ee5f5b, #bd362f);
-  background-image: linear-gradient(to bottom, #ee5f5b, #bd362f);
-  background-repeat: repeat-x;
-  border-color: #bd362f #bd362f #802420;
-  border-color: rgba(0, 0, 0, 0.1) rgba(0, 0, 0, 0.1) rgba(0, 0, 0, 0.25);
-  filter: progid:DXImageTransform.Microsoft.gradient(startColorstr='#ffee5f5b', endColorstr='#ffbd362f', GradientType=0);
-  filter: progid:DXImageTransform.Microsoft.gradient(enabled=false);
-}
-
-.btn-danger:hover,
-.btn-danger:focus,
-.btn-danger:active,
-.btn-danger.active,
-.btn-danger.disabled,
-.btn-danger[disabled] {
-  color: #ffffff;
-  background-color: #bd362f;
-  *background-color: #a9302a;
-}
-
-.btn-danger:active,
-.btn-danger.active {
-  background-color: #942a25 \9;
-}
-
-button.btn,
-input[type="submit"].btn {
-  *padding-top: 3px;
-  *padding-bottom: 3px;
-}
-
-.btn-small {
-  padding: 2px 10px;
-  font-size: 11.9px;
-  -webkit-border-radius: 3px;
-     -moz-border-radius: 3px;
-          border-radius: 3px;
-}
-
-.btn-small [class^="icon-"],
-.btn-small [class*=" icon-"] {
-  margin-top: 0;
-}
-
->>>>>>> f22830d5
 .container.one_step_project input,
 .container.one_step_project button,
 .container.one_step_project select,
@@ -4943,7 +2800,6 @@
 }
 /* }}} */
 
-
 /* {{{ Project members widget */
 .delete-project-member {
     width: 20px;
