--- conflicted
+++ resolved
@@ -1535,10 +1535,7 @@
             'deleteFile',
             'deleteEmptyPackage',
             'deleteEmptyRelease',
-<<<<<<< HEAD
-=======
             'updateFileComment',
->>>>>>> 2af07658
             ));
 
 }
