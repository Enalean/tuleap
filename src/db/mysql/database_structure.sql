# 
# Copyright (c) Xerox Corporation, Codendi Team, 2001-2009. All rights reserved
# 
# This file is a part of Codendi.
# 
# Codendi is free software; you can redistribute it and/or modify
# it under the terms of the GNU General Public License as published by
# the Free Software Foundation; either version 2 of the License, or
# (at your option) any later version.
# 
# Codendi is distributed in the hope that it will be useful,
# but WITHOUT ANY WARRANTY; without even the implied warranty of
# MERCHANTABILITY or FITNESS FOR A PARTICULAR PURPOSE.  See the
# GNU General Public License for more details.
# 
# You should have received a copy of the GNU General Public License
# along with Codendi. If not, see <http://www.gnu.org/licenses/>.
# 

#
# Purpose:
#    Create all the Codendi tables. (The Database must be created first by hand)
#
# MySQL dump 8.22
#
# Host: localhost    Database: codendi
#-------------------------------------------------------
# Server version	3.23.51-log

#
# Table structure for table 'activity_log'
#

CREATE TABLE activity_log (
  day int(11) NOT NULL default '0',
  hour int(11) NOT NULL default '0',
  group_id int(11) NOT NULL default '0',
  browser varchar(8) NOT NULL default 'OTHER',
  ver float(10,2) NOT NULL default '0.00',
  platform varchar(8) NOT NULL default 'OTHER',
  time int(11) NOT NULL default '0',
  page text,
  type int(11) NOT NULL default '0',
  KEY idx_activity_log_day (day),
  KEY idx_activity_log_group (group_id),
  KEY type_idx (type)
);

#
# Table structure for table 'activity_log_old'
#


CREATE TABLE activity_log_old (
  day int(11) NOT NULL default '0',
  hour int(11) NOT NULL default '0',
  group_id int(11) NOT NULL default '0',
  browser varchar(8) NOT NULL default 'OTHER',
  ver float(10,2) NOT NULL default '0.00',
  platform varchar(8) NOT NULL default 'OTHER',
  time int(11) NOT NULL default '0',
  page text,
  type int(11) NOT NULL default '0',
  KEY idx_activity_log_day (day),
  KEY idx_activity_log_group (group_id),
  KEY type_idx (type)
);

#
# Table structure for table 'activity_log_old_old'
#

CREATE TABLE activity_log_old_old (
  day int(11) NOT NULL default '0',
  hour int(11) NOT NULL default '0',
  group_id int(11) NOT NULL default '0',
  browser varchar(8) NOT NULL default 'OTHER',
  ver float(10,2) NOT NULL default '0.00',
  platform varchar(8) NOT NULL default 'OTHER',
  time int(11) NOT NULL default '0',
  page text,
  type int(11) NOT NULL default '0',
  KEY idx_activity_log_day (day),
  KEY idx_activity_log_group (group_id),
  KEY type_idx (type)
);

#
<<<<<<< HEAD
# Table structure for table 'db_images'
#

CREATE TABLE db_images (
  id int(11) NOT NULL auto_increment,
  group_id int(11) NOT NULL default '0',
  description text NOT NULL,
  bin_data longblob NOT NULL,
  filename text NOT NULL,
  filesize int(11) NOT NULL default '0',
  filetype text NOT NULL,
  width int(11) NOT NULL default '0',
  height int(11) NOT NULL default '0',
  PRIMARY KEY  (id),
  KEY idx_db_images_group (group_id)
);

=======
# Table structure for table 'doc_data'
#

CREATE TABLE doc_data (
  docid int(11) NOT NULL auto_increment,
  title varchar(255) NOT NULL default '',
  data longblob NOT NULL,
  updatedate int(11) NOT NULL default '0',
  createdate int(11) NOT NULL default '0',
  created_by int(11) NOT NULL default '0',
  doc_group int(11) NOT NULL default '0',
  rank int(11) NOT NULL default '0',
  description text,
  filename text,
  filesize INT UNSIGNED NOT NULL DEFAULT 0,
  filetype text,
  PRIMARY KEY  (docid),
  KEY idx_doc_group_doc_group (doc_group)
);

#
# Table structure for table 'doc_groups'
#

CREATE TABLE doc_groups (
  doc_group int(12) NOT NULL auto_increment,
  groupname varchar(255) NOT NULL default '',
  group_rank int(11) NOT NULL default '0',
  group_id int(11) NOT NULL default '0',
  PRIMARY KEY  (doc_group),
  KEY idx_doc_groups_group (group_id)
);


>>>>>>> a938b827
#
# Table structure for table 'filedownload_log'
#

CREATE TABLE filedownload_log (
  user_id int(11) NOT NULL default '0',
  filerelease_id int(11) NOT NULL default '0',
  time int(11) NOT NULL default '0',
  KEY all_idx (user_id,filerelease_id),
  KEY time_idx (time),
  KEY filerelease_id_idx (filerelease_id)
);

#
# Table structure for table 'filemodule'
#

CREATE TABLE filemodule (
  filemodule_id int(11) NOT NULL auto_increment,
  group_id int(11) NOT NULL default '0',
  module_name varchar(40) default NULL,
  recent_filerelease varchar(20) NOT NULL default '',
  PRIMARY KEY  (filemodule_id),
  KEY idx_filemodule_group_id (group_id)
);

#
# Table structure for table 'filemodule_monitor'
#

CREATE TABLE filemodule_monitor (
  filemodule_id int(11) NOT NULL default '0',
  user_id int(11) NOT NULL default '0',
  anonymous TINYINT(1) NOT NULL default '1',
  KEY idx_filemodule_monitor_id (filemodule_id)
);

#
# Table structure for table 'filerelease'
#

CREATE TABLE filerelease (
  filerelease_id int(11) NOT NULL auto_increment,
  group_id int(11) NOT NULL default '0',
  user_id int(11) NOT NULL default '0',
  unix_box varchar(20) NOT NULL default 'remission',
  unix_partition int(11) NOT NULL default '0',
  text_notes text,
  text_changes text,
  release_version varchar(20) default NULL,
  filename varchar(80) default NULL,
  filemodule_id int(11) NOT NULL default '0',
  file_type varchar(50) default NULL,
  release_time int(11) NOT NULL default '0',
  downloads int(11) NOT NULL default '0',
  file_size int(11) default NULL,
  post_time int(11) NOT NULL default '0',
  text_format int(11) NOT NULL default '0',
  downloads_week int(11) NOT NULL default '0',
  status char(1) NOT NULL default 'N',
  old_filename varchar(80) NOT NULL default '',
  PRIMARY KEY  (filerelease_id),
  KEY group_id_idx (group_id),
  KEY user_id_idx (user_id),
  KEY unix_box_idx (unix_box),
  KEY post_time_idx (post_time),
  KEY idx_release_time (release_time)
);

#
# Table structure for table 'forum'
#

CREATE TABLE forum (
  msg_id int(11) NOT NULL auto_increment,
  group_forum_id int(11) NOT NULL default '0',
  posted_by int(11) NOT NULL default '0',
  subject text NOT NULL,
  body text NOT NULL,
  date int(11) NOT NULL default '0',
  is_followup_to int(11) NOT NULL default '0',
  thread_id int(11) NOT NULL default '0',
  has_followups int(11) default '0',
  PRIMARY KEY  (msg_id),
  KEY idx_forum_group_forum_id (group_forum_id),
  KEY idx_forum_is_followup_to (is_followup_to),
  KEY idx_forum_thread_id (thread_id),
  KEY idx_forum_id_date (group_forum_id,date),
  KEY idx_forum_id_date_followup (group_forum_id,date,is_followup_to),
  KEY idx_forum_thread_date_followup (thread_id,date,is_followup_to)
);

#
# Table structure for table 'forum_agg_msg_count'
#

CREATE TABLE forum_agg_msg_count (
  group_forum_id int(11) NOT NULL default '0',
  count int(11) NOT NULL default '0',
  PRIMARY KEY  (group_forum_id)
);

#
# Table structure for table 'forum_group_list'
#

CREATE TABLE forum_group_list (
  group_forum_id int(11) NOT NULL auto_increment,
  group_id int(11) NOT NULL default '0',
  forum_name text NOT NULL,
  is_public int(11) NOT NULL default '0',
  description text,
  PRIMARY KEY  (group_forum_id),
  FULLTEXT (description),
  KEY idx_forum_group_list_group_id (group_id)
) ENGINE=MyISAM;

#
# Table structure for table 'forum_monitored_forums'
#

CREATE TABLE forum_monitored_forums (
  monitor_id int(11) NOT NULL auto_increment,
  forum_id int(11) NOT NULL default '0',
  user_id int(11) NOT NULL default '0',
  PRIMARY KEY  (monitor_id),
  KEY idx_forum_monitor_thread_id (forum_id),
  KEY idx_forum_monitor_combo_id (forum_id,user_id)
);

#
# Table structure for 'forum_monitored_threads' table
#

CREATE TABLE forum_monitored_threads (
  thread_monitor_id int(11) NOT NULL auto_increment,
  forum_id int(11) NOT NULL default '0',
  thread_id int(11) NOT NULL default '0',
  user_id int(11) NOT NULL default '0',
  PRIMARY KEY (thread_monitor_id)
);

#
# Table structure for table 'forum_saved_place'
#

CREATE TABLE forum_saved_place (
  saved_place_id int(11) NOT NULL auto_increment,
  user_id int(11) NOT NULL default '0',
  forum_id int(11) NOT NULL default '0',
  save_date int(11) NOT NULL default '0',
  PRIMARY KEY  (saved_place_id)
);

#
# Table structure for table 'forum_thread_id'
#

CREATE TABLE forum_thread_id (
  thread_id int(11) NOT NULL auto_increment,
  PRIMARY KEY  (thread_id)
);

#
# Table structure for table 'frs_dlstats_file_agg'
#

CREATE TABLE frs_dlstats_file_agg (
  file_id int(11) NOT NULL default '0',
  day int(11) NOT NULL default '0',
  downloads int(11) NOT NULL default '0',
  KEY idx_dlstats_file_file_id (file_id),
  KEY idx_dlstats_file_day (day),
  KEY idx_dlstats_file_down (downloads)
);

#
# Table structure for table 'frs_dlstats_filetotal_agg'
#

CREATE TABLE frs_dlstats_filetotal_agg (
  file_id int(11) NOT NULL default '0',
  downloads int(11) NOT NULL default '0',
  KEY idx_stats_agr_tmp_fid (file_id)
);

#
# Table structure for table 'frs_dlstats_group_agg'
#

CREATE TABLE frs_dlstats_group_agg (
  group_id int(11) NOT NULL default '0',
  day int(11) NOT NULL default '0',
  downloads int(11) NOT NULL default '0',
  KEY group_id_idx (group_id),
  KEY day_idx (day),
  KEY downloads_idx (downloads)
);

#
# Table structure for table 'frs_dlstats_grouptotal_agg'
#

CREATE TABLE frs_dlstats_grouptotal_agg (
  group_id int(11) NOT NULL default '0',
  downloads int(11) NOT NULL default '0',
  KEY idx_stats_agr_tmp_gid (group_id)
);

#
# Table structure for table 'frs_file'
#

CREATE TABLE frs_file (
  file_id int(11) NOT NULL auto_increment,
  filename text,
  filepath varchar(255) default NULL,
  release_id int(11) NOT NULL default '0',
  type_id int(11) NOT NULL default '0',
  processor_id int(11) NOT NULL default '0',
  release_time int(11) NOT NULL default '0',
  file_size bigint NOT NULL default '0',
  post_date int(11) NOT NULL default '0',
  status char(1) NOT NULL default 'A',
  computed_md5 varchar(32),
  reference_md5 varchar(32),
  user_id int(11),
  comment TEXT NULL,
  PRIMARY KEY  (file_id),
  KEY idx_frs_file_release_id (release_id),
  KEY idx_frs_file_type (type_id),
  KEY idx_frs_file_date (post_date),
  KEY idx_frs_file_processor (processor_id),
  KEY idx_frs_file_name (filename(45))
);

CREATE TABLE frs_file_deleted (
  file_id int(11) NOT NULL,
  filename text,
  filepath varchar(255) default NULL,
  release_id int(11) NOT NULL default '0',
  type_id int(11) NOT NULL default '0',
  processor_id int(11) NOT NULL default '0',
  release_time int(11) NOT NULL default '0',
  file_size bigint NOT NULL default '0',
  post_date int(11) NOT NULL default '0',
  status char(1) NOT NULL default 'A',
  computed_md5 varchar(32),
  reference_md5 varchar(32),
  user_id int(11),
  delete_date INT(11) UNSIGNED NULL,
  purge_date INT(11) UNSIGNED NULL,
  PRIMARY KEY  (file_id),
  INDEX idx_delete_date (delete_date),
  INDEX idx_purge_date (purge_date)
);

#
# Table structure for table 'frs_filetype'
#

CREATE TABLE frs_filetype (
  type_id int(11) NOT NULL auto_increment,
  name text,
  PRIMARY KEY  (type_id)
);

#
# Table structure for table 'frs_package'
#
#status_active = 1, status_deleted = 2, status_hidden = 3
CREATE TABLE frs_package (
  package_id int(11) NOT NULL auto_increment,
  group_id int(11) NOT NULL default '0',
  name text,
  status_id int(11) NOT NULL default '0',
  rank int(11) NOT NULL default '0',
  approve_license TINYINT(1) NOT NULL default '1',
  PRIMARY KEY  (package_id),
  KEY idx_package_group_id (group_id)
);

#
# Table structure for table 'frs_processor'
#

CREATE TABLE frs_processor (
  processor_id int(11) NOT NULL auto_increment,
  name text,
  rank int(11) NOT NULL default '0',
  group_id int(11) NOT NULL default '0',
  PRIMARY KEY  (processor_id)
);

#
# Table structure for table 'frs_release'
#
#status_active = 1, status_deleted = 2, status_hidden = 3
CREATE TABLE frs_release (
  release_id int(11) NOT NULL auto_increment,
  package_id int(11) NOT NULL default '0',
  name text,
  notes text,
  changes text,
  status_id int(11) NOT NULL default '0',
  preformatted int(11) NOT NULL default '0',
  release_date int(11) NOT NULL default '0',
  released_by int(11) NOT NULL default '0',
  PRIMARY KEY  (release_id),
  KEY idx_frs_release_by (released_by),
  KEY idx_frs_release_date (release_date),
  KEY idx_frs_release_package (package_id)
);

#
# Table structure for table 'frs_log'
#

CREATE TABLE frs_log (
  log_id int(11) NOT NULL auto_increment,
  time int(11) NOT NULL default 0,
  user_id int(11) NOT NULL default 0,
  group_id int(11) NOT NULL default 0,
  item_id int(11) NOT NULL,
  action_id int(11) NOT NULL,
  PRIMARY KEY (log_id),
  KEY idx_frs_log_group_item (group_id, item_id)
);

#
# Table structure for table 'group_cvs_full_history'
#

CREATE TABLE group_cvs_full_history (
  group_id int(11) NOT NULL default '0',
  user_id int(11) NOT NULL default '0',
  day int(11) NOT NULL default '0',
  cvs_commits int(11) NOT NULL default '0',
  cvs_adds int(11) NOT NULL default '0',
  cvs_checkouts int(11) NOT NULL default '0',
  cvs_browse int(11) NOT NULL default '0',
  KEY group_id_idx (group_id),
  KEY user_id_idx (user_id),
  KEY day_idx (day)
);

#
# Table structure for table 'group_cvs_history'
#

CREATE TABLE group_cvs_history (
  group_id int(11) NOT NULL default '0',
  user_name varchar(80) NOT NULL default '',
  cvs_commits int(11) NOT NULL default '0',
  cvs_commits_wk int(11) NOT NULL default '0',
  cvs_adds int(11) NOT NULL default '0',
  cvs_adds_wk int(11) NOT NULL default '0',
  KEY group_id_idx (group_id),
  KEY user_name_idx (user_name)
);

#
# Table structure for table 'group_svn_full_history'
#

CREATE TABLE group_svn_full_history (
  group_id int(11) NOT NULL default '0',
  user_id int(11) NOT NULL default '0',
  day int(11) NOT NULL default '0',
  svn_commits int(11) NOT NULL default '0',
  svn_adds int(11) NOT NULL default '0',
  svn_deletes int(11) NOT NULL default '0',
  svn_checkouts int(11) NOT NULL default '0',
  svn_access_count int(11) NOT NULL default '0',
  svn_browse int(11) NOT NULL default '0',
  UNIQUE accessid (group_id,user_id,day),
  KEY group_id_idx (group_id),
  KEY user_id_idx (user_id),
  KEY day_idx (day)
);

#
# Table structure for table 'group_history'
#

CREATE TABLE group_history (
  group_history_id int(11) NOT NULL auto_increment,
  group_id int(11) NOT NULL default '0',
  field_name text NOT NULL,
  old_value text NOT NULL,
  mod_by int(11) NOT NULL default '0',
  date int(11) default NULL,
  PRIMARY KEY  (group_history_id),
  KEY idx_group_history_group_id (group_id)
);

#
# Table structure for table 'group_type'
#

CREATE TABLE group_type (
  type_id int(11) NOT NULL,
  name text NOT NULL default '',
  PRIMARY KEY  (type_id)
);


#
# Table structure for table 'groups'
#

CREATE TABLE groups (
  group_id int(11) NOT NULL auto_increment,
  group_name varchar(255) default NULL,
  is_public int(11) NOT NULL default '0',
  status char(1) NOT NULL default 'A',
  unix_group_name varchar(30) NOT NULL default '',
  unix_box varchar(20) NOT NULL default 'shell1',
  http_domain varchar(80) default NULL,
  short_description varchar(255) default NULL,
  cvs_box varchar(20) NOT NULL default 'cvs1',
  svn_box varchar(20) NOT NULL default 'svn1',
  license varchar(16) default NULL,
  license_other text,
  register_time int(11) NOT NULL default '0',
  rand_hash text,
  new_bug_address text NOT NULL,
  new_patch_address text NOT NULL,
  new_support_address text NOT NULL,
  new_task_address text NOT NULL,
  type int(11) NOT NULL default '1',
  built_from_template int(11) NOT NULL default '100',
  send_all_bugs int(11) NOT NULL default '0',
  send_all_patches int(11) NOT NULL default '0',
  send_all_support int(11) NOT NULL default '0',
  send_all_tasks int(11) NOT NULL default '0',
  bug_preamble text NOT NULL,
  support_preamble text NOT NULL,
  patch_preamble text NOT NULL,
  pm_preamble text NOT NULL,
  xrx_export_ettm int(11) NOT NULL default '0',
  bug_allow_anon int(11) NOT NULL default '1',
  cvs_tracker int(11)   NOT NULL default '1',
  cvs_watch_mode int(11)   NOT NULL default '0',
  cvs_events_mailing_list text NOT NULL,
  cvs_events_mailing_header varchar(64) binary DEFAULT NULL,
  cvs_preamble text NOT NULL,
  cvs_is_private TINYINT(1) NOT NULL DEFAULT 0,
  svn_tracker int(11)   NOT NULL default '1',
  svn_mandatory_ref TINYINT NOT NULL default '0',
  svn_can_change_log TINYINT(1) NOT NULL default '0',
  svn_events_mailing_header varchar(64) binary DEFAULT NULL,
  svn_preamble text NOT NULL,
  svn_accessfile_version_id INT(11) NULL,
  PRIMARY KEY  (group_id),
  KEY idx_groups_status (status),
  KEY idx_groups_public (is_public),
  KEY idx_groups_unix (unix_group_name),
  KEY idx_groups_type (type)
);

CREATE TABLE svn_accessfile_history (
    id INT(11) AUTO_INCREMENT,
    version_number INT(11) NOT NULL,
    group_id INT(11) NOT NULL,
    content TEXT,
    version_date INT(11),
    PRIMARY KEY(id),
    INDEX idx_svn_accessfile_group_id(group_id)
);

#
# Table structure for table 'group_desc'
#

CREATE TABLE group_desc (
  group_desc_id INT( 11 ) NOT NULL AUTO_INCREMENT ,
  desc_required BOOL NOT NULL DEFAULT FALSE,
  desc_name VARCHAR( 255 ) CHARACTER SET utf8 COLLATE utf8_general_ci NOT NULL ,
  desc_description text CHARACTER SET utf8 COLLATE utf8_general_ci NULL ,
  desc_rank INT( 11 ) NOT NULL DEFAULT '0',
  desc_type ENUM( 'line', 'text' ) CHARACTER SET utf8 COLLATE utf8_general_ci NOT NULL DEFAULT 'text',
  PRIMARY KEY (group_desc_id),
  UNIQUE (desc_name)
);

#
# Table structure for table 'group_desc_value'
#
CREATE TABLE group_desc_value (
  desc_value_id INT( 11 ) NOT NULL AUTO_INCREMENT ,
  group_id INT( 11 ) NOT NULL ,
  group_desc_id INT( 11 ) NOT NULL ,
  value text CHARACTER SET utf8 COLLATE utf8_general_ci NOT NULL ,
  PRIMARY KEY (desc_value_id)
);

CREATE TABLE mail_group_list (
  group_list_id int(11) NOT NULL auto_increment,
  group_id int(11) NOT NULL default '0',
  list_name text,
  is_public int(11) NOT NULL default '0',
  password varchar(16) default NULL,
  list_admin int(11) NOT NULL default '0',
  status int(11) NOT NULL default '0',
  description text,
  PRIMARY KEY  (group_list_id),
  KEY idx_mail_group_list_group (group_id)
);


#
# Table structure for table 'news_bytes'
#

CREATE TABLE news_bytes (
  id int(11) NOT NULL auto_increment,
  group_id int(11) NOT NULL default '0',
  submitted_by int(11) NOT NULL default '0',
  is_approved int(11) NOT NULL default '0',
  date int(11) NOT NULL default '0',
  forum_id int(11) NOT NULL default '0',
  summary text,
  details text,
  PRIMARY KEY  (id),
  KEY idx_news_bytes_forum (forum_id),
  KEY idx_news_bytes_group (group_id),
  KEY idx_news_bytes_approved (is_approved)
);

#
# Table structure for table 'people_skill'
#

CREATE TABLE people_skill (
  skill_id int(11) NOT NULL auto_increment,
  name text,
  PRIMARY KEY  (skill_id)
);

#
# Table structure for table 'people_skill_inventory'
#

CREATE TABLE people_skill_inventory (
  skill_inventory_id int(11) NOT NULL auto_increment,
  user_id int(11) NOT NULL default '0',
  skill_id int(11) NOT NULL default '0',
  skill_level_id int(11) NOT NULL default '0',
  skill_year_id int(11) NOT NULL default '0',
  PRIMARY KEY  (skill_inventory_id)
);

#
# Table structure for table 'people_skill_level'
#

CREATE TABLE people_skill_level (
  skill_level_id int(11) NOT NULL auto_increment,
  name text,
  PRIMARY KEY  (skill_level_id)
);

#
# Table structure for table 'people_skill_year'
#

CREATE TABLE people_skill_year (
  skill_year_id int(11) NOT NULL auto_increment,
  name text,
  PRIMARY KEY  (skill_year_id)
);

#
# Table structure for table 'project_counts_tmp'
#

CREATE TABLE project_counts_tmp (
  group_id int(11) default NULL,
  type text,
  count float(8,5) default NULL
);

#
# Table structure for table 'project_counts_weekly_tmp'
#

CREATE TABLE project_counts_weekly_tmp (
  group_id int(11) default NULL,
  type text,
  count float(8,5) default NULL
);

#
# Table structure for table 'project_metric'
#

CREATE TABLE project_metric (
  ranking int(11) NOT NULL auto_increment,
  percentile float(8,2) default NULL,
  group_id int(11) NOT NULL default '0',
  PRIMARY KEY  (ranking),
  KEY idx_project_metric_group (group_id)
);

#
# Table structure for table 'project_metric_tmp1'
#

CREATE TABLE project_metric_tmp1 (
  ranking int(11) NOT NULL auto_increment,
  group_id int(11) NOT NULL default '0',
  value float(8,5) default NULL,
  PRIMARY KEY  (ranking)
);

#
# Table structure for table 'project_metric_weekly_tmp1'
#

CREATE TABLE project_metric_weekly_tmp1 (
  ranking int(11) NOT NULL auto_increment,
  group_id int(11) NOT NULL default '0',
  value float(8,5) default NULL,
  PRIMARY KEY  (ranking)
);

#
# Table structure for table 'project_weekly_metric'
#

CREATE TABLE project_weekly_metric (
  ranking int(11) NOT NULL auto_increment,
  percentile float(8,2) default NULL,
  group_id int(11) NOT NULL default '0',
  PRIMARY KEY  (ranking),
  KEY idx_project_metric_weekly_group (group_id)
);

#
# Table structure for table 'session'
#

CREATE TABLE session (
  user_id int(11) NOT NULL default '0',
  session_hash char(32) NOT NULL default '',
  ip_addr char(15) NOT NULL default '',
  time int(11) NOT NULL default '0',
  PRIMARY KEY  (session_hash),
  KEY idx_session_user_id (user_id),
  KEY time_idx (time),
  KEY idx_session_time (time)
);

#
# Table structure for table 'snippet'
#

CREATE TABLE snippet (
  snippet_id int(11) NOT NULL auto_increment,
  created_by int(11) NOT NULL default '0',
  name text,
  description text,
  type int(11) NOT NULL default '0',
  language int(11) NOT NULL default '0',
  license text NOT NULL,
  category int(11) NOT NULL default '0',
  PRIMARY KEY  (snippet_id),
  KEY idx_snippet_language (language),
  KEY idx_snippet_category (category)
);

#
# Table structure for table 'snippet_package'
#

CREATE TABLE snippet_package (
  snippet_package_id int(11) NOT NULL auto_increment,
  created_by int(11) NOT NULL default '0',
  name text,
  description text,
  category int(11) NOT NULL default '0',
  language int(11) NOT NULL default '0',
  PRIMARY KEY  (snippet_package_id),
  KEY idx_snippet_package_language (language),
  KEY idx_snippet_package_category (category)
);

#
# Table structure for table 'snippet_package_item'
#

CREATE TABLE snippet_package_item (
  snippet_package_item_id int(11) NOT NULL auto_increment,
  snippet_package_version_id int(11) NOT NULL default '0',
  snippet_version_id int(11) NOT NULL default '0',
  PRIMARY KEY  (snippet_package_item_id),
  KEY idx_snippet_package_item_pkg_ver (snippet_package_version_id)
);

#
# Table structure for table 'snippet_package_version'
#

CREATE TABLE snippet_package_version (
  snippet_package_version_id int(11) NOT NULL auto_increment,
  snippet_package_id int(11) NOT NULL default '0',
  changes text,
  version text,
  submitted_by int(11) NOT NULL default '0',
  date int(11) NOT NULL default '0',
  PRIMARY KEY  (snippet_package_version_id),
  KEY idx_snippet_package_version_pkg_id (snippet_package_id)
);

#
# Table structure for table 'snippet_version'
#

CREATE TABLE snippet_version (
  snippet_version_id int(11) NOT NULL auto_increment,
  snippet_id int(11) NOT NULL default '0',
  changes text,
  version text,
  submitted_by int(11) NOT NULL default '0',
  date int(11) NOT NULL default '0',
  code longblob,
  filename varchar(255) NOT NULL default '',
  filesize varchar(50) NOT NULL default '',
  filetype varchar(50) NOT NULL default '',
  PRIMARY KEY  (snippet_version_id),
  KEY idx_snippet_version_snippet_id (snippet_id)
);

#
# Table structure for table 'stats_agg_logo_by_day'
#

CREATE TABLE stats_agg_logo_by_day (
  day int(11) default NULL,
  count int(11) default NULL
);

#
# Table structure for table 'stats_agg_logo_by_group'
#

CREATE TABLE stats_agg_logo_by_group (
  day int(11) default NULL,
  group_id int(11) default NULL,
  count int(11) default NULL
);

#
# Table structure for table 'stats_agg_pages_by_browser'
#

CREATE TABLE stats_agg_pages_by_browser (
  browser varchar(8) default NULL,
  count int(11) default NULL
);

#
# Table structure for table 'stats_agg_pages_by_day'
#

CREATE TABLE stats_agg_pages_by_day (
  day int(11) NOT NULL default '0',
  count int(11) NOT NULL default '0',
  KEY idx_pages_by_day_day (day)
);

#
# Table structure for table 'stats_agg_pages_by_day_old'
#

CREATE TABLE stats_agg_pages_by_day_old (
  day int(11) default NULL,
  count int(11) default NULL
);

#
# Table structure for table 'stats_agg_site_by_day'
#

CREATE TABLE stats_agg_site_by_day (
  day int(11) NOT NULL default '0',
  count int(11) NOT NULL default '0'
);

#
# Table structure for table 'stats_agg_site_by_group'
#

CREATE TABLE stats_agg_site_by_group (
  day int(11) NOT NULL default '0',
  group_id int(11) NOT NULL default '0',
  count int(11) NOT NULL default '0'
);

#
# Table structure for table 'stats_agr_filerelease'
#

CREATE TABLE stats_agr_filerelease (
  filerelease_id int(11) NOT NULL default '0',
  group_id int(11) NOT NULL default '0',
  downloads int(11) NOT NULL default '0',
  KEY idx_stats_agr_tmp_fid (filerelease_id),
  KEY idx_stats_agr_tmp_gid (group_id)
);

#
# Table structure for table 'stats_agr_project'
#

CREATE TABLE stats_agr_project (
  group_id int(11) NOT NULL default '0',
  group_ranking int(11) NOT NULL default '0',
  group_metric float(8,5) NOT NULL default '0.00000',
  developers smallint(6) NOT NULL default '0',
  file_releases smallint(6) NOT NULL default '0',
  downloads int(11) NOT NULL default '0',
  site_views int(11) NOT NULL default '0',
  logo_views int(11) NOT NULL default '0',
  msg_posted smallint(6) NOT NULL default '0',
  msg_uniq_auth smallint(6) NOT NULL default '0',
  bugs_opened smallint(6) NOT NULL default '0',
  bugs_closed smallint(6) NOT NULL default '0',
  support_opened smallint(6) NOT NULL default '0',
  support_closed smallint(6) NOT NULL default '0',
  patches_opened smallint(6) NOT NULL default '0',
  patches_closed smallint(6) NOT NULL default '0',
  tasks_opened smallint(6) NOT NULL default '0',
  tasks_closed smallint(6) NOT NULL default '0',
  cvs_checkouts smallint(6) NOT NULL default '0',
  cvs_commits smallint(6) NOT NULL default '0',
  cvs_adds smallint(6) NOT NULL default '0',
  svn_commits     smallint(6) DEFAULT '0' NOT NULL,
  svn_adds        smallint(6) DEFAULT '0' NOT NULL,
  svn_deletes   smallint(6) DEFAULT '0' NOT NULL,
  svn_checkouts   smallint(6) DEFAULT '0' NOT NULL,
  svn_access_count       smallint(6) DEFAULT '0' NOT NULL,
  KEY idx_project_agr_log_group (group_id)
);

#
# Table structure for table 'stats_ftp_downloads'
#

CREATE TABLE stats_ftp_downloads (
  day int(11) NOT NULL default '0',
  filerelease_id int(11) NOT NULL default '0',
  group_id int(11) NOT NULL default '0',
  downloads int(11) NOT NULL default '0',
  KEY idx_ftpdl_day (day),
  KEY idx_ftpdl_fid (filerelease_id),
  KEY idx_ftpdl_group_id (group_id)
);

#
# Table structure for table 'stats_http_downloads'
#

CREATE TABLE stats_http_downloads (
  day int(11) NOT NULL default '0',
  filerelease_id int(11) NOT NULL default '0',
  group_id int(11) NOT NULL default '0',
  downloads int(11) NOT NULL default '0',
  KEY idx_httpdl_day (day),
  KEY idx_httpdl_fid (filerelease_id),
  KEY idx_httpdl_group_id (group_id)
);

#
# Table structure for table 'stats_project'
#

CREATE TABLE stats_project (
  month int(11) NOT NULL default '0',
  week int(11) NOT NULL default '0',
  day int(11) NOT NULL default '0',
  group_id int(11) NOT NULL default '0',
  group_ranking int(11) NOT NULL default '0',
  group_metric float(8,5) NOT NULL default '0.00000',
  developers smallint(6) NOT NULL default '0',
  file_releases smallint(6) NOT NULL default '0',
  downloads int(11) NOT NULL default '0',
  site_views int(11) NOT NULL default '0',
  subdomain_views int(11) NOT NULL default '0',
  msg_posted smallint(6) NOT NULL default '0',
  msg_uniq_auth smallint(6) NOT NULL default '0',
  bugs_opened smallint(6) NOT NULL default '0',
  bugs_closed smallint(6) NOT NULL default '0',
  support_opened smallint(6) NOT NULL default '0',
  support_closed smallint(6) NOT NULL default '0',
  patches_opened smallint(6) NOT NULL default '0',
  patches_closed smallint(6) NOT NULL default '0',
  tasks_opened smallint(6) NOT NULL default '0',
  tasks_closed smallint(6) NOT NULL default '0',
  cvs_checkouts smallint(6) NOT NULL default '0',
  cvs_commits smallint(6) NOT NULL default '0',
  cvs_adds smallint(6) NOT NULL default '0',
  svn_commits smallint(6) DEFAULT '0' NOT NULL,
  svn_adds smallint(6) DEFAULT '0' NOT NULL,
  svn_deletes smallint(6) DEFAULT '0' NOT NULL,
  svn_checkouts smallint(6) DEFAULT '0' NOT NULL,
  svn_access_count smallint(6) DEFAULT '0' NOT NULL,
  artifacts_opened smallint(6) NOT NULL default '0',
  artifacts_closed smallint(6) NOT NULL default '0',
  KEY idx_project_log_group (group_id),
  KEY idx_archive_project_month (month),
  KEY idx_archive_project_week (week),
  KEY idx_archive_project_day (day),
  KEY idx_archive_project_monthday (month,day)
);

#
# Table structure for table 'stats_project_tmp'
#

CREATE TABLE stats_project_tmp (
  month int(11) NOT NULL default '0',
  week int(11) NOT NULL default '0',
  day int(11) NOT NULL default '0',
  group_id int(11) NOT NULL default '0',
  group_ranking int(11) NOT NULL default '0',
  group_metric float(8,5) NOT NULL default '0.00000',
  developers smallint(6) NOT NULL default '0',
  file_releases smallint(6) NOT NULL default '0',
  downloads int(11) NOT NULL default '0',
  site_views int(11) NOT NULL default '0',
  subdomain_views int(11) NOT NULL default '0',
  msg_posted smallint(6) NOT NULL default '0',
  msg_uniq_auth smallint(6) NOT NULL default '0',
  bugs_opened smallint(6) NOT NULL default '0',
  bugs_closed smallint(6) NOT NULL default '0',
  support_opened smallint(6) NOT NULL default '0',
  support_closed smallint(6) NOT NULL default '0',
  patches_opened smallint(6) NOT NULL default '0',
  patches_closed smallint(6) NOT NULL default '0',
  tasks_opened smallint(6) NOT NULL default '0',
  tasks_closed smallint(6) NOT NULL default '0',
  cvs_checkouts smallint(6) NOT NULL default '0',
  cvs_commits smallint(6) NOT NULL default '0',
  cvs_adds smallint(6) NOT NULL default '0',
  svn_commits  smallint(6) DEFAULT '0' NOT NULL,
  svn_adds smallint(6) DEFAULT '0' NOT NULL,
  svn_deletes smallint(6) DEFAULT '0' NOT NULL,
  svn_checkouts smallint(6) DEFAULT '0' NOT NULL,
  svn_access_count smallint(6) DEFAULT '0' NOT NULL,
  artifacts_opened smallint(6) NOT NULL default '0',
  artifacts_closed smallint(6) NOT NULL default '0',
  KEY idx_project_log_group (group_id),
  KEY idx_project_stats_day (day),
  KEY idx_project_stats_week (week),
  KEY idx_project_stats_month (month)
);

#
# Table structure for table 'stats_site'
#

CREATE TABLE stats_site (
  month int(11) NOT NULL default '0',
  week int(11) NOT NULL default '0',
  day int(11) NOT NULL default '0',
  site_views int(11) NOT NULL default '0',
  subdomain_views int(11) NOT NULL default '0',
  downloads int(11) NOT NULL default '0',
  uniq_users int(11) NOT NULL default '0',
  sessions int(11) NOT NULL default '0',
  total_users int(11) NOT NULL default '0',
  new_users int(11) NOT NULL default '0',
  new_projects int(11) NOT NULL default '0',
  KEY idx_stats_site_month (month),
  KEY idx_stats_site_week (week),
  KEY idx_stats_site_day (day),
  KEY idx_stats_site_monthday (month,day)
);

#
# Table structure for table 'survey_question_types'
#

CREATE TABLE survey_question_types (
  id int(11) NOT NULL auto_increment,
  type text NOT NULL,
  rank int(11) NOT NULL default '0',
  PRIMARY KEY  (id)
);

#
# Table structure for table 'survey_questions'
#

CREATE TABLE survey_questions (
  question_id int(11) NOT NULL auto_increment,
  group_id int(11) NOT NULL default '0',
  question text NOT NULL,
  question_type int(11) NOT NULL default '0',
  PRIMARY KEY  (question_id),
  KEY idx_survey_questions_group (group_id)
);

#
# Table structure for table 'survey_radio_choices'
#

CREATE TABLE survey_radio_choices (
  choice_id int(11) NOT NULL auto_increment,
  question_id int(11) NOT NULL default '0',  
  choice_rank int(11) NOT NULL default '0',
  radio_choice text NOT NULL,
  PRIMARY KEY  (choice_id),  
  KEY idx_survey_radio_choices_question_id (question_id)
);

#
# Table structure for table 'survey_rating_aggregate'
#

CREATE TABLE survey_rating_aggregate (
  type int(11) NOT NULL default '0',
  id int(11) NOT NULL default '0',
  response float NOT NULL default '0',
  count int(11) NOT NULL default '0',
  KEY idx_survey_rating_aggregate_type_id (type,id)
);

#
# Table structure for table 'survey_rating_response'
#

CREATE TABLE survey_rating_response (
  user_id int(11) NOT NULL default '0',
  type int(11) NOT NULL default '0',
  id int(11) NOT NULL default '0',
  response int(11) NOT NULL default '0',
  date int(11) NOT NULL default '0',
  KEY idx_survey_rating_responses_user_type_id (user_id,type,id),
  KEY idx_survey_rating_responses_type_id (type,id)
);

#
# Table structure for table 'survey_responses'
#

CREATE TABLE survey_responses (
  user_id int(11) NOT NULL default '0',
  group_id int(11) NOT NULL default '0',
  survey_id int(11) NOT NULL default '0',
  question_id int(11) NOT NULL default '0',
  response text NOT NULL,
  date int(11) NOT NULL default '0',
  KEY idx_survey_responses_user_survey (user_id,survey_id),
  KEY idx_survey_responses_user_survey_question (user_id,survey_id,question_id),
  KEY idx_survey_responses_survey_question (survey_id,question_id),
  KEY idx_survey_responses_group_id (group_id)
);

#
# Table structure for table 'surveys'
#

CREATE TABLE surveys (
  survey_id int(11) NOT NULL auto_increment,
  group_id int(11) NOT NULL default '0',
  survey_title text NOT NULL,
  survey_questions text NOT NULL,
  is_active int(11) NOT NULL default '1',
  is_anonymous int(11) NOT NULL default '0',
  PRIMARY KEY  (survey_id),
  KEY idx_surveys_group (group_id)
);

#
# Table structure for table 'tmp_projs_releases_tmp'
#

CREATE TABLE tmp_projs_releases_tmp (
  year int(11) NOT NULL default '0',
  month int(11) NOT NULL default '0',
  total_proj int(11) NOT NULL default '0',
  total_releases int(11) NOT NULL default '0'
);

#
# Table structure for table 'top_group'
#

CREATE TABLE top_group (
  group_id int(11) NOT NULL default '0',
  group_name varchar(40) default NULL,
  downloads_all int(11) NOT NULL default '0',
  rank_downloads_all int(11) NOT NULL default '0',
  rank_downloads_all_old int(11) NOT NULL default '0',
  downloads_week int(11) NOT NULL default '0',
  rank_downloads_week int(11) NOT NULL default '0',
  rank_downloads_week_old int(11) NOT NULL default '0',
  userrank int(11) NOT NULL default '0',
  rank_userrank int(11) NOT NULL default '0',
  rank_userrank_old int(11) NOT NULL default '0',
  forumposts_week int(11) NOT NULL default '0',
  rank_forumposts_week int(11) NOT NULL default '0',
  rank_forumposts_week_old int(11) NOT NULL default '0',
  pageviews_proj int(11) NOT NULL default '0',
  rank_pageviews_proj int(11) NOT NULL default '0',
  rank_pageviews_proj_old int(11) NOT NULL default '0',
  KEY rank_downloads_all_idx (rank_downloads_all),
  KEY rank_downloads_week_idx (rank_downloads_week),
  KEY rank_userrank_idx (rank_userrank),
  KEY rank_forumposts_week_idx (rank_forumposts_week),
  KEY pageviews_proj_idx (pageviews_proj)
);

#
# Table structure for table 'trove_cat'
#

CREATE TABLE trove_cat (
  trove_cat_id int(11) NOT NULL auto_increment,
  version int(11) NOT NULL default '0',
  parent int(11) NOT NULL default '0',
  root_parent int(11) NOT NULL default '0',
  shortname varchar(80) default NULL,
  fullname varchar(80) default NULL,
  description varchar(255) default NULL,
  count_subcat int(11) NOT NULL default '0',
  count_subproj int(11) NOT NULL default '0',
  fullpath text NOT NULL,
  fullpath_ids text,
  PRIMARY KEY  (trove_cat_id),
  KEY parent_idx (parent),
  KEY root_parent_idx (root_parent),
  KEY version_idx (version)
);

#
# Table structure for table 'trove_group_link'
#

CREATE TABLE trove_group_link (
  trove_group_id int(11) NOT NULL auto_increment,
  trove_cat_id int(11) NOT NULL default '0',
  trove_cat_version int(11) NOT NULL default '0',
  group_id int(11) NOT NULL default '0',
  trove_cat_root int(11) NOT NULL default '0',
  PRIMARY KEY  (trove_group_id),
  KEY idx_trove_group_link_group_id (group_id),
  KEY idx_trove_group_link_cat_id (trove_cat_id)
);

#
# Table structure for table 'user'
#

CREATE TABLE user (
  user_id int(11) NOT NULL auto_increment,
  user_name text NOT NULL,
  email text NOT NULL,
  user_pw varchar(32) NOT NULL default '',
  realname varchar(32) NOT NULL default '',
  register_purpose text,
  status char(1) NOT NULL default 'A',
  shell varchar(50) NOT NULL default '/sbin/nologin',
  unix_pw varchar(40) NOT NULL default '',
  unix_status char(1) NOT NULL default 'N',
  unix_uid int(11) NOT NULL default '0',
  unix_box varchar(10) NOT NULL default 'shell1',
  ldap_id text,
  add_date int(11) NOT NULL default '0',
  approved_by int(11) NOT NULL default '0',
  confirm_hash varchar(32) default NULL,
  mail_siteupdates int(11) NOT NULL default '0',
  mail_va int(11) NOT NULL default '0',
  sticky_login int(11) NOT NULL default '0',
  authorized_keys text,
  email_new text,
  people_view_skills int(11) NOT NULL default '0',
  people_resume text NOT NULL,
  timezone varchar(64) default 'GMT',
  theme varchar(50),
  language_id VARCHAR( 17 ) NOT NULL DEFAULT 'en_US',
  last_pwd_update int(11) NOT NULL default '0',
  expiry_date int(11),
  has_avatar TINYINT(1) NOT NULL DEFAULT 0,
  PRIMARY KEY  (user_id),
  INDEX idx_user_name(user_name(10)),
  KEY idx_user_user (status)
);


#
# Table structure for table 'user_access'
#

CREATE TABLE user_access (
  user_id int(11) NOT NULL DEFAULT "0",
  last_access_date int(11) NOT NULL DEFAULT 0,
  prev_auth_success INT(11) NOT NULL DEFAULT 0,
  last_auth_success INT(11) NOT NULL DEFAULT 0,
  last_auth_failure INT(11) NOT NULL DEFAULT 0,
  nb_auth_failure INT(11) NOT NULL DEFAULT 0,
  PRIMARY KEY  (user_id)
);


#
# Table structure for table 'user_bookmarks'
#

CREATE TABLE user_bookmarks (
  bookmark_id int(11) NOT NULL auto_increment,
  user_id int(11) NOT NULL default '0',
  bookmark_url text,
  bookmark_title text,
  PRIMARY KEY  (bookmark_id),
  KEY idx_user_bookmark_user_id (user_id)
);


#
# Table structure for table 'user_group'
#

CREATE TABLE user_group (
  user_group_id int(11) NOT NULL auto_increment,
  user_id int(11) NOT NULL default '0',
  group_id int(11) NOT NULL default '0',
  admin_flags char(16) NOT NULL default '',
  bug_flags int(11) NOT NULL default '0',
  forum_flags int(11) NOT NULL default '0',
  project_flags int(11) NOT NULL default '2',
  patch_flags int(11) NOT NULL default '1',
  support_flags int(11) NOT NULL default '1',
  doc_flags int(11) NOT NULL default '0',
  file_flags int(11) NOT NULL default '0',
  wiki_flags int(11) NOT NULL default '0',
  svn_flags int(11) NOT NULL default '0',
  news_flags int(11) NOT NULL default '0',
  PRIMARY KEY  (user_group_id),
  KEY idx_user_group_user_id (user_id),
  KEY idx_user_group_group_id (group_id),
  KEY bug_flags_idx (bug_flags),
  KEY forum_flags_idx (forum_flags),
  KEY project_flags_idx (project_flags),
  KEY admin_flags_idx (admin_flags)
);


#
# Table structure for table 'user_preferences'
#

CREATE TABLE user_preferences (
  user_id int(11) NOT NULL default '0',
  preference_name varchar(255) NOT NULL default '',
  preference_value text,
  PRIMARY KEY  (user_id,preference_name)
);

# CREATE cvs support tables

CREATE TABLE cvs_checkins (
  type enum('Change','Add','Remove'),
  ci_when datetime DEFAULT '0000-00-00 00:00:00' NOT NULL,
  whoid mediumint(9) DEFAULT '0' NOT NULL,
  repositoryid mediumint(9) DEFAULT '0' NOT NULL,
  dirid mediumint(9) DEFAULT '0' NOT NULL,
  fileid mediumint(9) DEFAULT '0' NOT NULL,
  revision varchar(32) binary ,
  stickytag varchar(255) binary DEFAULT '' NOT NULL,
  branchid mediumint(9) DEFAULT '0' NOT NULL,
  addedlines int(11) DEFAULT '999' NOT NULL,
  removedlines int(11) DEFAULT '999' NOT NULL,
  commitid int(11) DEFAULT '0' NOT NULL,
  descid int(11) DEFAULT '0' NOT NULL,
  UNIQUE repositoryid (repositoryid,dirid,fileid,revision),
  KEY ci_when (ci_when),
  KEY repositoryid_2 (repositoryid),
  KEY dirid (dirid),
  KEY fileid (fileid),
  KEY branchid (branchid),
  KEY commitid (commitid)
);

CREATE TABLE cvs_commits (
  id mediumint(9) NOT NULL auto_increment,
  comm_when timestamp,
  whoid mediumint(9) DEFAULT '0' NOT NULL,
  KEY whoid (whoid),
  PRIMARY KEY (id)
);

CREATE TABLE cvs_descs (
  id mediumint(9) NOT NULL auto_increment,
  description text,
  hash bigint(20) DEFAULT '0' NOT NULL,
  PRIMARY KEY (id),
  KEY hash (hash)
);

CREATE TABLE cvs_dirs (
  id mediumint(9) NOT NULL auto_increment,
  dir varchar(128) binary DEFAULT '' NOT NULL,
  PRIMARY KEY (id),
  UNIQUE dir (dir)
);

CREATE TABLE cvs_files (
  id mediumint(9) NOT NULL auto_increment,
  file varchar(128) binary DEFAULT '' NOT NULL,
  PRIMARY KEY (id),
  UNIQUE file (file)
);

CREATE TABLE cvs_repositories (
  id mediumint(9) NOT NULL auto_increment,
  repository varchar(64) binary DEFAULT '' NOT NULL,
  PRIMARY KEY (id),
  UNIQUE repository (repository)
);

CREATE TABLE cvs_tags (
  repositoryid mediumint(9) DEFAULT '0' NOT NULL,
  branchid mediumint(9) DEFAULT '0' NOT NULL,
  dirid mediumint(9) DEFAULT '0' NOT NULL,
  fileid mediumint(9) DEFAULT '0' NOT NULL,
  revision varchar(32) binary DEFAULT '' NOT NULL,
  KEY repositoryid_2 (repositoryid),
  KEY dirid (dirid),
  KEY fileid (fileid),
  KEY branchid (branchid)
);

CREATE TABLE cvs_branches ( 
  id mediumint(9) NOT NULL auto_increment,
  branch varchar(64) binary DEFAULT '' NOT NULL, 
  PRIMARY KEY (id), 
  UNIQUE branch (branch)  
); 

# CREATE SVN support tables
# There can be two (commitid,dirid,fileid) triplets with the same values
# e.g. when there is a delete and an add in the same commit.
CREATE TABLE svn_checkins (
  id int(11) NOT NULL auto_increment,
  type enum('Change','Add','Delete'),
  commitid int(11) DEFAULT '0' NOT NULL,
  dirid int(11) DEFAULT '0' NOT NULL,
  fileid int(11) DEFAULT '0' NOT NULL,
  addedlines int(11) DEFAULT '999' NOT NULL,
  removedlines int(11) DEFAULT '999' NOT NULL,
  PRIMARY KEY (id),
  KEY checkins_idx (commitid,dirid,fileid),
  KEY dirid (dirid),
  KEY fileid (fileid)
);

CREATE TABLE svn_commits (
  id int(11) NOT NULL auto_increment,
  group_id int(11) DEFAULT '0' NOT NULL,
  repositoryid int(11) DEFAULT '0' NOT NULL,
  revision int(11) DEFAULT '0' NOT NULL,
  date int(11) NOT NULL default '0',
  whoid int(11) DEFAULT '0' NOT NULL,
  description text,
  PRIMARY KEY (id),
  UNIQUE uniq_commits_idx (repositoryid,revision),
  KEY whoid (whoid),
  KEY revision (revision),
  KEY idx_search (group_id, whoid, id),
  KEY idx_repositoryid_date (repositoryid, date),
  FULLTEXT (description)
) ENGINe=MyISAM;

CREATE TABLE svn_dirs (
  id int(11) NOT NULL auto_increment,
  dir varchar(255) binary DEFAULT '' NOT NULL,
  PRIMARY KEY (id),
  UNIQUE uniq_dir_idx (dir)
);

CREATE TABLE svn_files (
  id int(11) NOT NULL auto_increment,
  file varchar(255) binary DEFAULT '' NOT NULL,
  PRIMARY KEY (id),
  UNIQUE uniq_file_idx (file)
);

CREATE TABLE svn_repositories (
  id int(11) NOT NULL auto_increment,
  repository varchar(255) binary DEFAULT '' NOT NULL,
  PRIMARY KEY (id),
  UNIQUE uniq_repository_idx (repository)
);


#
# Generic trackers tables
#

#
# Table structure for table 'artifact_group_list'
#
CREATE TABLE artifact_group_list (
	group_artifact_id int(11) NOT NULL auto_increment,
	group_id int(11) NOT NULL,
	name text,
	description text,
	item_name text,
	allow_copy int(11) DEFAULT 0 NOT NULL,
	submit_instructions text,
	browse_instructions text,
	status char(1) DEFAULT 'A' NOT NULL,
	deletion_date int(11) NULL,
        instantiate_for_new_projects int(11) NOT NULL default '0',
        stop_notification int(11) NOT NULL default '0',
	primary key (group_artifact_id),
	key idx_fk_group_id (group_id)
);

#
# Table structure for table 'artifact_field_set'
#
CREATE TABLE artifact_field_set (
    field_set_id int(11) unsigned NOT NULL auto_increment,
    group_artifact_id int(11) unsigned NOT NULL default '0',
    name text NOT NULL,
    description text NOT NULL,
    rank int(11) unsigned NOT NULL default '0',
    PRIMARY KEY  (field_set_id),
    KEY idx_fk_group_artifact_id (group_artifact_id)
);



#
# Table structure for table 'artifact'
#
CREATE TABLE artifact (
	artifact_id int(11) NOT NULL auto_increment,
	group_artifact_id int(11) NOT NULL,
    use_artifact_permissions tinyint(1) NOT NULL DEFAULT '0',
	status_id int(11) DEFAULT '1' NOT NULL,
	submitted_by int(11) DEFAULT '100' NOT NULL,
	open_date int(11) DEFAULT '0' NOT NULL,
	close_date int(11) DEFAULT '0' NOT NULL,
	last_update_date int(11) UNSIGNED DEFAULT '0' NOT NULL,
	summary text NOT NULL,
	details text NOT NULL,
	severity int(11) DEFAULT '0' NOT NULL,
	primary key (artifact_id),
	key idx_fk_group_artifact_id (group_artifact_id),
	key idx_fk_status_id (status_id),
	key idx_fk_submitted_by (submitted_by)
);

#
# Table structure for table 'artifact_field_usage'
#
#
# project_field_id    : reference to the field id in project_field
# group_id        : group id this field usage belongs to (if 100 then
#                   this is either a system wide value
#                   or it is the default value for a project field if no
#                   project specific values are specified
# use_it          : 1 the project uses this field, 0 do not use it
# place           : A value indicating in which order the fields appear on
#                   the task submission screen (lowest first)
#
# Remark: for all fields declared in project_field table there must be a
# corresponding entry here (group_id = 100) to define default usage rules.
# For all other groups (real projects) only the fields actually used
# (or once used and then set back to unused) will be stored.
#
CREATE TABLE artifact_field_usage (
  field_id int(11) NOT NULL default '0',
  group_artifact_id int(11) NOT NULL default '0',
  use_it int(11) NOT NULL default '0',
  place int(11) default NULL,
  INDEX idx_fk(field_id, group_artifact_id)
);

#
# Table structure for table 'artifact_field'
#
# field_name  : the name of the field (must be indentical to the
#               column name in the artifact table
# data_type   : type of the value of this field
#               TEXT = 1 - INT = 2 - FLOAT = 3 - DATE = 4 - USER = 5
#
# display_type: TF= text field, TA=text area, SB=Select Box, NA=Not Applicable
# display_size: format X/Y
#               For TF X=visible field size, Y max length size
#               For TA X=number of columns, Y=number of rows
#               For SB Not applicable
# label       : short name (used on the HTML form)
# description : longer description of this field
# scope       : S if predefined values are for the entire Codendi,
#               P if values can be re-defined at the project level
# required    : 0 a project can decide not to use this artifact field
#               1 all projects have to use this artifact field
# empty_ok    : 0 this field must always be assigned a value
#               1 empty value (null) is ok
# keep_history: 0 do not keep old field values in the artifact_history table
#               1 yes keep the old values in the history table
# special     : 0 process this field as usual
#               1 this field require some special processing
#
CREATE TABLE artifact_field (
  field_id int(11) NOT NULL auto_increment,
  group_artifact_id int(11) NOT NULL,
  field_set_id int(11) unsigned NOT NULL default '0',
  field_name varchar(255) NOT NULL default '',
  data_type int(11) NOT NULL default '0',
  display_type varchar(255) NOT NULL default '',
  display_size varchar(255) NOT NULL default '',
  label varchar(255) NOT NULL default '',
  description text NOT NULL,
  scope char(1) NOT NULL default '',
  required int(11) NOT NULL default '0',
  empty_ok int(11) NOT NULL default '0',
  keep_history int(11) NOT NULL default '0',
  special int(11) NOT NULL default '0',
  value_function TEXT,
  default_value text NOT NULL,
  PRIMARY KEY  (field_id,group_artifact_id),
  KEY idx_fk_field_name (field_name),
  KEY idx_fk_group_artifact_id (group_artifact_id),
  KEY idx_fname_grp (field_name(20), group_artifact_id)
);

#
# Table structure for table 'artifact_field_value'
#
CREATE TABLE artifact_field_value (
  field_id int(11) NOT NULL,
  artifact_id int(11) NOT NULL,
  valueInt int(11),
  valueText text,
  valueFloat float(10,4),
  valueDate int(11),
  KEY idx_valueInt(artifact_id, field_id, valueInt),
  KEY xtrk_valueInt(valueInt)
);

#
# Table structure for table 'artifact_report'
#
# Notes: 
# - scope='S' means a artifact report available to all projects
# (defined by site administrators, group_id =100)
# - scope='P' means a artifact report available to all project members
# of project group_id (defined by project admin)
# - scope='I' means a personal (individual) artifact report only visible 
# and manageable by the owner. (defined by any project members)
#
CREATE TABLE artifact_report (
  report_id int(11) NOT NULL auto_increment,
  group_artifact_id int(11) NOT NULL default '100',
  user_id int(11) NOT NULL default '100',
  name varchar(80) default NULL,
  description varchar(255) default NULL,
  scope char(1) NOT NULL default 'I',
  is_default int(1) default 0,
  PRIMARY KEY  (report_id),
  KEY group_artifact_id_idx (group_artifact_id),
  KEY user_id_idx (user_id),
  KEY scope_idx (scope)
);

#
# Table structure for table 'artifact_report_field'
#
# field_name      : name of the field used in this report (as defined in
#                   the 'field_name' column of artifact_field table
# show_on_query   : 1 show this field on the artifact query form as a selection
#                   criteria.
# show_on_result  : 1 show this field on the artifact query form as a column in
#                   the result list, 0 do not show it.
# place_query     : A value indicating in which order the fields appear on
#                   the artifact search criteria (lowest first)
# place_result    : A value indicating in which order the fields appear on
#                   the artifact search results table (lowest first)
# col_width       : A %age of the total window size that defines the width
#                   of the column in the report.
#
CREATE TABLE artifact_report_field (
  report_id int(11) NOT NULL default '100',
  field_name varchar(255) default NULL,
  show_on_query int(11) default NULL,
  show_on_result int(11) default NULL,
  place_query int(11) default NULL,
  place_result int(11) default NULL,
  col_width int(11) default NULL,
  KEY profile_id_idx (report_id),
  KEY field_name_idx (field_name)
);


#
# Table structure for table 'artifact_field_value_list'
#
#
# field_id    : reference to the field id in artifact_field
# group_artifact_id        : group id this field value belongs to (if 100 then
#                   this is either a system wide value (see scope above)
#                   or it is the default value for a project field if no
#                   project specific values are specified
# value_id        : the id of the value
#                   0 is reserved for 'Any' and must *never* be stored here
#                   100 is reserved for 'None' and must be stored here
# value           : the text value
# description     : An explanation of the value (not used a lot but...)
# order_id        : number telling at which place in the select box
#                   a value must appear
# status          : A the value is active. It displays in select boxes
#                   H the value is hidden (not shown in select boxes but
#                   it is still here for old artifacts using it
#                   P the value is permanent. It means that it is active and
#                   it cannot be changed to hidden by the project even if 
#                   artifact field has a 'project' scope (very useful to force
#                   some commonly accepted values to appear in the select
#                   box. The 'None' values are good examples of that)
#
#
CREATE TABLE artifact_field_value_list (
  field_id int(11) NOT NULL default '0',
  group_artifact_id int(11) NOT NULL default '0',
  value_id int(11) NOT NULL default '0',
  value text NOT NULL,
  description text NOT NULL,
  order_id int(11) NOT NULL default '0',
  status char(1) NOT NULL default 'A',
  PRIMARY KEY  (field_id,group_artifact_id,value_id),
  KEY idx_fv_group_artifact_id (group_artifact_id),
  KEY idx_fv_value_id (value_id),
  KEY idx_fv_status (status)
);


#
# Table structure for table 'artifact_perm'
#
CREATE TABLE artifact_perm (
	id int(11) NOT NULL auto_increment,
	group_artifact_id int(11) NOT NULL,
	user_id int(11) NOT NULL,
	perm_level int(11) NOT NULL default '0',
	PRIMARY KEY  (id),
	UNIQUE KEY unique_user (group_artifact_id,user_id)
);

#
# Table structure for table 'artifact_history'
#

CREATE TABLE artifact_history (
  artifact_history_id int(11) NOT NULL auto_increment,
  artifact_id int(11) NOT NULL default '0',
  field_name VARCHAR(255) NOT NULL,
  old_value text NOT NULL,
  new_value text NOT NULL,
  mod_by int(11) NOT NULL default '0',
  email VARCHAR(100) NOT NULL,
  date int(11) default NULL,
  type int(11) default NULL,
  format tinyint NOT NULL default 0,
  PRIMARY KEY  (artifact_history_id),
  KEY idx_artifact_history_artifact_id (artifact_id),
  KEY field_name (field_name (10))
);

#
# Table structure for table 'artifact_canned_responses'
#

CREATE TABLE artifact_canned_responses (
  artifact_canned_id int(11) NOT NULL auto_increment,
  group_artifact_id int(11) NOT NULL default '0',
  title text,
  body text,
  PRIMARY KEY  (artifact_canned_id),
  KEY idx_artifact_canned_response_group_artifact_id (group_artifact_id)
);

#
# Table structure for table 'artifact_cc' for carbon-copied people
# on artifact email notification
#

CREATE TABLE artifact_cc (
  artifact_cc_id int(11) NOT NULL auto_increment,
  artifact_id int(11) NOT NULL default '0',
  email varchar(255) NOT NULL default '',
  added_by int(11) NOT NULL default '0',
  comment text NOT NULL,
  date int(11) NOT NULL default '0',
  PRIMARY KEY  (artifact_cc_id),
  KEY artifact_id_idx (artifact_id)
);

#
# Table structure for table 'artifact_file'
#
# Limit is 1 TB of data (default was 4GB)
CREATE TABLE artifact_file (
	id int(11) NOT NULL auto_increment,
	artifact_id int(11) NOT NULL default '0',
	description text NOT NULL,
	bin_data longblob NOT NULL,
	filename text NOT NULL,
	filesize integer NOT NULL,
	filetype text NOT NULL,
	adddate int(11) DEFAULT '0' NOT NULL,
	submitted_by int(11) NOT NULL,
	PRIMARY KEY  (id),
	KEY artifact_id (artifact_id)
) MAX_ROWS=1000000 AVG_ROW_LENGTH=1000000;

#
# Table structure for table 'artifact_notification'
# Says which user want to receive email notification depending on her role
# and artifact update events
#

CREATE TABLE artifact_notification (
  user_id int(11) NOT NULL default '0',
  group_artifact_id int(11) NOT NULL default '0',
  role_id int(11) NOT NULL default '0',
  event_id int(11) NOT NULL default '0',
  notify int(11) NOT NULL default '1',
  KEY user_id_idx (user_id),
  KEY group_artifact_id_idx (group_artifact_id)
);

#
# Table structure for table 'artifact_notification_event'
#  Rk: rank is an integer which allows to present the information
#     in a given order on the screen.
#

CREATE TABLE artifact_notification_event (
  event_id int(11) NOT NULL default '0',
  group_artifact_id int(11) NOT NULL default '0',
  event_label varchar(255) default NULL,
  rank int(11) NOT NULL default '0',
  short_description_msg varchar(255) default NULL,
  description_msg varchar(255) default NULL,
  KEY event_id_idx (event_id),
  KEY group_artifact_id_idx (group_artifact_id)
);

#
# Table structure for table 'artifact_notification_event_default'
#
CREATE TABLE artifact_notification_event_default (
  event_id int(11) NOT NULL default '0',
  event_label varchar(255) default NULL,
  rank int(11) NOT NULL default '0',
  short_description_msg varchar(255) default NULL,
  description_msg varchar(255) default NULL,
  KEY event_id_idx (event_id)
);

#
# Table structure for table 'artifact_notification_role'
#

CREATE TABLE artifact_notification_role (
  role_id int(11) NOT NULL default '0',
  group_artifact_id int(11) NOT NULL default '0',
  role_label varchar(255) default NULL,
  rank int(11) NOT NULL default '0',
  short_description_msg varchar(255) default NULL,
  description_msg varchar(255) default NULL,
  KEY role_id_idx (role_id),
  KEY group_artifact_id_idx (group_artifact_id)
);

#
# Table structure for table 'artifact_notification_role_default'
#
CREATE TABLE artifact_notification_role_default (
  role_id int(11) NOT NULL default '0',
  role_label varchar(255) default NULL,
  rank int(11) NOT NULL default '0',
  short_description_msg varchar(255) default NULL,
  description_msg varchar(255) default NULL,
  KEY role_id_idx (role_id)
);

#
# Table structure for table 'artifact_dependencies'
#

CREATE TABLE artifact_dependencies (
  artifact_depend_id int(11) NOT NULL auto_increment,
  artifact_id int(11) NOT NULL default '0',
  is_dependent_on_artifact_id int(11) NOT NULL default '0',
  PRIMARY KEY  (artifact_depend_id),
  KEY idx_artifact_dependencies_artifact_id (artifact_id),
  KEY idx_actifact_is_dependent_on_artifact_id (is_dependent_on_artifact_id)
);

#
# Table structure for table 'artifact_watcher'
#
CREATE TABLE artifact_watcher (
  user_id int(11) NOT NULL default '0',
  watchee_id int(11) NOT NULL default '0',
  artifact_group_id int(11) NOT NULL default '0',
  INDEX watchee_id_idx (watchee_id,artifact_group_id),
  INDEX user_id_idx (user_id,artifact_group_id)  
);

#
# snippet category table
#
CREATE TABLE snippet_category (
  category_id int(11) NOT NULL,
  category_name varchar(255) NOT NULL default ''
);

#
# snippet type table
#
CREATE TABLE snippet_type (
  type_id int(11) NOT NULL,
  type_name varchar(255) NOT NULL default ''
);


#
# snippet license table
#
CREATE TABLE snippet_license (
  license_id int(11) NOT NULL,
  license_name varchar(255) NOT NULL default ''
);


#
# snippet language table
#
CREATE TABLE snippet_language (
  language_id int(11) NOT NULL,
  language_name varchar(255) NOT NULL default ''
);



#
# Service table
#
CREATE TABLE service (
	service_id int(11) NOT NULL auto_increment,
	group_id int(11) NOT NULL,
	label text,
	description text,
	short_name text,
	link text,
	is_active int(11) DEFAULT 0 NOT NULL,
	is_used int(11) DEFAULT 0 NOT NULL,
        scope text NOT NULL,
        rank int(11) NOT NULL default '0',
        location ENUM( 'master', 'same', 'satellite' ) NOT NULL DEFAULT 'master', -- distributed architecture: to be deleted (but requires to check all plugins)
        server_id INT( 11 ) UNSIGNED NULL,  -- distributed architecture: to be deleted (but requires to check all plugins)
        is_in_iframe TINYINT(1) NOT NULL DEFAULT '0',
	primary key (service_id),
        key idx_group_id(group_id)
);



#
# ugroup table, used to store the description of groups of users (see also ugroup_user table)
#
CREATE TABLE ugroup (  
  ugroup_id int(11) NOT NULL auto_increment,
  name text NOT NULL,
  description text NOT NULL,
  source_id INT(11) DEFAULT NULL,
  group_id int(11) NULL,
  PRIMARY KEY  (ugroup_id)
);


#
# ugroup_user table
# Contains the ugroup members (users)
#
CREATE TABLE ugroup_user (
  ugroup_id int(11) NOT NULL,
  user_id int(11) NOT NULL
);


#
# permissions table, used to store specific access rights (for packages, releases, documentation, etc.)
#
CREATE TABLE permissions (
  permission_type VARCHAR(255) NOT NULL,
  object_id VARCHAR(255) NOT NULL,
  ugroup_id int(11) NOT NULL,
  INDEX object_id (object_id (10))
);


#
# permissions_values table, used to store the list of default ugroups available by permission_type.
# ugroups are selected from the special ugroups, so their ID should be less than 100.
#
CREATE TABLE permissions_values (
  permission_type text NOT NULL,
  ugroup_id int(11) NOT NULL,
  is_default int(11) NOT NULL default '0'
);




#
# Wiki Service
#

CREATE TABLE wiki_group_list (
	id int(11) NOT NULL auto_increment,
	group_id int(11) NOT NULL default '0',
	wiki_name varchar(255) NOT NULL default '',
	wiki_link varchar(255) NOT NULL default '',
	description varchar(255) NOT NULL default '',
	rank int(11) NOT NULL default '0',
        language_id VARCHAR( 17 ) NOT NULL DEFAULT 'en_US',
	PRIMARY KEY (id)	
);

# Table for Wiki access logs
CREATE TABLE wiki_log (
  user_id int(11) NOT NULL default '0',
  group_id int(11) NOT NULL default '0',
  pagename varchar(255) NOT NULL default '',
  time int(11) NOT NULL default '0',
  KEY all_idx (user_id,group_id),
  KEY time_idx (time),
  KEY group_id_idx (group_id)
);


# Tables for Wiki attachments support
CREATE TABLE wiki_attachment (
  id INT( 11 ) NOT NULL AUTO_INCREMENT ,
  group_id INT( 11 ) NOT NULL ,
  name VARCHAR( 255 ) NOT NULL ,
  filesystem_name VARCHAR( 255 ) DEFAULT NULL,
  delete_date INT(11) UNSIGNED NULL,
  PRIMARY KEY (id)
);

CREATE TABLE wiki_attachment_deleted (
  id INT( 11 ) NOT NULL AUTO_INCREMENT ,
  group_id INT( 11 ) NOT NULL ,
  name VARCHAR( 255 ) NOT NULL ,
  filesystem_name VARCHAR( 255 ) DEFAULT NULL,
  delete_date INT(11) UNSIGNED NULL,
  purge_date INT(11) UNSIGNED NULL,
  PRIMARY KEY (id),
  INDEX idx_delete_date (delete_date),
  INDEX idx_purge_date (purge_date)
);

CREATE TABLE wiki_attachment_revision (
  id INT( 11 ) NOT NULL AUTO_INCREMENT ,
  attachment_id INT( 11 ) NOT NULL ,
  user_id INT( 11 ) NOT NULL ,
  date INT( 11 ) NOT NULL ,
  revision INT( 11 ) NOT NULL ,
  mimetype VARCHAR( 255 ) NOT NULL ,
  size bigint NOT NULL ,
  PRIMARY KEY (id)
);

CREATE TABLE wiki_attachment_log (
  user_id int(11) NOT NULL default '0',
  group_id int(11) NOT NULL default '0', 
  wiki_attachment_id int(11) NOT NULL default '0',
  wiki_attachment_revision_id int(11) NOT NULL default '0',
  time int(11) NOT NULL default '0',
  KEY all_idx (user_id,group_id),
  KEY time_idx (time),
  KEY group_id_idx (group_id)
);

#
# PHP Wiki tables
#
CREATE TABLE wiki_page (
	id              INT NOT NULL AUTO_INCREMENT,
    pagename        VARCHAR(100) BINARY NOT NULL,
	hits            INT NOT NULL DEFAULT 0,
    pagedata        MEDIUMTEXT NOT NULL DEFAULT '',
	cached_html 	MEDIUMBLOB,
	group_id        INT NOT NULL DEFAULT 0,
    PRIMARY KEY (id),
    KEY idx_page_group (group_id,pagename(10))
);

CREATE TABLE wiki_version (
	id              INT NOT NULL,
        version         INT NOT NULL,
	mtime           INT NOT NULL,
	minor_edit      TINYINT DEFAULT 0,
        content         MEDIUMTEXT NOT NULL DEFAULT '',
        versiondata     MEDIUMTEXT NOT NULL DEFAULT '',
        PRIMARY KEY (id,version),
	INDEX (mtime)
);


CREATE TABLE wiki_recent (
	id              INT NOT NULL,
	latestversion   INT,
	latestmajor     INT,
	latestminor     INT,
        PRIMARY KEY (id)
);


CREATE TABLE wiki_nonempty (
	id              INT NOT NULL,
	PRIMARY KEY (id)
);


CREATE TABLE wiki_link (
	linkfrom        INT NOT NULL,
        linkto          INT NOT NULL,
	INDEX (linkfrom),
        INDEX (linkto)
);

# Plugin tables
# {{{
CREATE TABLE priority_plugin_hook (
plugin_id INT NOT NULL,
hook VARCHAR(100) NOT NULL,
priority INT NOT NULL
);

CREATE TABLE plugin (
  id int(11) NOT NULL auto_increment,
  name varchar(100) NOT NULL,
  available tinyint(4) NOT NULL default '0',
  prj_restricted tinyint(4) NOT NULL default '0',
  PRIMARY KEY  (id),
  UNIQUE name (name)
);

CREATE TABLE project_plugin (
  project_id INT NOT NULL ,
  plugin_id INT NOT NULL,
  KEY project_id_idx (project_id),
  KEY plugin_id_idx (plugin_id),
  UNIQUE project_plugin (project_id, plugin_id)
);

CREATE TABLE user_plugin (
user_id INT NOT NULL ,
plugin_id INT NOT NULL
);
# }}}


# DynamicFields tables
# {{{

DROP TABLE IF EXISTS artifact_rule;
CREATE TABLE artifact_rule (
  id int(11) unsigned NOT NULL auto_increment,
  group_artifact_id int(11) unsigned NOT NULL default '0',
  source_field_id int(11) unsigned NOT NULL default '0',
  source_value_id int(11) unsigned NOT NULL default '0',
  target_field_id int(11) unsigned NOT NULL default '0',
  rule_type tinyint(4) unsigned NOT NULL default '0',
  target_value_id int(11) unsigned default NULL,
  PRIMARY KEY  (id),
  KEY group_artifact_id (group_artifact_id)
);

# }}}

#
# Table structure for table 'reference'
#
# Notes: 
#   - scope='S' means a reference available to all projects
# (defined by site administrators, group_id =100)
#   - scope='P' means a reference available to one project
#
CREATE TABLE reference (
  id int(11) NOT NULL auto_increment,
  keyword varchar(25) NOT NULL,
  description text NOT NULL,
  link text NOT NULL,
  scope char(1) NOT NULL default 'P',
  service_short_name TEXT,
  nature VARCHAR( 64 ) NOT NULL,
  PRIMARY KEY  (id),
  INDEX keyword_idx (keyword),
  INDEX scope_idx (scope)
);

CREATE TABLE reference_group (
  id int(11) NOT NULL auto_increment,
  reference_id int(11) NOT NULL default '0',
  group_id int(11) NOT NULL default '0',
  is_active tinyint NOT NULL default '0',
  PRIMARY KEY  (id),
  INDEX group_id_idx (group_id,is_active)
);




CREATE TABLE ugroup_mapping (
  to_group_id int(11) NOT NULL,
  src_ugroup_id int(11) NOT NULL,
  dst_ugroup_id int(11) NOT NULL,
  PRIMARY KEY (to_group_id, src_ugroup_id, dst_ugroup_id)
);

CREATE TABLE feedback (
  session_hash CHAR( 32 ) NOT NULL ,
  feedback TEXT NOT NULL ,
  created_at DATETIME NOT NULL ,
  PRIMARY KEY ( session_hash )
);

CREATE TABLE artifact_global_notification (
  id                INT(11) UNSIGNED NOT NULL AUTO_INCREMENT PRIMARY KEY ,
  tracker_id        INT(11) NOT NULL ,
  addresses         TEXT NOT NULL ,
  all_updates       TINYINT(1) NOT NULL ,
  check_permissions TINYINT(1) NOT NULL ,
  INDEX (tracker_id)
);

CREATE TABLE notifications (
  user_id int(11) NOT NULL default '0',
  object_id int(11) NOT NULL default '0',
  type varchar(100) NOT NULL default '',
  PRIMARY KEY  (user_id,object_id,type)
);

# 
# Table structure of 'layouts'
# 

DROP TABLE IF EXISTS layouts;
CREATE TABLE IF NOT EXISTS layouts (
  id int(11) unsigned NOT NULL auto_increment,
  name varchar(255) NOT NULL default '',
  description text NOT NULL,
  scope char(1) NOT NULL default 'S',
  PRIMARY KEY  (id)
);

# --------------------------------------------------------

# 
# Table structure of 'layouts_rows'
# 

DROP TABLE IF EXISTS layouts_rows;
CREATE TABLE IF NOT EXISTS layouts_rows (
  id int(11) unsigned NOT NULL auto_increment,
  layout_id int(11) unsigned NOT NULL default '0',
  rank int(11) NOT NULL default '0',
  PRIMARY KEY  (id),
  KEY layout_id (layout_id)
);

# --------------------------------------------------------

# 
# Table structure of 'layouts_rows_columns'
# 

DROP TABLE IF EXISTS layouts_rows_columns;
CREATE TABLE IF NOT EXISTS layouts_rows_columns (
  id int(11) unsigned NOT NULL auto_increment,
  layout_row_id int(11) unsigned NOT NULL default '0',
  width int(11) unsigned NOT NULL default '0',
  PRIMARY KEY  (id),
  KEY layout_row_id (layout_row_id)
);

# --------------------------------------------------------

# 
# Table structure of 'owner_layouts'
# 

DROP TABLE IF EXISTS owner_layouts;
CREATE TABLE IF NOT EXISTS owner_layouts (
  owner_id int(11) unsigned NOT NULL default '0',
  owner_type varchar(1) NOT NULL default 'u',
  layout_id int(11) unsigned NOT NULL default '0',
  is_default tinyint(1) NOT NULL default '0',
  PRIMARY KEY  (owner_id, owner_type, layout_id)
);

# --------------------------------------------------------

# 
# Table structure of 'layouts_contents'
# 

DROP TABLE IF EXISTS layouts_contents;
CREATE TABLE IF NOT EXISTS layouts_contents (
  owner_id int(11) unsigned NOT NULL default '0',
  owner_type varchar(1) NOT NULL default 'u',
  layout_id int(11) unsigned NOT NULL default '0',
  column_id int(11) unsigned NOT NULL default '0',
  name varchar(255) NOT NULL default '',
  rank int(11) NOT NULL default '0',
  is_minimized tinyint(1) NOT NULL default '0',
  is_removed tinyint(1) NOT NULL default '0',
  display_preferences tinyint(1) NOT NULL default '0',
  content_id int(11) unsigned NOT NULL default '0',
  KEY user_id (owner_id,owner_type,layout_id,name,content_id)
);


DROP TABLE IF EXISTS widget_rss;
CREATE TABLE IF NOT EXISTS widget_rss (
  id int(11) unsigned NOT NULL auto_increment PRIMARY KEY,
  owner_id int(11) unsigned NOT NULL default '0',
  owner_type varchar(1) NOT NULL default 'u',
  title varchar(255) NOT NULL,
  url TEXT NOT NULL,
  KEY (owner_id, owner_type)
);

DROP TABLE IF EXISTS widget_twitterfollow;
CREATE TABLE IF NOT EXISTS widget_twitterfollow (
  id int(11) unsigned NOT NULL auto_increment PRIMARY KEY,
  owner_id int(11) unsigned NOT NULL default '0',
  owner_type varchar(1) NOT NULL default 'u',
  title varchar(255) NOT NULL,
  user TEXT NOT NULL,
  KEY (owner_id, owner_type)
);

DROP TABLE IF EXISTS widget_image;
CREATE TABLE IF NOT EXISTS widget_image (
  id int(11) unsigned NOT NULL auto_increment PRIMARY KEY,
  owner_id int(11) unsigned NOT NULL default '0',
  owner_type varchar(1) NOT NULL default 'u',
  title varchar(255) NOT NULL,
  url TEXT NOT NULL,
  KEY (owner_id, owner_type)
);

DROP TABLE IF EXISTS widget_wikipage;
CREATE TABLE IF NOT EXISTS widget_wikipage (
  id int(11) unsigned NOT NULL auto_increment PRIMARY KEY,
  owner_id int(11) unsigned NOT NULL default '0',
  owner_type varchar(1) NOT NULL default 'u',
  title varchar(255) NOT NULL,
  group_id int(11) unsigned NOT NULL default '0',
  wiki_page TEXT NULL,
  KEY (owner_id, owner_type)
);



# 
# cross_references Table
# 
DROP TABLE IF EXISTS cross_references;
CREATE TABLE IF NOT EXISTS cross_references (
  id int(11) unsigned NOT NULL AUTO_INCREMENT, 
  created_at INT(11) NOT NULL DEFAULT '0',
  user_id INT(11) unsigned NOT NULL DEFAULT '0',
  source_type VARCHAR( 255 ) CHARACTER SET utf8 COLLATE utf8_general_ci NOT NULL ,
  source_keyword VARCHAR( 32 ) NOT NULL ,
  source_id VARCHAR( 255 ) NOT NULL DEFAULT '0',
  source_gid INT(11) unsigned NOT NULL DEFAULT '0',
  target_type VARCHAR( 255 ) CHARACTER SET utf8 COLLATE utf8_general_ci NOT NULL ,
  target_keyword VARCHAR( 32 ) NOT NULL ,
  target_id VARCHAR( 255 )  NOT NULL DEFAULT '0',
  target_gid INT(11) unsigned NOT NULL DEFAULT '0',
  PRIMARY KEY (id)
  
);


# --------------------------------------------------------

# 
# Table structure for System Events
# 
# type        : one of "PROJECT_CREATE", "PROJECT_DELETE", "USER_CREATE", etc.
# parameters  : event parameters (group_id, etc.) depending on event type
# priority    : event priority from 3 (high prio) to 1 (low prio)
# status      : event status: 'NEW' = nothing done yet, 'RUNNING' = event is being processed, 
#               'DONE', 'ERROR', 'WARNING' = event processed successfully, with error, or with a warning message respectively.
# create_date : date when the event was created in the DB
# process_date: date when event processing started
# end_date    : date when processing finished
# log         : log message after processing (useful for e.g. error messages or warnings).
DROP TABLE IF EXISTS system_event;
CREATE TABLE IF NOT EXISTS system_event (
  id INT(11) unsigned NOT NULL AUTO_INCREMENT, 
  type VARCHAR(255) NOT NULL default '',
  parameters TEXT,
  priority TINYINT(1) NOT NULL default '0',
  status  ENUM( 'NEW', 'RUNNING', 'DONE', 'ERROR', 'WARNING' ) NOT NULL DEFAULT 'NEW',
  create_date DATETIME DEFAULT '0000-00-00 00:00:00' NOT NULL,
  process_date DATETIME DEFAULT '0000-00-00 00:00:00' NOT NULL,
  end_date DATETIME DEFAULT '0000-00-00 00:00:00' NOT NULL,
  owner VARCHAR(255) NOT NULL default 'root',
  log TEXT,
  PRIMARY KEY (id)
);

CREATE TABLE system_events_followers (
  id INT(11) unsigned NOT NULL AUTO_INCREMENT PRIMARY KEY, 
  emails TEXT NOT NULL ,
  types VARCHAR( 31 ) NOT NULL
);


# --------------------------------------------------------

#
# Table structure for Groups Notif Delegation
#

CREATE TABLE groups_notif_delegation (
  group_id int(11) NOT NULL default 0,
  ugroup_id int(11) NOT NULL,
  PRIMARY KEY (group_id, ugroup_id)
);



# --------------------------------------------------------

#
# Table structure for Message Notif Delegation
#

CREATE TABLE groups_notif_delegation_message (
  group_id int(11) NOT NULL default 0,
  msg_to_requester text NOT NULL default "",
  PRIMARY KEY (group_id)
);


--
-- Tables for id sharing
--
CREATE TABLE IF NOT EXISTS tracker_idsharing_artifact( 
    id INT(11) NOT NULL AUTO_INCREMENT PRIMARY KEY 
);
CREATE TABLE IF NOT EXISTS tracker_idsharing_tracker( 
    id INT(11) NOT NULL AUTO_INCREMENT PRIMARY KEY 
);

CREATE TABLE IF NOT EXISTS soap_call_counter (
    method_name varchar(255) NOT NULL,
    date int(11) unsigned NOT NULL,
    INDEX (method_name, date)
);

# --------------------------------------------------------

#
# Table structure for Svn notification
#

CREATE TABLE IF NOT EXISTS svn_notification (
    group_id int(11) NOT NULL,
    svn_events_mailing_list text NOT NULL DEFAULT "",
    path varchar(255) DEFAULT "/",
    PRIMARY KEY (group_id, path)
);

#
# Table structure for Project parent relationship
#

CREATE TABLE IF NOT EXISTS project_parent (
    group_id INT(11) PRIMARY KEY,
    parent_group_id INT(11) NOT NULL
);

#
# Table structure for Generic Users
#

CREATE TABLE IF NOT EXISTS generic_user (
    group_id INT(11) PRIMARY KEY,
    user_id INT(11) NOT NULL
);

#
# Table structure for rest authentication tokens
#

CREATE TABLE IF NOT EXISTS rest_authentication_token (
    token VARCHAR(255) NOT NULL,
    user_id INT(11) NOT NULL,
    created_on INT(11) NOT NULL,
    INDEX idx_rest_authentication_token_token (token(10)),
    INDEX idx_rest_authentication_token_userid (user_id)
);

#
# Table structure for UGroup permissions that are valid for all the forge
#

CREATE TABLE IF NOT EXISTS ugroup_forge_permission (
    ugroup_id INT(11) NOT NULL,
    permission_id INT(11) NOT NULL,
    INDEX idx_user_group_id (ugroup_id)
);


DROP TABLE IF EXISTS  email_gateway_salt;
CREATE TABLE email_gateway_salt (
        salt VARCHAR(255)
    )
;

DROP TABLE IF EXISTS tour_usage_statistics;
CREATE TABLE tour_usage_statistics (
    id INT(11) UNSIGNED NOT NULL AUTO_INCREMENT PRIMARY KEY,
    user_id INT(11) NOT NULL,
    executed_on INT(11) UNSIGNED NOT NULL,
    tour_name VARCHAR(255) NOT NULL,
    nb_steps TINYINT(4) UNSIGNED NOT NULL,
    current_step TINYINT(4) UNSIGNED NOT NULL,
    the_end TINYINT(1) NOT NULL
);

#
# EOF
#
<|MERGE_RESOLUTION|>--- conflicted
+++ resolved
@@ -85,61 +85,6 @@
   KEY type_idx (type)
 );
 
-#
-<<<<<<< HEAD
-# Table structure for table 'db_images'
-#
-
-CREATE TABLE db_images (
-  id int(11) NOT NULL auto_increment,
-  group_id int(11) NOT NULL default '0',
-  description text NOT NULL,
-  bin_data longblob NOT NULL,
-  filename text NOT NULL,
-  filesize int(11) NOT NULL default '0',
-  filetype text NOT NULL,
-  width int(11) NOT NULL default '0',
-  height int(11) NOT NULL default '0',
-  PRIMARY KEY  (id),
-  KEY idx_db_images_group (group_id)
-);
-
-=======
-# Table structure for table 'doc_data'
-#
-
-CREATE TABLE doc_data (
-  docid int(11) NOT NULL auto_increment,
-  title varchar(255) NOT NULL default '',
-  data longblob NOT NULL,
-  updatedate int(11) NOT NULL default '0',
-  createdate int(11) NOT NULL default '0',
-  created_by int(11) NOT NULL default '0',
-  doc_group int(11) NOT NULL default '0',
-  rank int(11) NOT NULL default '0',
-  description text,
-  filename text,
-  filesize INT UNSIGNED NOT NULL DEFAULT 0,
-  filetype text,
-  PRIMARY KEY  (docid),
-  KEY idx_doc_group_doc_group (doc_group)
-);
-
-#
-# Table structure for table 'doc_groups'
-#
-
-CREATE TABLE doc_groups (
-  doc_group int(12) NOT NULL auto_increment,
-  groupname varchar(255) NOT NULL default '',
-  group_rank int(11) NOT NULL default '0',
-  group_id int(11) NOT NULL default '0',
-  PRIMARY KEY  (doc_group),
-  KEY idx_doc_groups_group (group_id)
-);
-
-
->>>>>>> a938b827
 #
 # Table structure for table 'filedownload_log'
 #
