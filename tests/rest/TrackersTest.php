--- conflicted
+++ resolved
@@ -113,11 +113,7 @@
     }
 
     public function testGetReportsArtifactsId() {
-<<<<<<< HEAD
-        $response = $this->getResponse($this->client->get($this->getReportsArtifactsUri()));
-=======
         $response  = $this->getResponse($this->client->get($this->getReportsArtifactsUri()));
->>>>>>> 971d30b4
         $artifacts = $response->json();
 
         $first_artifact_info = $artifacts[0];
