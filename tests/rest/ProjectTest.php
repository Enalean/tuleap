<?php
/**
 * Copyright (c) Enalean, 2013. All rights reserved
 *
 * This file is a part of Tuleap.
 *
 * Tuleap is free software; you can redistribute it and/or modify
 * it under the terms of the GNU General Public License as published by
 * the Free Software Foundation; either version 2 of the License, or
 * (at your option) any later version.
 *
 * Tuleap is distributed in the hope that it will be useful,
 * but WITHOUT ANY WARRANTY; without even the implied warranty of
 * MERCHANTABILITY or FITNESS FOR A PARTICULAR PURPOSE. See the
 * GNU General Public License for more details.
 *
 * You should have received a copy of the GNU General Public License
 * along with Tuleap. If not, see <http://www.gnu.org/licenses/
 */

require_once dirname(__FILE__).'/../lib/autoload.php';

/**
 * @group ProjectTests
 */
class ProjectTest extends RestBase {

    public function testGETbyIdForAdmin() {
        $response = $this->getResponseByName(TestDataBuilder::ADMIN_USER_NAME, $this->client->get('projects/101'));

        $this->assertEquals($response->json(), array(
            'id'        => '101',
            'uri'       => 'projects/101',
            'label'     => TestDataBuilder::TEST_PROJECT_LONG_NAME,
            'resources' => array(
                'projects/101/plannings'
            ))
        );
        $this->assertEquals($response->getStatusCode(), 200);
    }

    public function testOPTIONSbyIdForAdmin() {
        $response = $this->getResponseByName(TestDataBuilder::ADMIN_USER_NAME, $this->client->options('projects/101'));

        $this->assertEquals(array('OPTIONS', 'GET'), $response->getHeader('Allow')->normalize()->toArray());
        $this->assertEquals($response->getStatusCode(), 200);
    }

    public function testGETbyIdForForbiddenUser() {
        // Cannot use @expectedException as we want to check status code.
        $exception = false;
        try {
            $this->getResponseByName(TestDataBuilder::TEST_USER_NAME, $this->client->options('projects/100'));
        } catch (Guzzle\Http\Exception\BadResponseException $e) {
            $this->assertEquals($e->getResponse()->getStatusCode(), 403);
            $exception = true;
        }

        $this->assertTrue($exception);
    }

<<<<<<< HEAD
    public function testGETmilestones() {
        $response = $this->getResponseByName(TestDataBuilder::ADMIN_USER_NAME, $this->client->get('projects/101/milestones'));

        $milestones = $response->json();
        $this->assertCount(1, $milestones);

        $release_milestone = $milestones[0];
        $this->assertArrayHasKey('id', $release_milestone);
        $this->assertEquals($release_milestone['label'], "Release 1.0");
        $this->assertEquals($release_milestone['project'], array('id' => '101', 'uri' => 'projects/101'));
        $this->assertArrayHasKey('id', $release_milestone['artifact']);
        $this->assertArrayHasKey('uri', $release_milestone['artifact']);
        $this->assertRegExp('%^artifacts/[0-9]+$%', $release_milestone['artifact']['uri']);

        $this->assertEquals($response->getStatusCode(), 200);
    }

    public function testOPTIONSmilestones() {
        $response = $this->getResponseByName(TestDataBuilder::ADMIN_USER_NAME, $this->client->options('projects/101/milestones'));

        $this->assertEquals(array('OPTIONS', 'GET'), $response->getHeader('Allow')->normalize()->toArray());
=======
    public function testOPTIONStrackers() {
        $response = $this->getResponseByName(TestDataBuilder::ADMIN_USER_NAME, $this->client->options('projects/101/trackers'));

        $this->assertEquals(array('OPTIONS', 'GET'), $response->getHeader('Allow')->normalize()->toArray());
        $this->assertEquals($response->getStatusCode(), 200);
    }

    public function testGETtrackers() {
        $response = $this->getResponseByName(TestDataBuilder::ADMIN_USER_NAME, $this->client->get('projects/101/trackers'));

        $trackers = $response->json();

        $this->assertCount(5, $trackers);

        $epics_tracker = $trackers[0];
        $this->assertArrayHasKey('id', $epics_tracker);
        $this->assertEquals($epics_tracker['label'], "Epics");
        $this->assertEquals($epics_tracker['project'], array('id' => '101', 'uri' => 'projects/101'));

        $releases_tracker = $trackers[1];
        $this->assertArrayHasKey('id', $releases_tracker);
        $this->assertEquals($releases_tracker['label'], "Releases");
        $this->assertEquals($releases_tracker['project'], array('id' => '101', 'uri' => 'projects/101'));

        $sprints_tracker = $trackers[2];
        $this->assertArrayHasKey('id', $sprints_tracker);
        $this->assertEquals($sprints_tracker['label'], "Sprints");
        $this->assertEquals($sprints_tracker['project'], array('id' => '101', 'uri' => 'projects/101'));

        $tasks_tracker = $trackers[3];
        $this->assertArrayHasKey('id', $tasks_tracker);
        $this->assertEquals($tasks_tracker['label'], "Tasks");
        $this->assertEquals($tasks_tracker['project'], array('id' => '101', 'uri' => 'projects/101'));

        $userstories_tracker = $trackers[4];
        $this->assertArrayHasKey('id', $userstories_tracker);
        $this->assertEquals($userstories_tracker['label'], "User Stories");
        $this->assertEquals($userstories_tracker['project'], array('id' => '101', 'uri' => 'projects/101'));

>>>>>>> 356f7a25
        $this->assertEquals($response->getStatusCode(), 200);
    }
}
?><|MERGE_RESOLUTION|>--- conflicted
+++ resolved
@@ -59,7 +59,6 @@
         $this->assertTrue($exception);
     }
 
-<<<<<<< HEAD
     public function testGETmilestones() {
         $response = $this->getResponseByName(TestDataBuilder::ADMIN_USER_NAME, $this->client->get('projects/101/milestones'));
 
@@ -81,7 +80,8 @@
         $response = $this->getResponseByName(TestDataBuilder::ADMIN_USER_NAME, $this->client->options('projects/101/milestones'));
 
         $this->assertEquals(array('OPTIONS', 'GET'), $response->getHeader('Allow')->normalize()->toArray());
-=======
+    }
+
     public function testOPTIONStrackers() {
         $response = $this->getResponseByName(TestDataBuilder::ADMIN_USER_NAME, $this->client->options('projects/101/trackers'));
 
@@ -121,7 +121,6 @@
         $this->assertEquals($userstories_tracker['label'], "User Stories");
         $this->assertEquals($userstories_tracker['project'], array('id' => '101', 'uri' => 'projects/101'));
 
->>>>>>> 356f7a25
         $this->assertEquals($response->getStatusCode(), 200);
     }
 }
