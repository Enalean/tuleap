--- conflicted
+++ resolved
@@ -78,11 +78,7 @@
         $GLOBALS['sys_force_ssl'] = 1;
         $GLOBALS['sys_https_host'] = 1;
         unset($GLOBALS['group_id']);
-<<<<<<< HEAD
-        unset($_REQUEST);
-=======
         unset($_REQUEST['type_of_search']);
->>>>>>> 669bc2ee
     }
 
     function testIsScriptAllowedForAnonymous() {
