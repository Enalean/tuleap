--- conflicted
+++ resolved
@@ -23,14 +23,9 @@
  * Avoid contaminating new classes with singleton lookup
  */
 class NoMoreSingletonitusTest extends TuleapTestCase {
-<<<<<<< HEAD
-    public function _testThereAreNoNewClassFilesContainingSingletonLookups() {
-        $expected_singleton_lookups = 2394;
-=======
 
     public function testThereAreNoNewClassFilesContainingSingletonLookups() {
-        $expected_singleton_lookups = 2398;
->>>>>>> d81e89ef
+        $expected_singleton_lookups = 2406;
         $output                     = $this->getSystemOutput("grep -rc  '::instance()' * | awk -F: 'BEGIN { n=0} {n=n+$2} END { print n}'");
         $actual_singleton_lookups   = $output[0];
         $new_singletons             = $actual_singleton_lookups - $expected_singleton_lookups;
