# Define variables
%define PKG_NAME @@PKG_NAME@@
%define APP_NAME codendi
%define APP_USER codendiadm
%define APP_HOME_DIR /home/%{APP_USER}
%define APP_DIR %{_datadir}/%{APP_NAME}
%define APP_LIB_DIR /usr/lib/%{APP_NAME}
%define APP_LIBBIN_DIR %{APP_LIB_DIR}/bin
%define APP_DATA_DIR %{_localstatedir}/lib/%{APP_NAME}
%define APP_CACHE_DIR %{_localstatedir}/tmp/%{APP_NAME}_cache

# Check values in Tuleap's mailman .spec file
%define mailman_groupid  106
%define mailman_group    mailman
%define mailman_userid   106
%define mailman_user     mailman
%define app_group        codendiadm
%define app_user         codendiadm
%define dummy_group      dummy
%define dummy_user       dummy
%define ftpadmin_group   ftpadmin
%define ftpadmin_user    ftpadmin
%define ftp_group        ftp
%define ftp_user         ftp

Summary: The Tuleap forge
Name: %{PKG_NAME}
Provides: codendi = %{version}
Version: @@VERSION@@
Release: 1%{?dist}
BuildArch: noarch
License: GPL
Group: Development/Tools
URL: http://codendi.org
Source0: %{name}-%{version}.tar.gz
BuildRoot: %{_tmppath}/%{name}-%{version}-%{release}-root
Packager: Manuel VACELET <manuel.vacelet@st.com>

#Prereq: /sbin/chkconfig, /sbin/service

# Package cutting is still a bit a mess so do not force dependency on custmization package yet
#Requires: %{PKG_NAME}-customization
Requires: vixie-cron >= 4.1-9, tmpwatch
# Php and web related stuff
Requires: php, php-mysql, php-xml, php-mbstring, php-gd, php-soap, php-pear, gd
Requires: dejavu-lgc-fonts
%if %{PKG_NAME} == codendi_st
Requires: jpgraph
# = 2.3.4-0.codendi
Provides: codendi
%else
Requires: jpgraph-%{PKG_NAME}
Provides: tuleap
%endif
Requires: php-pecl-apc
Requires: htmlpurifier
Requires: curl
Requires: php-zendframework = 1.8.1
Requires: php-pecl-json
# Perl
Requires: perl, perl-DBI, perl-DBD-MySQL, perl-suidperl, perl-URI, perl-HTML-Tagset, perl-HTML-Parser, perl-libwww-perl, perl-DateManip
# Apache
Requires: httpd, mod_ssl, openssl
# Mysql Client
Requires: mysql
# libnss-mysql (system authentication based on MySQL)
Requires: libnss-mysql, mod_auth_mysql, nss, nscd
# Forgeupgrade
Requires: forgeupgrade >= 1.2

%description
Tuleap is a web based application that address all the aspects of product development.

#
## Core component definitions
#

%package install
Summary: Initial setup of the platform
Group: Development/Tools
Version: @@VERSION@@
Release: 1%{?dist}
Requires: %{PKG_NAME}
%description install
This package contains the setup script for the %{PKG_NAME} platform.
It is meant to be install at the initial setup of the platform and
recommanded to uninstall it after.

%package core-mailman
Summary: Mailman component for codendi
Group: Development/Tools
Version: @@CORE_MAILMAN_VERSION@@
Release: 1%{?dist}
Requires: %{PKG_NAME}
%if %{PKG_NAME} == codendi_st
Requires: mailman
# = 3:2.1.9-6.codendi
Provides: codendi-core-mailman
%else
Requires: mailman-%{PKG_NAME}
Provides: tuleap-core-mailman
%endif
%description core-mailman
Manage dependencies for Tuleap mailman integration

%package core-subversion
Summary: Subversion component for codendi
Group: Development/Tools
Version: @@CORE_SUBVERSION_VERSION@@
Release: 1%{?dist}
Requires: %{PKG_NAME}, subversion, mod_dav_svn, subversion-perl, highlight
%if %{PKG_NAME} == codendi_st
Requires: viewvc
# = 1.0.7-2.codendi
Provides: codendi-core-subversion
%else
Requires: viewvc-%{PKG_NAME}
Provides: tuleap-core-subversion
%endif
%description core-subversion
Manage dependencies for Tuleap Subversion integration

%package core-subversion-modperl
Summary: Subversion with mod_perl authentication
Group: Development/Tools
Version: 1.0
Release: 1%{?dist}
Requires: %{PKG_NAME}-core-subversion, mod_perl
%description core-subversion-modperl
Provides authentication for Subversion component based on mod_perl rather than
mod_mysql.
This module might help server with big subversion usage. mod_mysql + mod_svn
seems to have memory leak issues.

%package core-cvs
Summary: CVS component for codendi
Group: Development/Tools
Version: @@CORE_CVS_VERSION@@
Release: 1%{?dist}
Requires: %{PKG_NAME}, xinetd, rcs, cvsgraph, highlight
%if %{PKG_NAME} == codendi_st
Requires: viewvc
# = 1.0.7-2.codendi
Requires: cvs
# = 1.11.22-5.codendi
Provides: codendi-core-cvs
%else
Requires: viewvc-%{PKG_NAME}
Requires: cvs-%{PKG_NAME}
Provides: tuleap-core-cvs
%endif
%description core-cvs
Manage dependencies for Tuleap CVS integration

#
## Plugins
#

%package plugin-forumml
Summary: ForumML plugin for Tuleap
Group: Development/Tools
Version: @@PLUGIN_FORUMML_VERSION@@
Release: 1%{?dist}
Requires: %{PKG_NAME}, php-pear-Mail-mimeDecode php-pear-Mail-Mime php-pear-Mail-Mbox php-pear-Mail
%if %{PKG_NAME} == codendi_st
Requires: codendi-core-mailman
Provides: codendi-plugin-forumml = %{version}
%else
Requires: tuleap-core-mailman
Provides: tuleap-plugin-forumml = %{version}
%endif
%description plugin-forumml
ForumML brings to Tuleap a very nice mail archive viewer and the possibility
to send mails through the web interface. It can replace the forums.

%package plugin-git
Summary: Git plugin for Tuleap
Group: Development/Tools
Version: @@PLUGIN_GIT_VERSION@@
Release: 1%{?dist}
Requires: %{name} >= %{version}, git > 1.6, geshi, php-Smarty, gitolite
%if %{PKG_NAME} == codendi_st
Provides: codendi-plugin-git = %{version}
%else
Provides: tuleap-plugin-git = %{version}
%endif
%description plugin-git
Integration of git distributed software configuration management tool together
with Tuleap

%package plugin-docmanwatermark
Summary: Tuleap plugin for PDF watermarking
Group: Development/Tools
Version: @@PLUGIN_DOCMANWATERMARK_VERSION@@
Release: 1%{?dist}
Requires: %{PKG_NAME}
%if %{PKG_NAME} == codendi_st
Provides: codendi-plugin-docmanwatermark = %{version}
%else
Provides: tuleap-plugin-docmanwatermark = %{version}
%endif
%description plugin-docmanwatermark
PDF Watermark plugin. Provide the possibility to add a customizable banner to
PDF file uploaded in Docman

%package plugin-ldap
Summary: Tuleap plugin to manage LDAP integration
Group: Development/Tools
Version: @@PLUGIN_LDAP_VERSION@@
Release: 1%{?dist}
Requires: %{PKG_NAME}, php-ldap, perl-LDAP, python-ldap
%if %{PKG_NAME} == codendi_st
Provides: codendi-plugin-ldap = %{version}
%else
Provides: tuleap-plugin-ldap = %{version}
%endif
%description plugin-ldap
LDAP Plugin for Tuleap. Provides LDAP information, LDAP
authentication, user and group management.

%package plugin-im
Summary: Instant Messaging Plugin for Tuleap
Group: Development/Tools
Version: @@PLUGIN_IM_VERSION@@
Release: 1%{?dist}
Requires: %{PKG_NAME}, openfire, openfire-codendi-plugins
%if %{PKG_NAME} == codendi_st
Provides: codendi-plugin-im = %{version}
%else
Provides: tuleap-plugin-im = %{version}
%endif
%description plugin-im
Provides instant messaging capabilities, based on a Jabber/XMPP server.

%package plugin-hudson
Summary: Hudson plugin for Tuleap
Group: Development/Tools/Building
Version: @@PLUGIN_HUDSON_VERSION@@
Release: 1%{?dist}
Requires: %{PKG_NAME}
%if %{PKG_NAME} == codendi_st
Provides: codendi-plugin-hudson = %{version}
%else
Provides: tuleap-plugin-hudson = %{version}
%endif
%description plugin-hudson
Plugin to install the Tuleap Hudson plugin for continuous integration

%package plugin-webdav
Summary: WebDAV plugin for Tuleap
Group: Development/Tools
Version: @@PLUGIN_WEBDAV_VERSION@@
Release: 1%{?dist}
Requires: %{PKG_NAME}, SabreDAV = 1.4.4
%if %{PKG_NAME} == codendi_st
Provides: codendi-plugin-webdav = %{version}
%else
Provides: tuleap-plugin-webdav = %{version}
%endif
%description plugin-webdav
Plugin to access to file releases & docman though WebDAV

%package plugin-requesthelp
Summary: Insert Remedy tickets using Codex
Group: Development/Tools
Version: @@PLUGIN_REQUESTHELP_VERSION@@
Release: 1%{?dist}
Requires: %{PKG_NAME}, php-pecl-oci8 = 1.4.5
%if %{PKG_NAME} == codendi_st
Provides: codendi-plugin-requesthelp = %{version}
%else
Provides: tuleap-plugin-requesthelp = %{version}
%endif
%description plugin-requesthelp
Plugin to insert Remedy tickets using Codex (used for ST only)

%package plugin-tracker
Summary: Tracker v5 for Tuleap
Group: Development/Tools
Version: @@PLUGIN_TRACKER_VERSION@@
Release: 1%{?dist}
Requires: %{PKG_NAME}, libxslt
%description plugin-tracker
New tracker generation for Tuleap.

%package plugin-graphontrackers
Summary: Graphs for Tracker v5
Group: Development/Tools
Version: @@PLUGIN_GRAPHONTRACKERS_VERSION@@
Release: 1%{?dist}
Requires: %{PKG_NAME}-plugin-tracker >= 0.8.4
%description plugin-graphontrackers
Graphs for new tracker generation

%package plugin-cardwall
Summary: Graphs for Tracker v5
Group: Development/Tools
Version: @@PLUGIN_CARDWALL_VERSION@@
Release: 1%{?dist}
Requires: %{PKG_NAME}-plugin-tracker
%description plugin-cardwall
Fancy cardwall output on top of Tracker v5

%package plugin-agiledashboard
Summary: Agile dashboard
Group: Development/Tools
Version: @@PLUGIN_AGILEDASHBOARD_VERSION@@
Release: 1%{?dist}
Requires: %{PKG_NAME}-plugin-tracker, %{PKG_NAME}-plugin-cardwall
%description plugin-agiledashboard
Agile Dashboard aims to provide an nice integration of Scrum/Kanban
tool on top of Tracker.

<<<<<<< HEAD
%package plugin-codereview
Summary: Code review Tool
Group: Development/Tools
Version: @@PLUGIN_CODEREVIEW_VERSION@@
Release: 1%{?dist}
Requires: %{PKG_NAME}, reviewboard >= 1.6.5
%if %{PKG_NAME} == codendi_st
Provides: codendi-plugin-codereview = %{version}
%else
Provides: tuleap-plugin-codereview = %{version}
%endif
%description plugin-codereview
Plugin to ease the code review based on reviewBoard tool

=======
%package plugin-fulltextsearch
Summary: Full-Text Search
Group: Development/Tools
Version: @@PLUGIN_FULLTEXTSEARCH_VERSION@@
Release: 1%{?dist}
Requires: %{PKG_NAME}, elasticsearch = 1.0.0
%description plugin-fulltextsearch
Allows documents of the docman to be searched in a full-text manner.
>>>>>>> c9dd8789

#
## Themes
#
%package theme-codex
Summary: Codex theme for Tuleap
Group: Development/Tools
Version: @@THEME_CODEX_VERSION@@
Release: 1%{?dist}
Requires: %{PKG_NAME}
%description theme-codex
Original theme for Tuleap

%package theme-codextab
Summary: CodexTab theme for Tuleap
Group: Development/Tools
Version: @@THEME_CODEXTAB_VERSION@@
Release: 1%{?dist}
Requires: %{PKG_NAME}
%description theme-codextab
CodexTab theme for Tuleap

%package theme-dawn
Summary: Dawn theme for Tuleap
Group: Development/Tools
Version: @@THEME_DAWN_VERSION@@
Release: 1%{?dist}
Requires: %{PKG_NAME}
%description theme-dawn
Dawn theme for Tuleap

%package theme-savannah
Summary: Savannah theme for Tuleap
Group: Development/Tools
Version: @@THEME_SAVANNAH_VERSION@@
Release: 1%{?dist}
Requires: %{PKG_NAME}
%description theme-savannah
Savannah theme for Tuleap

%package theme-sttab
Summary: STTab theme for Tuleap
Group: Development/Tools
Version: @@THEME_STTAB_VERSION@@
Release: 1%{?dist}
Requires: %{PKG_NAME}
%description theme-sttab
STMicroelectronics theme for Tuleap

%package theme-codexstn
Summary: CodexSTN theme for Tuleap
Group: Development/Tools
Version: @@THEME_CODEXSTN_VERSION@@
Release: 1%{?dist}
Requires: %{PKG_NAME}
%description theme-codexstn
ST-Ericsson theme for Tuleap

%package theme-steerforge
Summary: SteerForge theme for Tuleap
Group: Development/Tools
Version: @@THEME_STEERFORGE_VERSION@@
Release: 1%{?dist}
Requires: %{PKG_NAME}
%description theme-steerforge
SteerForge theme for Tuleap

%package theme-tuleap
Summary: Tuleap theme
Group: Development/Tools
Version: @@THEME_TULEAP_VERSION@@
Release: 1%{?dist}
Requires: %{PKG_NAME}
%description theme-tuleap
Tuleap theme

# 
# Package setup
%prep
%setup -q

#
# Build
%build
# Nothing to do

#
# Install
%install
%{__rm} -rf $RPM_BUILD_ROOT

#
# Install codendi application
%{__install} -m 755 -d $RPM_BUILD_ROOT/%{APP_DIR}
for i in tools cli plugins site-content src ChangeLog VERSION; do
	%{__cp} -ar $i $RPM_BUILD_ROOT/%{APP_DIR}
done
# Remove old scripts: not used and add unneeded perl depedencies to the package
%{__rm} -f $RPM_BUILD_ROOT/%{APP_DIR}/src/utils/DocmanUploader.pl
%{__rm} -f $RPM_BUILD_ROOT/%{APP_DIR}/src/utils/DocmanLegacyDownloader.pl
# Hard-coded perl include that breaks packging
%{__rm} -f $RPM_BUILD_ROOT/%{APP_DIR}/plugins/forumml/bin/ml_arch_2_DB.pl
# No need of template
%{__rm} -rf $RPM_BUILD_ROOT/%{APP_DIR}/plugins/template
%{__rm} -rf $RPM_BUILD_ROOT/%{APP_DIR}/plugins/tests

# Install script
%{__install} -m 755 -d $RPM_BUILD_ROOT/%{_datadir}/tuleap-install
%{__install} -m 755 tools/setup.sh $RPM_BUILD_ROOT/%{_datadir}/tuleap-install/setup.sh
#
# Install Tuleap executables
%{__install} -d $RPM_BUILD_ROOT/%{APP_LIBBIN_DIR}
%{__install} src/utils/gotohell $RPM_BUILD_ROOT/%{APP_LIBBIN_DIR}
%{__install} src/utils/backup_job $RPM_BUILD_ROOT/%{APP_LIBBIN_DIR}
%{__install} src/utils/svn/backup_subversion.sh $RPM_BUILD_ROOT/%{APP_LIBBIN_DIR}
%{__install} src/utils/cvs1/log_accum $RPM_BUILD_ROOT/%{APP_LIBBIN_DIR}
%{__install} src/utils/cvs1/commit_prep $RPM_BUILD_ROOT/%{APP_LIBBIN_DIR}
%{__install} src/utils/cvs1/cvssh $RPM_BUILD_ROOT/%{APP_LIBBIN_DIR}
%{__install} src/utils/cvs1/cvssh-restricted $RPM_BUILD_ROOT/%{APP_LIBBIN_DIR}
%{__install} src/utils/svn/commit-email.pl $RPM_BUILD_ROOT/%{APP_LIBBIN_DIR}
%{__install} src/utils/svn/codendi_svn_pre_commit.php $RPM_BUILD_ROOT/%{APP_LIBBIN_DIR}
%{__install} src/utils/fileforge.pl $RPM_BUILD_ROOT/%{APP_LIBBIN_DIR}/fileforge
%{__install} plugins/forumml/bin/mail_2_DB.pl $RPM_BUILD_ROOT/%{APP_LIBBIN_DIR}

# Install init.d script
%{__install} -d $RPM_BUILD_ROOT/etc/rc.d/init.d
%{__install} src/utils/init.d/%{APP_NAME} $RPM_BUILD_ROOT/etc/rc.d/init.d/

# Install cron.d script
%{__install} -d $RPM_BUILD_ROOT/etc/cron.d
%{__install} src/utils/cron.d/codendi-stop $RPM_BUILD_ROOT/etc/cron.d/%{APP_NAME}

# Cache dir
%{__install} -d $RPM_BUILD_ROOT/%{APP_CACHE_DIR}

# Core subversion mod_perl
%{__install} -d $RPM_BUILD_ROOT/%{perl_vendorlib}/Apache
%{__install} src/utils/svn/Tuleap.pm $RPM_BUILD_ROOT/%{perl_vendorlib}/Apache

# plugin webdav
%{__install} -d $RPM_BUILD_ROOT/%{APP_CACHE_DIR}/plugins/webdav/locks

# plugin forumml
%{__install} -d $RPM_BUILD_ROOT/%{_localstatedir}/run/forumml

# plugin git
%{__install} -d $RPM_BUILD_ROOT/%{APP_DATA_DIR}/gitroot
%{__install} -d $RPM_BUILD_ROOT/%{APP_DATA_DIR}/gitolite
%{__install} -d $RPM_BUILD_ROOT/%{APP_DATA_DIR}/gitolite/repositories
touch $RPM_BUILD_ROOT/%{APP_DATA_DIR}/gitolite/projects.list
%{__ln_s} var/lib/%{APP_NAME}/gitroot $RPM_BUILD_ROOT
%{__install} -d $RPM_BUILD_ROOT/%{APP_CACHE_DIR}/smarty
%{__install} -d $RPM_BUILD_ROOT/%{APP_CACHE_DIR}/smarty/templates_c
%{__install} -d $RPM_BUILD_ROOT/%{APP_CACHE_DIR}/smarty/cache
%{__install} plugins/git/bin/gl-membership.pl $RPM_BUILD_ROOT/%{APP_LIBBIN_DIR}
%{__install} plugins/git/bin/git-log.pl $RPM_BUILD_ROOT/%{APP_LIBBIN_DIR}
%{__install} plugins/git/bin/git-ci.pl $RPM_BUILD_ROOT/%{APP_LIBBIN_DIR}

# Plugin tracker
%{__install} -d $RPM_BUILD_ROOT/%{APP_DATA_DIR}/tracker

##
## On package install
##

#
#
#
%pre
if [ "$1" -eq "1" ]; then
    # Install

    #
    # Make sure mandatory unix groups exist
    #

    # mailman
    if grep -q "^%{mailman_group}:" /etc/group 2> /dev/null ; then
        /usr/sbin/groupmod -g %{mailman_groupid} -n %{mailman_group} %{mailman_group} 2> /dev/null || :
    else
        /usr/sbin/groupadd -g %{mailman_groupid} %{mailman_group} 2> /dev/null || :
    fi
    # codendiadm
    if ! grep -q "^%{app_group}:" /etc/group 2> /dev/null ; then
        /usr/sbin/groupadd -r %{app_group} 2> /dev/null || :
    fi
    # dummy
    if ! grep -q "^%{dummy_group}:" /etc/group 2> /dev/null ; then
        /usr/sbin/groupadd -r %{dummy_group} 2> /dev/null || :
    fi
    # ftpadmin
    if ! grep -q "^%{ftpadmin_group}:" /etc/group 2> /dev/null ; then
        /usr/sbin/groupadd -r %{ftpadmin_group} 2> /dev/null || :
    fi
    # ftp
    if ! grep -q "^%{ftp_group}:" /etc/group 2> /dev/null ; then
        /usr/sbin/groupadd -r %{ftp_group} 2> /dev/null || :
    fi

    # Make suser mandatory unix users exist

    # codendiadm
    # mailman group needed to write in /var/log/mailman/ directory
    if id %{app_user} >/dev/null 2>&1; then
        /usr/sbin/usermod -c 'Owner of Tuleap directories'    -d '/home/codendiadm'    -g "%{app_group}" -s '/bin/bash' -G %{ftpadmin_group},%{mailman_group} %{app_user}
    else
        /usr/sbin/useradd -c 'Owner of Tuleap directories' -M -d '/home/codendiadm' -r -g "%{app_group}" -s '/bin/bash' -G %{ftpadmin_group},%{mailman_group} %{app_user}
    fi
    # mailman
    if id %{mailman_user} >/dev/null 2>&1; then
        /usr/sbin/usermod -c 'Owner of Mailman directories'    -d '/usr/lib/mailman' -u %{mailman_userid} -g %{mailman_groupid} -s '/sbin/nologin' %{mailman_user}
    else
        /usr/sbin/useradd -c 'Owner of Mailman directories' -M -d '/usr/lib/mailman' -u %{mailman_userid} -g %{mailman_groupid} -s '/sbin/nologin' %{mailman_user}
    fi
    # ftpadmin
    if id %{ftpadmin_user} >/dev/null 2>&1; then
        /usr/sbin/usermod -c 'FTP Administrator'    -d '/var/lib/codendi/ftp'    -g %{ftpadmin_group} %{ftpadmin_user}
    else
        /usr/sbin/useradd -c 'FTP Administrator' -M -d '/var/lib/codendi/ftp' -r -g %{ftpadmin_group} %{ftpadmin_user}
    fi
    # ftp
    if id %{ftp_user} >/dev/null 2>&1; then
        /usr/sbin/usermod -c 'FTP User'    -d '/var/lib/codendi/ftp'    -g %{ftp_group} %{ftp_user}
    else
        /usr/sbin/useradd -c 'FTP User' -M -d '/var/lib/codendi/ftp' -r -g %{ftp_group} %{ftp_user}
    fi
    # dummy
    if id %{dummy_user} >/dev/null 2>&1; then
        /usr/sbin/usermod -c 'Dummy Tuleap User'    -d '/var/lib/codendi/dumps'    -g %{dummy_group} %{dummy_user}
    else
        /usr/sbin/useradd -c 'Dummy Tuleap User' -M -d '/var/lib/codendi/dumps' -r -g %{dummy_group} %{dummy_user}
    fi
else
    # Stop the services
    #/etc/init.d/codendi stop
    #/sbin/service httpd stop

    true
fi

#
#
#
%post
if [ "$1" -eq "1" ]; then
    # Install
    true

else
    # Upgrade
    # Launch forgeupgrade
    true

    # Re-generate language files
    %{APP_DIR}/src/utils/php-launcher.sh %{APP_DIR}/src/utils/generate_language_files.php

    # Remove existing combined js
    rm -f %{APP_DIR}/src/www/scripts/combined/codendi-*.js
    %{__chown} %{APP_USER}:%{APP_USER} %{APP_CACHE_DIR}/lang/*.php

    # Remove soap cache
    rm -f /tmp/wsdl-*
fi

# In any cases fix the context
/usr/bin/chcon -R root:object_r:httpd_sys_content_t $RPM_BUILD_ROOT/%{APP_DIR} || true

# This adds the proper /etc/rc*.d links for the script that runs the codendi backend
#/sbin/chkconfig --add %{APP_NAME}

# Restart the services
#/sbin/service httpd start
#/etc/init.d/codendi start

#
# Post install of git plugin
%post plugin-git
if [ "$1" -eq "1" ]; then
    # During install
    if ! %{__grep} /usr/bin/git-shell /etc/shells &> /dev/null; then
        echo /usr/bin/git-shell >> /etc/shells
    fi
fi
if [ ! -d "%{APP_DATA_DIR}/gitolite/admin" ]; then
    if [ -d '/var/lib/gitolite' ]; then
	GITOLITE_BASE_DIR=/var/lib/gitolite
    else
	GITOLITE_BASE_DIR=/usr/com/gitolite
    fi

    # deploy gitolite.rc
    %{__install} -g gitolite -o gitolite -m 00644 %{APP_DIR}/plugins/git/etc/gitolite.rc.dist $GITOLITE_BASE_DIR/.gitolite.rc

    # generate codendiadm ssh key for gitolite
    %{__install} -d "%{APP_HOME_DIR}/.ssh/" -g %{APP_USER} -o %{APP_USER} -m 00700
    ssh-keygen -q -t rsa -N "" -C "Tuleap / gitolite admin key" -f "%{APP_HOME_DIR}/.ssh/id_rsa_gl-adm"
    %{__chown}  %{APP_USER}:%{APP_USER}  "%{APP_HOME_DIR}/.ssh/id_rsa_gl-adm"
    %{__chown}  %{APP_USER}:%{APP_USER}  "%{APP_HOME_DIR}/.ssh/id_rsa_gl-adm.pub"

    # deploy codendiadm ssh key for gitolite
    %{__cp} "%{APP_HOME_DIR}/.ssh/id_rsa_gl-adm.pub" /tmp/
    su -c 'git config --global user.name "gitolite"' - gitolite
    su -c 'git config --global user.email gitolite@localhost' - gitolite
    %{__install} -d -g gitolite -o gitolite -m 00700 $GITOLITE_BASE_DIR/.gitolite
    %{__install} -d -g gitolite -o gitolite -m 00700 $GITOLITE_BASE_DIR/.gitolite/conf
    %{__install} -g gitolite -o gitolite -m 00644 %{APP_DIR}/plugins/git/etc/gitolite.conf.dist $GITOLITE_BASE_DIR/.gitolite/conf/gitolite.conf
    %{__install} -g gitolite -o gitolite -m 00755 %{APP_DIR}/plugins/git/hooks/post-receive-gitolite /usr/share/gitolite/hooks/common/post-receive
    su -c 'gl-setup /tmp/id_rsa_gl-adm.pub' - gitolite

    # checkout
    %{__cat} "%{APP_DIR}/plugins/git/etc/ssh.config.dist" >> "%{APP_HOME_DIR}/.ssh/config"
    %{__chown}  %{APP_USER}:%{APP_USER}  "%{APP_HOME_DIR}/.ssh/config"
    su -c 'git config --global user.name "%{APP_USER}"' - %{APP_USER}
    su -c 'git config --global user.email %{APP_USER}@localhost' - %{APP_USER}
    su -c 'cd %{APP_DATA_DIR}/gitolite; git clone gitolite@gl-adm:gitolite-admin admin' - %{APP_USER}
    %{__chmod} 750 %{APP_DATA_DIR}/gitolite/admin

    # uncomment gl-membership
    # Cannot be done before Tuleap setup. Otherwise previous clone command fails because gl-membership
    # doesn't have DB access .
    perl -pi -e 's/^# \$GL_GET_MEMBERSHIPS_PGM/\$GL_GET_MEMBERSHIPS_PGM/' $GITOLITE_BASE_DIR/.gitolite.rc

    # add codendiadm to gitolite group
    if ! groups codendiadm | grep -q gitolite 2> /dev/null ; then
	usermod -a -G gitolite codendiadm
    fi
fi

#
# Post install of tracker plugin (clean combined js)
%post plugin-tracker
%{__rm} -f %{APP_DIR}/src/www/scripts/combined/*.js


#
# Post install of codereview plugin 
%post plugin-codereview
sh %{APP_DIR}/plugins/codereview/bin/install.sh


##
## On package un-install
##

#
#
#
#%preun

# if [ $1 = 0 ]' checks that this is the actual deinstallation of
# the package, as opposed to just removing the old package on upgrade.

#if [ $1 = 0 ]; then
    # These statements stop the service, and remove the /etc/rc*.d links.
    #/sbin/service %{APP_NAME} stop >/dev/null 2>&1
    #/sbin/chkconfig --del %{APP_NAME}
#    true
#fi
# rpm should not abort if last command run had non-zero exit status, exit cleanly
#exit 0


#
#
#
%clean
%{__rm} -rf $RPM_BUILD_ROOT


#
#
#
%files
%defattr(-,%{APP_USER},%{APP_USER},-)
%dir %{APP_DIR}
%{APP_DIR}/tools
%{APP_DIR}/cli
%{APP_DIR}/site-content
%{APP_DIR}/ChangeLog
%{APP_DIR}/VERSION
# Split src for src/www/themes
%dir %{APP_DIR}/src
%{APP_DIR}/src/AUTHORS
%{APP_DIR}/src/common
%{APP_DIR}/src/CONTRIBUTING
%{APP_DIR}/src/COPYING
%{APP_DIR}/src/db
%{APP_DIR}/src/etc
%{APP_DIR}/src/forgeupgrade
%{APP_DIR}/src/INSTALL
%{APP_DIR}/src/README
%{APP_DIR}/src/updates
%{APP_DIR}/src/utils
# Split src/www for src/www/themes
%dir %{APP_DIR}/src/www
%{APP_DIR}/src/www/.htaccess
%{APP_DIR}/src/www/*.php
%{APP_DIR}/src/www/account
%{APP_DIR}/src/www/admin
%{APP_DIR}/src/www/api
%{APP_DIR}/src/www/codendi.css
%{APP_DIR}/src/www/cvs
%{APP_DIR}/src/www/docman
%{APP_DIR}/src/www/docs
%{APP_DIR}/src/www/export
%{APP_DIR}/src/www/favicon.ico
%{APP_DIR}/src/www/file
%{APP_DIR}/src/www/forum
%{APP_DIR}/src/www/goto
%{APP_DIR}/src/www/help
%{APP_DIR}/src/www/include
%{APP_DIR}/src/www/mail
%{APP_DIR}/src/www/my
%{APP_DIR}/src/www/new
%{APP_DIR}/src/www/news
%{APP_DIR}/src/www/people
%{APP_DIR}/src/www/project
%{APP_DIR}/src/www/projects
%{APP_DIR}/src/www/reference
%{APP_DIR}/src/www/robots.txt
%{APP_DIR}/src/www/scripts
%{APP_DIR}/src/www/search
%{APP_DIR}/src/www/service
%{APP_DIR}/src/www/site
%{APP_DIR}/src/www/snippet
%{APP_DIR}/src/www/soap
%{APP_DIR}/src/www/softwaremap
%{APP_DIR}/src/www/stats
%{APP_DIR}/src/www/survey
%{APP_DIR}/src/www/svn
# Only "common" theme is embedded into the package
%dir %{APP_DIR}/src/www/themes
%{APP_DIR}/src/www/themes/common
%{APP_DIR}/src/www/top
%{APP_DIR}/src/www/tos
%{APP_DIR}/src/www/tracker
%{APP_DIR}/src/www/user
%{APP_DIR}/src/www/users
%{APP_DIR}/src/www/VERSION
%{APP_DIR}/src/www/widgets
%{APP_DIR}/src/www/wiki
# Plugins dir
%dir %{APP_DIR}/plugins
%{APP_DIR}/plugins/admindelegation
%{APP_DIR}/plugins/docman
%{APP_DIR}/plugins/graphontrackers
%{APP_DIR}/plugins/pluginsadministration
%{APP_DIR}/plugins/projectlinks
%{APP_DIR}/plugins/statistics
%{APP_DIR}/plugins/tracker_date_reminder
%{APP_DIR}/plugins/userlog
%attr(755,%{APP_USER},%{APP_USER}) %dir %{APP_LIB_DIR}
%attr(755,%{APP_USER},%{APP_USER}) %dir %{APP_LIBBIN_DIR}
%attr(00755,%{APP_USER},%{APP_USER}) %{APP_LIBBIN_DIR}/gotohell
%attr(00740,root,root) %{APP_LIBBIN_DIR}/backup_job
%attr(00740,%{APP_USER},%{APP_USER}) %{APP_LIBBIN_DIR}/backup_subversion.sh
%attr(04755,%{APP_USER},%{APP_USER}) %{APP_LIBBIN_DIR}/log_accum
%attr(00755,%{APP_USER},%{APP_USER}) %{APP_LIBBIN_DIR}/commit_prep
%attr(00755,root,root) %{APP_LIBBIN_DIR}/cvssh
%attr(00755,root,root) %{APP_LIBBIN_DIR}/cvssh-restricted
%attr(00755,%{APP_USER},%{APP_USER}) %{APP_LIBBIN_DIR}/commit-email.pl
%attr(00755,%{APP_USER},%{APP_USER}) %{APP_LIBBIN_DIR}/codendi_svn_pre_commit.php
%attr(04755,root,root) %{APP_LIBBIN_DIR}/fileforge
%attr(00755,root,root) /etc/rc.d/init.d/%{APP_NAME}
%attr(00644,root,root) /etc/cron.d/%{APP_NAME}
%dir %{APP_CACHE_DIR}

#
# Install
#
%files install
%defattr(-,%{APP_USER},%{APP_USER},-)
%{_datadir}/tuleap-install

#
# Core
#
%files core-mailman
%defattr(-,%{APP_USER},%{APP_USER},-)
%{APP_DIR}/src/CORE_MAILMAN_VERSION

%files core-subversion
%defattr(-,%{APP_USER},%{APP_USER},-)
%{APP_DIR}/src/CORE_SUBVERSION_VERSION

%files core-subversion-modperl
%defattr(-,root,root,-)
%{perl_vendorlib}/Apache/Tuleap.pm

%files core-cvs
%defattr(-,%{APP_USER},%{APP_USER},-)
%{APP_DIR}/src/CORE_CVS_VERSION

#
# Plugins
#
%files plugin-forumml
%defattr(-,%{APP_USER},%{APP_USER},-)
%{APP_DIR}/plugins/forumml
%attr(06755,%{APP_USER},%{APP_USER}) %{APP_LIBBIN_DIR}/mail_2_DB.pl
%attr(00750,%{APP_USER},%{APP_USER}) %{_localstatedir}/run/forumml

%files plugin-git
%defattr(-,%{APP_USER},%{APP_USER},-)
%{APP_DIR}/plugins/git
%dir %{APP_DATA_DIR}/gitroot
%dir %{APP_DATA_DIR}/gitolite
%attr(00770,gitolite,gitolite)  %{APP_DATA_DIR}/gitolite/repositories
%attr(00660,gitolite,gitolite)  %{APP_DATA_DIR}/gitolite/projects.list
%attr(-,root,root) /gitroot
%attr(00755,%{APP_USER},%{APP_USER}) %{APP_CACHE_DIR}/smarty
%attr(06755,%{APP_USER},%{APP_USER}) %{APP_LIBBIN_DIR}/gl-membership.pl
%attr(06755,%{APP_USER},%{APP_USER}) %{APP_LIBBIN_DIR}/git-log.pl
%attr(06755,%{APP_USER},%{APP_USER}) %{APP_LIBBIN_DIR}/git-ci.pl

%files plugin-docmanwatermark
%defattr(-,%{APP_USER},%{APP_USER},-)
%{APP_DIR}/plugins/docmanwatermark

%files plugin-ldap
%defattr(-,%{APP_USER},%{APP_USER},-)
%{APP_DIR}/plugins/ldap

%files plugin-im
%defattr(-,%{APP_USER},%{APP_USER},-)
%{APP_DIR}/plugins/IM

%files plugin-hudson
%defattr(-,%{APP_USER},%{APP_USER},-)
%{APP_DIR}/plugins/hudson

%files plugin-webdav
%defattr(-,%{APP_USER},%{APP_USER},-)
%{APP_DIR}/plugins/webdav
%attr(00755,%{APP_USER},%{APP_USER}) %{APP_CACHE_DIR}/plugins/webdav

%files plugin-requesthelp
%defattr(-,%{APP_USER},%{APP_USER},-)
%{APP_DIR}/plugins/requesthelp

%files plugin-tracker
%defattr(-,%{APP_USER},%{APP_USER},-)
%{APP_DIR}/plugins/tracker
%dir %{APP_DATA_DIR}/tracker

%files plugin-graphontrackers
%defattr(-,%{APP_USER},%{APP_USER},-)
%{APP_DIR}/plugins/graphontrackersv5

%files plugin-cardwall
%defattr(-,%{APP_USER},%{APP_USER},-)
%{APP_DIR}/plugins/cardwall

%files plugin-agiledashboard
%defattr(-,%{APP_USER},%{APP_USER},-)
%{APP_DIR}/plugins/agiledashboard

<<<<<<< HEAD
%files plugin-codereview
%defattr(-,%{APP_USER},%{APP_USER},-)
%{APP_DIR}/plugins/codereview
=======
%files plugin-fulltextsearch
%defattr(-,%{APP_USER},%{APP_USER},-)
%{APP_DIR}/plugins/fulltextsearch
>>>>>>> c9dd8789

#
# Themes
#
%files theme-codex
%defattr(-,%{APP_USER},%{APP_USER},-)
%{APP_DIR}/src/www/themes/CodeX

%files theme-codextab
%defattr(-,%{APP_USER},%{APP_USER},-)
%{APP_DIR}/src/www/themes/CodeXTab

%files theme-dawn
%defattr(-,%{APP_USER},%{APP_USER},-)
%{APP_DIR}/src/www/themes/Dawn

%files theme-savannah
%defattr(-,%{APP_USER},%{APP_USER},-)
%{APP_DIR}/src/www/themes/savannah

%files theme-sttab
%defattr(-,%{APP_USER},%{APP_USER},-)
%{APP_DIR}/src/www/themes/STTab

%files theme-codexstn
%defattr(-,%{APP_USER},%{APP_USER},-)
%{APP_DIR}/src/www/themes/CodexSTN

%files theme-steerforge
%defattr(-,%{APP_USER},%{APP_USER},-)
%{APP_DIR}/src/www/themes/SteerForge

%files theme-tuleap
%defattr(-,%{APP_USER},%{APP_USER},-)
%{APP_DIR}/src/www/themes/Tuleap

#%doc
#%config

%changelog
* Mon Oct 11 2010 Manuel VACELET <manuel.vacelet@st.com> -
- Package plugins that matters (solve dependencies install issues).

* Thu Jun  3 2010 Manuel VACELET <manuel.vacelet@st.com> -
- Initial build.
<|MERGE_RESOLUTION|>--- conflicted
+++ resolved
@@ -311,22 +311,6 @@
 Agile Dashboard aims to provide an nice integration of Scrum/Kanban
 tool on top of Tracker.
 
-<<<<<<< HEAD
-%package plugin-codereview
-Summary: Code review Tool
-Group: Development/Tools
-Version: @@PLUGIN_CODEREVIEW_VERSION@@
-Release: 1%{?dist}
-Requires: %{PKG_NAME}, reviewboard >= 1.6.5
-%if %{PKG_NAME} == codendi_st
-Provides: codendi-plugin-codereview = %{version}
-%else
-Provides: tuleap-plugin-codereview = %{version}
-%endif
-%description plugin-codereview
-Plugin to ease the code review based on reviewBoard tool
-
-=======
 %package plugin-fulltextsearch
 Summary: Full-Text Search
 Group: Development/Tools
@@ -335,7 +319,20 @@
 Requires: %{PKG_NAME}, elasticsearch = 1.0.0
 %description plugin-fulltextsearch
 Allows documents of the docman to be searched in a full-text manner.
->>>>>>> c9dd8789
+
+%package plugin-codereview
+Summary: Code review Tool
+Group: Development/Tools
+Version: @@PLUGIN_CODEREVIEW_VERSION@@
+Release: 1%{?dist}
+Requires: %{PKG_NAME}, reviewboard >= 1.6.5
+%if %{PKG_NAME} == codendi_st
+Provides: codendi-plugin-codereview = %{version}
+%else
+Provides: tuleap-plugin-codereview = %{version}
+%endif
+%description plugin-codereview
+Plugin to ease the code review based on reviewBoard tool
 
 #
 ## Themes
@@ -893,15 +890,13 @@
 %defattr(-,%{APP_USER},%{APP_USER},-)
 %{APP_DIR}/plugins/agiledashboard
 
-<<<<<<< HEAD
+%files plugin-fulltextsearch
+%defattr(-,%{APP_USER},%{APP_USER},-)
+%{APP_DIR}/plugins/fulltextsearch
+
 %files plugin-codereview
 %defattr(-,%{APP_USER},%{APP_USER},-)
 %{APP_DIR}/plugins/codereview
-=======
-%files plugin-fulltextsearch
-%defattr(-,%{APP_USER},%{APP_USER},-)
-%{APP_DIR}/plugins/fulltextsearch
->>>>>>> c9dd8789
 
 #
 # Themes
