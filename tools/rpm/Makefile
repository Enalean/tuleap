--- conflicted
+++ resolved
@@ -105,33 +105,18 @@
 	$(MAKE) -C $(BASE_DIR) sass
 
 node:
-<<<<<<< HEAD
-	cd $(BASE_DIR)/plugins/agiledashboard/www/js/planning-v2 &&\
-		npm install &&\
-		bower install --allow-root --config.interactive=false &&\
-		npm run build &&\
-	cd $(BASE_DIR)/plugins/agiledashboard/www/js/kanban &&\
-		npm install &&\
-		bower install --allow-root --config.interactive=false &&\
-		npm run build &&\
-	cd $(BASE_DIR)/plugins/frs/www/js/angular &&\
-		npm install &&\
-		bower install --allow-root --config.interactive=false &&\
-		npm run build &&\
-	cd $(BASE_DIR)/src/www/themes/common/tlp &&\
-		npm install &&\
-		npm run build
-=======
 	cd $(BASE_DIR) &&\
 	    npm install &&\
 	    npm run build &&\
+	cd $(BASE_DIR)/src/www/themes/common/tlp &&\
+            npm install &&\
+            npm run build &&\
 	for directory in $(ANGULAR_APPS_TO_BUILD); do\
 	    cd $(BASE_DIR)/$$directory &&\
 	    npm install &&\
 	    bower install --allow-root --config.interactive=false &&\
 	    npm run build; \
 	done
->>>>>>> 1f2f3aa2
 
 $(RPM_TMP)/SOURCES/$(PKG_NAME)-$(version).tar.gz: rpmprep sass
 	[ -h $(RPM_TMP)/SOURCES/$(PKG_NAME)-$(version) ] || ln -s $(BASE_DIR) $(RPM_TMP)/SOURCES/$(PKG_NAME)-$(version)
