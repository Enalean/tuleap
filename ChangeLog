--- conflicted
+++ resolved
@@ -1,7 +1,3 @@
-<<<<<<< HEAD
-Version 5.3 (Thursday, July 19th 2012)
-	== Plugins ==
-=======
 Version 5.4 (Not released yet)
 	== Plugins ==
 	* Tracker: 5.8.8
@@ -17,7 +13,6 @@
 
 Version 5.3 (Thursday, July 19th 2012)
 	== Plugins ==
->>>>>>> 1c9c21bd
 	* Agildashboard: 0.45
 	* Cardwall: 0.9.1
 	* Docman: 2.26.1
