--- conflicted
+++ resolved
@@ -11,22 +11,20 @@
 	* Update "IndicateurCodex" perl script to take git into account
 
 	== Plugins ==
-	* Cardwall: 0.5.1
-	* Tracker: 5.7.23
-	* Agildashboard: 0.29
+	* Cardwall: 0.5.2
+	* Tracker: 5.7.24
+	* Agildashboard: 0.30
 	* Docman: 2.25.7
 	* Git: 2.5.6
 	* Ldap: 3.14
-<<<<<<< HEAD
-	* Statistics: 0.15
+	* Statistics: 0.16
 	* FullTextSearch: 0.4
 
         == CLI ==
         * Version 1.5.1
-=======
-	* Statistics: 0.16
-	* FullTextSearch: 0.3
->>>>>>> 0ceece11
+
+	== Development ==
+	* Add bootstrap css for tabs and pills
 
 Version 5.1 (Wednesday, May 23rd 2012)
    == Enhancement ==
