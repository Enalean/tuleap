<<<<<<< HEAD
Version 5.7 (Not Released Yet)

   == Bug fix ==
	* Fix fatal error when user start monitoring a file package

   == Plugins ==
	* tracker: 5.33
	* git: 2.7.15
	* tests: 5.7
	* ldap: 3.22
	* projectlinks: 2.2
=======
Version 5.6.1 (Friday, November 2th 2012)

  == Plugins ==
    * tracker: 5.29.1
>>>>>>> f8ef7f60

Version 5.6 (Friday, October 26th 2012)
   == Bug Fix ==
    * Fix bug #1663: Validate user realname on account creation

   == Enhancements ==
    * Enhance FRS monitoring (Contrib STMicroelectronics)
    * Adding new option for automatic validation of new projects

   == Plugins ==
	* tracker: 5.29
	* tests: 5.6
	* statistics: 0.22
	* git: 2.7.14
	* ldap: 3.21
	* agiledashboard: 0.57
	* cardwall: 0.9.7

   == Development ==
	* Initialize a Vagrant box to ease the build of Tuleap. See ./Vagrantfile
	and http://vagrantup.com/ for details. This will also help newcomers to
	install a Tuleap development environment.

Version 5.5.4 (Tuesday, Octobre 16th 2012)
   * Fix backend warnings about chgrp on ssh key dump
   * Validate user ssh key on upload (and clean existing ones)

   == Plugins ==
   * git: 2.7.12
   * tracker: 5.22

Version 5.5.3 (Thursday, Octobre 3rd 2012)
    == Bug fix ==
    * Fix bug on cross reference extraction when parameters are not clean.

    == Plugins ==
    * git: 2.7.11

Version 5.5.2 (Thursday, September 27th 2012)
    == Bug Fix ==
        * fix sla #433: wiki references with version number
	* Allow anonymous to browse public forumml archives
	* Fix art #1277: Wrong URL inheritance when creating a project
	* Fix commit-email.pl: When no notification is set, don't generate error
	* When consulting private file anonymously, a login screen should be displayed instead of permissions error screen
	* Fix login error message when username is invalid
	* Improve php 5.3 compatibility as well as packaging for Vagrant

    == Plugins ==
	* tracker: 5.21
	* git: 2.7.10
	* docman: 2.26.9
	* agiledashboard: 0.54
	* fulltextsearch: 0.12
	* IM: 1.5.4
	* admindelegation: 2.4
	* forumml: 2.6.4
	* graphontrackers: 1.6
	* graphontrackersv5: 5.0.4
	* ldap: 3.19
	* statistics: 0.20
	* cardwall: 0.9.6

	== Development ==
	* Add tool to easily fix the singleton count after a merge
	* Add tool to easily generate release notes
	* Various permissions cleanups and POSIX compatibility for shell scripts (Contrib Raphaël Hertzog)

Version 5.4 (Wednesday, August 29th 2012)
	== Bug fix ==
	* Fix typo in french translation.
	* Avatar was not sent in tracker v3 notifications
	* art #... does not work cross project
	* Fix fatal error raised when creating a followup comment using SOAP (contrib STMicroelectronics).
	* Make possible the restore into a hidden release in FRS (contrib STMicroelectronics).
	* Don't display hiddent content in TV3 HTML notification, outlook doesn't understand display:none (contrib STMicroelectronics).
	* Create 'user' dir (in /var/lib/.../) to store avatars during install
	* Fix sla #1063: field dependencies default values might be broken dependending on the order of definitions of the rules.
	* Fix Wiki XHTML ZIP Snapshot link can't be unzipped (contrib STMicroelectronics).

	== Plugins ==
	* agiledashboard: 0.51
	* cardwall: 0.9.5
	* docman: 2.26.3
	* forumml: 2.6.2
	* fulltextsearch: 0.10
	* git: 2.7.2
	* graphontrackers: 1.5
	* graphontrackersv5: 5.0.3
	* hudson: 1.9
	* ldap: 3.17
	* pluginsadministration: 1.2
	* statistics: 0.19
	* template: 1.2
	* tests: 5.5
	* tracker: 5.10
	* userlog: 1.2

	== Development ==
	* Add script to prepare plugins changelog (to be used by Tuleap integrators when merging into stable)
	* Continue PHP 5.3 compat (Contrib Philippe Goetz)
	* All unit tests pass with PHP 5.3
	* First step toward autoloading in order to increase performances

Version 5.3.1 (Monday, July 23rd 2012)
	== Plugins ==
	* Docman 2.26.2
	* Tracker: 5.8.7

	== Bug fix ==
	* Fix bug on user SSH key dump on filesystem (didn't take case into account and process context was not restored).
	* Fix warning on Subversion conf serialization.

Version 5.3 (Thursday, July 19th 2012)
	== Plugins ==
	* Agildashboard: 0.45
	* Cardwall: 0.9.1
	* Docman: 2.26.1
	* FullTextSearch: 0.6
	* Git: 2.6.3
	* LDAP: 3.16
	* Test: 5.1
	* Tracker: 5.8.6
	* GraphOnTrackerv5 5.0.2

	== Enhancement ==
   * Documentation update (remove references to old screenshots).

	== Development ==
	Update mustache renderer
	Start PHP 5.3 cleaning (For Tuleap 5.3 \o/)
	Introduce transactions methods in DataAccess
	Display queries sorted by time taken in debug mode
	Automate synchro with github tuleap repo

Version 5.2 (Friday, June 22th 2012)
	== Bug Fix ==
	* Fix chart legend display (Contrib STMicroelectronics)
	* Fix ssh keys when no unix account: With Gitolite, it's possible to have
	  a ssh key without having a unix account. However, the interface doesn't
	  allow it.

	== Enhancement ==
	* SOAP: 5.2
	* Refresh the default page for projects website
	* Update "IndicateurCodex" perl script to take git into account

	== Plugins ==
	* Cardwall: 0.5.4
	* Tracker: 5.7.29
	* Agildashboard: 0.33
	* Docman: 2.25.7
	* Git: 2.6.2
	* Ldap: 3.15
	* Statistics: 0.18
	* FullTextSearch: 0.4

        == CLI ==
        * Version 1.5.1

	== Development ==
	* Add bootstrap css for tabs and pills

Version 5.1 (Wednesday, May 23rd 2012)
   == Enhancement ==
   * Add new methods in the SOAP api (get the statistics of a project, view svn
   top commiters, access to user groups of a project, ...)

   == Plugins ==
   * New plugin: Fulltextsearch v0.2
     DISCLAIMER: plugin in beta, do not use it on production servers.
   * Docman v2.54.5
   * AgileDashboard v0.19
   * Tracker v5.7.14
   * Git v2.5.4
   * Statistics v0.11

  == Bug fix ==
  * Fix bug with IE7 and drag'n drop in scriptaculous.
  * Definitively delete mailing list in the db (Contrib STMicroelectronics)

  == Development ==
  * Check release with git (since now Tuleap sources are under git!)
  * jQuery support: Now Tuleap support jQuery as an alternative of
    Prototypejs/Scriptaculous.
  * Bootstrap support: Introduce dropdown plugin from Bootstrap to replace
    our own implementation of dropdown panels. This improve compatibility with
    Internet Explorer.

Version 5.0.4 (Monday, May 15th 2012)
   * Added missing jars after migration: chardet, jing and codendi_auth

Version 5.0.3 (Monday, May 14th 2012)
   * Generate an intermediate release to test git migration.
Version 5.0.3 (Monday, May 14th 2012)
   * Generate an intermediate release to test git migration.

Version 5.0.2 (Wednesday, May 9th 2012)
   == Plugins ==
   * Git 2.5

Version 5.0.1 (Thursday, April 26th 2012)
   == Bug fix ==
   * Fix link to cli documentation in footer

Version 5.0 (Thursday, April 26th 2012)
   == Enhancement ==
   * Improve default tuleap homepage and footer
   * Overall documentation update (replace screenshot, update archeological references, add new stuff).
   * Display site admin credentials at the end of the setup script

   == Bug fix ==
   * Ensure NSCD and internal FS cache are properly flushed before doing something related to filesystem. Fix bugs related to directory ownership of users.
   * Fix sla #711 - Can't commit in CVS when the project is private.
   
   == Plugins ==
   * AgileDashoard 0.13
   * Cardwall v0.4
   * Docman v2.25.3
   * Git v2.4
   * GraphOnTrackerv5 5.0.1
   * Hudson v1.8
   * IM v1.5.2
   * RequestHelp v1.3.1
   * Tracker 5.7.7

   == Development ==
   * Unit Tests: Add DSL like mock generator that allows to ease the readability of the tests:
     stub('someclass')->someMethod($arg1, $arg2, ...)->returns($someResult);
   * Move core tests to source root
   * Rename codendi_tools to tools
   * "Tests" plugin is now in /plugins but only manage display of tests (no longer embbed core tests
   * Add new class to manage graphical error message (based on STMicroelectronics works in branch #582)

Version 4.0.28.1 (Friday, April 6th 2012)
  == Bug Fix ==
  * Fix sla #674 - SVN notifications by path: mails were sent to people monitoring the same path at different projects
  * Fix sla #656 - Not able to create Tracker from the template
  * Fix sla #664 - Lack of visibility in Dawn theme
  
  == Plugins ==
  * Tracker v5.4.8
  
Version 4.0.28 (Friday, March 30th 2012)
   == Bug Fix ==
   * homepage: three feature boxes displayed the same content
   * svn: Fix double escaping issue in commit message in web ui
   * Fix missing dependency on viewvc

   == Enhancement ==
   * SVN notifications by path: Add the possibility, via post-commit hook, to controls what notification
   gets sent. An SVN admin would be able to specify an SVN repository pattern
   that is matched to determine if an email is sent for a given checkin.

   == Plugins ==
   * AgileDashoard v0.7
   * Tracker v5.4.7
   * TrackerDateReminder v1.2.1
   * Git 2.1.7
   * Docman 2.25.2

   == Development ==
   * Improve output of UnitTest to make them more readable.
   * Allows to start test method by 'it'.
   * Unit tests run after conversion of repository to git.
   * Remove tracker v1 (patch, support, bugs, tasks).
   * Remove deprecated and no longer maintained plugins: svntodimensions, cvstodimensions, serverupdate, eclipse, codendijri

Version 4.0.27.3 (Monday, March 19th 2012)
   == Plugins ==
   * Git v2.1.4

Version 4.0.27.2 (Thursday, March 8th 2012)
   == Enhancement ==
   * Git documentation is now aligned with implementation.

   == Plugins ==
   * Git v2.1.2.
   * Tracker v5.1.2

Version 4.0.27.1 (Friday, March 2nd 2012)
   == Bug fix ==
   * Fix SOAP loginAs method (was not taking into account given session_hash).

Version 4.0.27 (Friday, March 2nd 2012)
   == Bug Fix ==
   * In project export details, display db host instead of front end server
   * Fix issue with search while wiki is fr_FR
   * Fix issue on mandatory reference in commit message (sla #494)

   == Enhancement ==
   * Theme Tuleap 2.1: Official logo & colors.
   * Shrink homepage in Dawn theme
   * Rename 'Tracker' service into 'Tracker v3' (and disable it completly for new Tuleap install)
   ** For trackerv3, it can be customized into 'site-content/<lang>/project/project.tab' with key (project_admin_editservice, service_tracker_lbl_key)
   ** For trackerv5, it can be customized into 'plugins/tracker/site-content/<lang>/tracker.tab' with key (plugin_tracker, service_lbl_key)

   == Plugins ==
   * New plugin: Agile Dashboard v0.4
   DISCLAIMER: plugin in beta, do not use it on production servers.
   * Tracker v5.1.1 See separate ChangeLog.
   * GraphOnTrackerV5 v5.0 See separate ChangeLog.
   * Docman v2.24: See separate ChangeLog.
   * LDAP v3.12: See separate ChangeLog.
   * Git v2.1.1: See separate ChangeLog.

   == Development ==
   * Fix issue in CI: lxc installation was missing yum repository generation

Version 4.0.26.1 (Wednesday, February 8th 2012)
    == Bug Fix ==
    * Fix issue with site news approval (Thanks to Régis Houssin and Grégory
      Salvan)

Version 4.0.26 (Friday, February 3rd 2012)
    == Enhancement ==
    * Mailing list names enhancement: allow siteadmin to configure the prefered 
      format of mailing list through the following configuration variables:
      - sys_lists_domain
      - sys_lists_name_min_length
      - sys_lists_prefix
      - sys_lists_suffix
      => see local.inc for usage. (Contrib Orange)
    * Display much more lastlogins entries in siteadmin. (Contrib Orange)
    * svn-commit.pl script allows one to issue commit-email.pl on all loaded 
      commits (from svnadmin load) that are not into the tuleap database. (Contrib Xerox)
    * Add script to change the name of authors in a svndump (to be run before 
      the import into tuleap). (Contrib Xerox)
    * Regenerate a .SVNAcccessFile if it is not present during System Check. (Contrib Xerox)
    * Use site-content to add extra tabs in the tob bar services (only in div based themes)
    
    == Bug Fix ==
    * Update codendi_aliases.conf to resolve some issues in customization of images in themes
    * Set the default php value of session.save_path in php.conf
    * When going to http://example.com/projects/gpig/, display the first active 
      service if "summary" is disabled. (Contrib Xerox)
    * Fix memory leaks and performance issues on big subversion checkouts. (Contrib Xerox)
    ** See sys_auth_svn_mod in local.inc to switch the apache subversion authentication mod.
    * Fix escaping issues in FRS file upload pre-validation. (Contrib Xerox)
    * Fix getArtifacts SOAP API fails with criteria on date fields in tracker v3. (Contrib Xerox)
    * Fix (again) IE issue with file download (Contrib Xerox)
    * Fix cvs repository ownership issue (Contrib Xerox)
    * Re-add SurveyManager in the user guide (inadvertently removed)
    * Fix project db export(Contrib STMicroelectronics)
    * Fix Security issue (Contrib STMicroelectronics)
    
    == Plugins ==
    * Git v1.25. See separated Changelog
    * Tracker v0.8.12. See separated Changelog
    * GraphOnTrackers v1.4. See separated Changelog
    * GraphOnTrackersV5 v0.6.2. See separated Changelog
    * Cardwall v0.4. See separated Changelog
    * Docman v2.22. See separated Changelog
    * Hudson v1.7. See separated Changelog
    * IM v1.5. See separated Changelog
    * Ldap v3.11. See separated Changelog
    * Statistics v0.9. See separated Changelog
    
    == Tuleap Development ==
    * Allow randomization of execution of unit tests (to be sure that there is no inter dependencies)
    * Add a color reporter for tests execution in cli
    * Incorporate fusionforge stuff to be able to ease FF/Tuleap plugins compatibility. (Contrib Orange)
    * Add migration scripts to convert a Codendi 4.0 plateform (+ local 
      customization) to a Tuleap one.
    * Add a plugin google_analytics which helps to track visits on a Tuleap instance. (Contrib Xerox)
    * Add a plugin orange that contains Orange specificities.
    * The default rpm package name is now Tuleap.
    * Add cgi-bin script for various statistics purpose. (Contrib Orange)
    * Cucumber now run some of our testlink test cases
    
    == SOAP ==
    * SOAP API update to version 4.3, see src/www/soap/ChangeLog for details.

Version 4.0.25 (Friday, December 23rd 2011)
    == Bug Fix ==
    * Dot no longer allowed in project short names.
    * Prevent a user from being added to ugroup as many time as the button add is clicked.(contrib STMicroelectronics)
    * Deleted trackers are no longer exported.(contrib STMicroelectronics)
    * Even if not FRS admin, the project admin should have access like an FRS admin. (contrib STMicroelectronics)
    * Fix SLA #266: ROOT_DAILY event marked as running. Mysql reconnection mechanism was broken.

    == Plugins ==
    * Docman v2.20. See separated Changelog
    * LDAP v3.9. See separated Changelog
    * Git v1.18. See separated Changelog
    * Tracker v0.8.7. See separated Changelog
    * GraphOnTrackersV5 v0.6.1. See separated Changelog

    == SOAP ==
    * API version 4.2. See separated Changelog

    == CLI ==
    * Version 1.5.0. See separated Changelog

Version 4.0.24.1 (Friday, December 2nd 2011)
    == Bug Fix ==
    * Fix json issue following upgrade to Prototype v1.7 and Scriptaculous v1.9
    * Fix viewvc display issues (css where missing)
    
    == Plugins ==
    * GraphOnTrackersv5 v0.5.1 See separated Changelog
    
Version 4.0.24 - Wednesday, November 23rd 2011

    == Bug Fix ==
    * Make site admin able to retrieve users by their mail address (contrib STMicroelectronics)
    * Fix user realname output
    * Fix fatal error on wiki PageInfo

    == Plugins ==
    New plugin: Cardwall v0.1.

    Updates:
    * Admindelegation v2.3. See separated Changelog
    * Docman v2.18. See separated Changelog
    * Docmanwatermark v2.3. See separated Changelog
    * ForumMML v2.6. See separated Changelog
    * Hudson v1.5. See separated Changelog
    * IM v1.4. See separated Changelog
    * LDAP v3.7. See separated Changelog
    * Tracker v0.8.5. See separated Changelog
    * GraphOnTrackersv5 v0.5. See separated Changelog
    * RequestHelp v1.3. See separated Changelog

    == Development ==
    * First pass to make Tuleap test suite PHP 5.3 compliant
    * Upgrade to Prototype v1.7 and Scriptaculous v1.9

Version 4.0.23 - Thursday, October 27th 2011
    == Enhancement ==
    * Improve project deletion: project only visible by site admins, most services purged. (contrib STMicroelectronics)

    == Bug fix ==
    * Fix regression on file download with IE and https.
    * Fix regression on tracker mail header (X-Codendi-Project)
    * Do not display [remove] button on a wiki page if it is referenced in the docman
    * Fix issue when there is no sparkline
    * Fix bug on CLI parameters when the param value contains '='
    * Update documentation (fix typo and overuse of product name)
    * Update CLI doc (document big file behaviour).
    * Fix issue with ugroup deletion.
    * Fix fatal error when sending html email
    * Fix file download does not work anymore with IE7/8 & https
    * Fix regression on tracker mail headers
    * Force load of plugins ordered by installation order
    * Fix input validation in user preferences (contrib STMicroeletronics).

    == Plugins ==
    * Hudson v1.4. See separated Changelog
    * GraphOnTrackerV5 v0.3. See separated Changelog
    * TrackerV5 v0.6 See separated Changelog
    * Docman v2.15. See Separated Changelog
    * LDAP v3.6. See separated Changelog.
    * ForumML v2.5. See separated Changelog.
    * Statistics v0.8. See separated Changelog.
    * Webdav v1.9. See separated Changelog

    == CLI ==
    * Version 1.4.2. See separated Changelog.

Version 4.0.22 - Friday, September 20th 2011
    == Enhancement ==
    * Improve usability of project history: (contrib STMicroelectronics)
      * Add the possibility to search into project history by: Event, Date, Value and User.
      * The result of the search could be exported in a CSV file without an offset.
    * Add a new wiget to display an image in a dashboard.
    * backlog #139: Wiki can be read by anonymous (if configured explicitely) but can never by written by anonymous.
    * backlog #11: HTML email notifications in Trackers (need to be activated in user preferences).

    == Bug Fix ==
    * backlog #112: SVNAccessFile not properly updated after user removal
    * Add CSRF countermeasures
    * Don't send email notification to deleted & suspended users when change occurs on a wiki page. (contrib STMicroelectronics)
    * Fix bug with default permissions on FRS release creation through CLI (contrib STMicroelectronics)
    * Add the missing backlink to tuleap.net in the footer

    == Plugins ==
    * WebDAV plugin v1.8. See separated ChangeLog
    * Statistics plugin v0.7. See separated ChangeLog
    * Tracker v5 plugin v0.4. See separated ChangeLog
    * GraphOnTracker v5 plugin v0.1. See separated ChangeLog
    * GraphOnTracker plugin v1.3. See separated ChangeLog
    * Request Help plugin v1.2. See separated ChangeLog
    * Docman v2.14. See separated ChangeLog
    * Hudson v1.3. See separated Changelog
   
    == Development ==
    * Add lxc script utilities to unit-test, build, install and functional-test a Tuleap (thanks to Christian Bayle).
    * First boostrap of a Selenium test suite (thanks to STMicroelectronics)

Version 4.0.21 - Thuesday, September 1st 2011
    == Enhancement ==
    * Improve rebuildability of Tuleap dependencies (contrib Christian Bayle).
    * One rpm package to install all the best of the platform (tuleap-all)
    * Start to remove deprecated stuff from SQL install values.

    == Bug Fix ==
    * Fix issue with Tuleap theme stylesheet on IE7
    * backlog #95: Forum message is no more reachable
    * Fix reference duplication issue
    * Fix issue with restricted/disabled plugins on service bar
    * Fix issue with slmbug and story trackers on fresh install

    == Plugins ==
    * Tracker v5 plugin v0.1. See separated ChangeLog
    * Git plugin v1.15. See separated ChangeLog
    * IM plugin v1.2. See separated ChangeLog
    * Remove Salome plugin (deprecated, never maintained, never used).

    == Development ==
    * Upgrade simpletest to 1.0.1
    * Add a Config class to read configuration files (replaces $GLOBALS['sys_blabla'] usage)
    * DAO constructor paramaeter is now optionnal: The default DataAccess is CodendiDataAccess
    * DAO offers now updateAndGetLastId() which execute the sql statement and return the last inserted id
    
    
Version 4.0.20 - Wednesday, 10th August 2011
	== Enhancement ==
	* Centralize "Code exchange policy link" in site configuration.
	* Improve rpm packaging: Tuleap needs customized packages (like jpgraph or mailman). Those packages were suffixed with .codendi which was not compatible with default yum package distribution. Custom packages are now known as "package-tuleap".
	* Improve Tuleap theme stylesheet

	== Bug fix ==
	* Mass mail no longer mandate 'noreply' to be valid Tuleap user before to send mail.
        * Statistics plugin: Percentages in "Evolution Rate (%)" column are now correct.
	* When Tuleap loose connexion with MySQL server (mysql has gone away) attempt to reconnect or raise an exception if not possible.
	* Fix RPM dependencies management

	== Plugins ==
	* New plugin "Request Help" to link Tuleap with BMC Remedy ticketing system (works only for STMicroeletronics).
	* Git plugin v1.14 See separated ChangeLog.
	* Webdav plugin v1.6. See separated ChangeLog
	* Docman plugin v2.11 See separated ChangeLog

Version 4.0.19.1 - Tuesday, 28th June 2011
	== Bug fix ==
	* Fix regression in .SVNAccessFile management: special group '@members' is no longer discarded.

	== New features ==
	* Improve themability of HomePage
		* New css selectors for each homepage elements and for news
		* "boxes" (Site stats, most active projects, etc) now looks like widgets
		* Site admin can hide news from front page (new config item in local.inc: 'sys_display_homepage_news' (backward compatible)
		* Site admin has more (and easier) control on the "welcome speech". It's no longer a string but a dedicted page (backward compatible)
		* New theme: Tuleap
	* Improve Site Admin experience
		* Rewrite front page with widget to have a better organization
		* Improve search of user and groups (more direct results and better output)
	* Site admin can now mass mail in HTML.

	== Plugins ==
	* Git plugin v1.10 see separated ChangeLog.

	== Bug fix ==
	* backlog #124814: Notification issue when documents are removed
	* Rename a UserGroup in project admin interface doesn't rename the corresponding group in SvnAccessFile
	* Empty UserGroup lead to error in viewvc
	* .xlsm not recognized by viewvc

Version 4.0.18.2 - Monday, 23rd May 2011
	== Bug fix ==
	* Fix bug when moving FRS file into staging area with already deleted
	  underlying file

Version 4.0.18.1 - Friday, 20th May 2011
	== Bug fix ==
	* Avoid failure when sending message to people with several email
	  addresses in several accounts
	* Fix "permission denied" behavior in docman
	* Make FRS delete & purge mechanism stronger on failure.

Version 4.0.18 - Canceled
        == New Features ==
        backlog #124820: Add history for membership delegation
        backlog #99968 : Add a "delete feature" for wiki attached file
        backlog #124821: Study/Deploy the possibility to send HTML notification
        backlog #130629: Add tests on the validity of the group delegated membership
	* Major improvements in installation process:
	  * Modularity (mere mortal can decide not to install CVS)
	  * Introduce dependencies on core in viewvc & mailman package so we can completely rely on dependency mechanism for install
	  * Integrate forgeupgrade in installation and at plugins level
	  * Take into account remote database
	  * Autogeneration of passwords

	New version of CLI: 1.4.1, See separted ChangeLog

        == Bugfix ==
        backlog #124819: Strip HTML in tracker notification
        backlog #124833: Upload an attached file in wiki with a difference in the filename case
        backlog #133850: FRS backend job abort if one of tasks fails
	* Fix bugs in subversion/viewvc when ldap is not installed on platform
	* Fix unit tests on x86-64 platforms + skip tests that depends of runkit when not available

Version 4.0.17.2 - Thursday, 28th April 2011
        == Bugfix ==
        backlog #134453: Tracker notification mail contain unwanted text

Version 4.0.17.1 - Thursday, 7th April 2011
        == New Features ==
        backlog #131538: Remove the switch to html in followup while double clicking

Version 4.0.17 - Monday, 4th April 2011 (Canceled)
        == New Features ==
        backlog #119877: Add more coverage for CVS Backend
        backlog #119371: Codendi testing; code coverage and function mock
        backlog #119788: Support several LDAP branches
        backlog #121192: Allow site admin to define a legal warning to users on registeration page
        backlog #113547: GIT hook to send a mail when pushing
        backlog #113546: Disk statistics per project visible at project level
        backlog #123246: Allow upload of the same deleted file
	
        == Bugfix ==
        backlog #103794: Fix issue related to "item type" filter
        backlog #121173: URLVerification failures with anonymous URLs and webdav misconfiguration.
        backlog #121035: Project creation without full name
        backlog #120417: FRS deletion issues
        backlog #122410: Adding new property at the documentation is allowed with an empty name
        backlog #122406: Automatic account suspend no longer works
        backlog #122408: Wiki purge might have severe perf impact on all wiki usage
        backlog #103783: 'Paste' action should not appear in popup menu for the same cut document.
        backlog #121636: Issue in fields dependencies
        backlog #123243: Browse svn for project with "." in short name

Version 4.0.16 - Tuesday, 18th January 2011 
        == New Features ==
        backlog #113540: Support of <pre> in tracker follow-up comment
                         * Follow-up comments can be submitted with usage of a subset
                           of HTML markups: p, br, a, img, ul, ol, li, cite, code, blockquote, strong, em, pre, b, i
                           This modification comes with a rich text editor in the  follow-up comment text area.
                           It's possible to add comment in HTML with SOAP and Codendi_CLI too (but no update yet).
	  Following tickets were addressed:
	  * feature #codex:101884: Improve the mail notification
	  * bug #codex:116656:     It is not possible to update the Release ChangeLog when we add a file in FRS (with CLI script)
	  * bug codexstn #13752:   Releases permissions checking don't take into account frs admin / project admin perms

                         * Fix wrong behaviour in CSV import/export that was leading to comments duplication.
                           Known limitations: It's not possible to import follow-up comments in HTML format yet.

                         * Improvement of Artifact edition UI: 
                           * reduce space "lost" between tracker's toolbar and artifact info.
                           * rework of follow-up comments layout to improve readability.

	backlog #114221: File Release System provides means to check files consistency through md5 sums.
	                 * Codendi automatically computes md5 sum on files submitted in File Release System.
	                   If you submit a reference md5 sum, Codendi compares with the computed one and raise
	                   an error if it fails. Enhance the notification mail received while monitoring a package. 

	                 * CLI update to 1.4.0, see cli/ChangeLog for details.
	
	                 * SOAP API update to version 4.1, see src/www/soap/ChangeLog for details.

        backlog #119336: Enlarge the project name field in Widget Show project admins

        == BugFix ==
        backlog #119270: Filter lost in Admin delegation widget: Show all projects
        backlog #119163: SQL error during codendi install
        backlog #114221: Still have admin privileges on tracker for non members
        backlog #114020: Artifact submitted with the value "None" at the mandatory field
        backlog #114005: Disable notifications when remove user from private project
        backlog #116806: Lost comment type when editing a follow up
        backlog #118054: The delete icon is not displayed with IE

Version 4.0.15 - Friday, 19th november 2010
        == Bugfix ==
        backlog #114802: Bad display of some codex pages 

Version 4.0.14 - Monday, 8th November 2010
        == New features ==
        backlog #107554: Enhance the interface to request access from project admins
        backlog #110702: Improve PhpWiki look (font rendering, table of contents, colors, separators, etc)
        backlog #111780: RPM: dependency management for plugins & themes
        backlog #109427: Integration of docman in WebDAV iteration 1
        backlog #110673: Request to delete specific document's version(s)
        backlog #110676: Delayed document deletion

        == Bugfix ==
        backlog #112816: Blank page when trying to import a tracker created from "Scrum" template
        backlog #110672: Request to set the correct icon for office 2007 documents
        backlog #113539: Unable to search for exact pattern under 2 quotes

Version 4.0.13 - Wednesday, 29th September 2010
        == New features ==
        backlog #101486: Webdav integration for service FRS: Iteration 3 (Write access)
        backlog #108632: Integrate Git in disk usage stats & upstream diff reduction

        == Bugfix ==
        backlog #106503: Tracker import and export issue
        backlog #106404: Wrong link for summary page due to rename project operation
        backlog #106752: Fix bugs in RPM installation (munin, mailman, openfire)
        backlog #105989: Site admin cannot remove user's LDAP id
        backlog #97573 : After a document is moved, Codex shows a blank page
        backlog #107125: Error stack trace may disclose credentials 
        backlog #99967 : Issue in tracker creation when shortname contains '_'
        backlog #106110: Reduce load on user table
        backlog #108287: LDAP synchro must take LDAP server down into account
        backlog #108176: Account are disabled after 3 month for people that only use SVN client
        backlog #109631: Tracker queries may overload the server

Version 4.0.12 - Tuesday, 14th September(Just to fix a bug regression)
        == Bugfix==
        backlog #108647: Assigned to shows None and unkown value 

Version 4.0.11 - Monday, 9th August 2010 
        == Bugfix==
        backlog #106228: Bad dispaly of privacy icon except with 'Dawn' theme
 
Version 4.0.10 - Thursday, 5th August 2010 (Canceled) 
        == New features ==
        backlog #103963: Permission denied improvement: docman items
	backlog #104505: Installation based RPM
	backlog #104711: Highlight project privacy

	== Bugfix ==
	backlog #104684: Integrate LDAP daily sync in system event
	backlog #104715: Remove toggler.js reference in project links

Version 4.0.9 - Friday, 2nd July 2010
	== Upgrade/install procedure ==
	Switch to RPM distribution:
	1. Stop application
	[root@server]# service httpd stop
	[root@server]# service crond stop

	2. Remove codendi specific cron jobs, except backups (as root):
	[root@server]# crontab -e
	[root@server]# crontab -u codendiadm -e

	3. Add new yum repository
	[root@server]# vi /etc/yum.repos.d/codendi.repo
	[codendi]
	name=Codendi
	baseurl=ftp://codex.cro.st.com/pub/codex-cc/yum/codendi/4.0/i386
	enabled=1
	gpgcheck=0

	4. Install packages (replace XYZ by the name of the platform:
	stcodex, codexstn or steerforge)
	[root@server]# yum install forgeupgrade codendi_st codendi_st-customization-XYZ

	5. Restart applications
	[root@server]# service httpd start
	[root@server]# service crond start
	[root@server]# /etc/init.d/codendi start

	== New features ==
	This release introduce 2 main components:
	* ForgeUpgrade
	* Install of Codendi via RPMS.

	Other new features:
        * branch #102157: Improve permission denied error for private project and restricted user.

	== Bug fix ==
	* backlog #101260: Impossible to add user without username
	* backlog #97577:  Cannot remove project admin right
	* backlog #101500: Artifact permissions section disabled when using IE
	* backlog #101176: MS office 2007 documents are not supported with IE
        * backlog #103085: Impossible to set user to restricted <|MERGE_RESOLUTION|>--- conflicted
+++ resolved
@@ -1,4 +1,3 @@
-<<<<<<< HEAD
 Version 5.7 (Not Released Yet)
 
    == Bug fix ==
@@ -10,12 +9,11 @@
 	* tests: 5.7
 	* ldap: 3.22
 	* projectlinks: 2.2
-=======
+
 Version 5.6.1 (Friday, November 2th 2012)
 
   == Plugins ==
     * tracker: 5.29.1
->>>>>>> f8ef7f60
 
 Version 5.6 (Friday, October 26th 2012)
    == Bug Fix ==
