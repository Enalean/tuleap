Version 4.0.27 - NOT RELEASED YET
   == Bug Fix ==
   * In project export details, display db host instead of front end server
   * Fix issue whith search while wiki is fr_FR

   == Enhancement ==
<<<<<<< HEAD
   * Theme Tuleap 2.1: Official logo & colors.
   * Shrink homepage in Dawn theme

   == Plugins ==
   * Tracker v0.9.2: See separte ChangeLog.
   * LDAP v3.12: See separte ChangeLog.
   * Docman v2.24: See separte ChangeLog.

   == Development ==
   * Fix issue in CI: lxc installation was missing yum repository generation
=======
   * Themes Tuleap 2.0. Official logo & colors.
   * Rename 'Tracker' service into 'Tracker v3'. 
   ** For trackerv3, it can be customized into 'site-content/<lang>/project/project.tab' with key (project_admin_editservice, service_tracker_lbl_key)
   ** For trackerv5, it can be customized into 'plugins/tracker/site-content/<lang>/tracker.tab' with key (plugin_tracker, service_lbl_key)

   == Plugins ==
   * Tracker v5.0 See separate ChangeLog.
   * GraphOnTrackerV5 v5.0 See separate ChangeLog.
>>>>>>> b92c37e0

Version 4.0.26.1 (Wednesday, February 8th 2012)
    == Bug Fix ==
    * Fix issue with site news approval (Thanks to Régis Houssin and Grégory
      Salvan)

Version 4.0.26 (Friday, February 3rd 2012)
    == Enhancement ==
    * Mailing list names enhancement: allow siteadmin to configure the prefered 
      format of mailing list through the following configuration variables:
      - sys_lists_domain
      - sys_lists_name_min_length
      - sys_lists_prefix
      - sys_lists_suffix
      => see local.inc for usage. (Contrib Orange)
    * Display much more lastlogins entries in siteadmin. (Contrib Orange)
    * svn-commit.pl script allows one to issue commit-email.pl on all loaded 
      commits (from svnadmin load) that are not into the tuleap database. (Contrib Xerox)
    * Add script to change the name of authors in a svndump (to be run before 
      the import into tuleap). (Contrib Xerox)
    * Regenerate a .SVNAcccessFile if it is not present during System Check. (Contrib Xerox)
    * Use site-content to add extra tabs in the tob bar services (only in div based themes)
    
    == Bug Fix ==
    * Update codendi_aliases.conf to resolve some issues in customization of images in themes
    * Set the default php value of session.save_path in php.conf
    * When going to http://example.com/projects/gpig/, display the first active 
      service if "summary" is disabled. (Contrib Xerox)
    * Fix memory leaks and performance issues on big subversion checkouts. (Contrib Xerox)
    ** See sys_auth_svn_mod in local.inc to switch the apache subversion authentication mod.
    * Fix escaping issues in FRS file upload pre-validation. (Contrib Xerox)
    * Fix getArtifacts SOAP API fails with criteria on date fields in tracker v3. (Contrib Xerox)
    * Fix (again) IE issue with file download (Contrib Xerox)
    * Fix cvs repository ownership issue (Contrib Xerox)
    * Re-add SurveyManager in the user guide (inadvertently removed)
    * Fix project db export(Contrib STMicroelectronics)
    * Fix Security issue (Contrib STMicroelectronics)
    
    == Plugins ==
    * Git v1.25. See separated Changelog
    * Tracker v0.8.12. See separated Changelog
    * GraphOnTrackers v1.4. See separated Changelog
    * GraphOnTrackersV5 v0.6.2. See separated Changelog
    * Cardwall v0.4. See separated Changelog
    * Docman v2.22. See separated Changelog
    * Hudson v1.7. See separated Changelog
    * IM v1.5. See separated Changelog
    * Ldap v3.11. See separated Changelog
    * Statistics v0.9. See separated Changelog
    
    == Tuleap Development ==
    * Allow randomization of execution of unit tests (to be sure that there is no inter dependencies)
    * Add a color reporter for tests execution in cli
    * Incorporate fusionforge stuff to be able to ease FF/Tuleap plugins compatibility. (Contrib Orange)
    * Add migration scripts to convert a Codendi 4.0 plateform (+ local 
      customization) to a Tuleap one.
    * Add a plugin google_analytics which helps to track visits on a Tuleap instance. (Contrib Xerox)
    * Add a plugin orange that contains Orange specificities.
    * The default rpm package name is now Tuleap.
    * Add cgi-bin script for various statistics purpose. (Contrib Orange)
    * Cucumber now run some of our testlink test cases
    
    == SOAP ==
    * SOAP API update to version 4.3, see src/www/soap/ChangeLog for details.

Version 4.0.25 (Friday, December 23rd 2011)
    == Bug Fix ==
    * Dot no longer allowed in project short names.
    * Prevent a user from being added to ugroup as many time as the button add is clicked.(contrib STMicroelectronics)
    * Deleted trackers are no longer exported.(contrib STMicroelectronics)
    * Even if not FRS admin, the project admin should have access like an FRS admin. (contrib STMicroelectronics)
    * Fix SLA #266: ROOT_DAILY event marked as running. Mysql reconnection mechanism was broken.

    == Plugins ==
    * Docman v2.20. See separated Changelog
    * LDAP v3.9. See separated Changelog
    * Git v1.18. See separated Changelog
    * Tracker v0.8.7. See separated Changelog
    * GraphOnTrackersV5 v0.6.1. See separated Changelog

    == SOAP ==
    * API version 4.2. See separated Changelog

    == CLI ==
    * Version 1.5.0. See separated Changelog

Version 4.0.24.1 (Friday, December 2nd 2011)
    == Bug Fix ==
    * Fix json issue following upgrade to Prototype v1.7 and Scriptaculous v1.9
    * Fix viewvc display issues (css where missing)
    
    == Plugins ==
    * GraphOnTrackersv5 v0.5.1 See separated Changelog
    
Version 4.0.24 - Wednesday, November 23rd 2011

    == Bug Fix ==
    * Make site admin able to retrieve users by their mail address (contrib STMicroelectronics)
    * Fix user realname output
    * Fix fatal error on wiki PageInfo

    == Plugins ==
    New plugin: Cardwall v0.1.

    Updates:
    * Admindelegation v2.3. See separated Changelog
    * Docman v2.18. See separated Changelog
    * Docmanwatermark v2.3. See separated Changelog
    * ForumMML v2.6. See separated Changelog
    * Hudson v1.5. See separated Changelog
    * IM v1.4. See separated Changelog
    * LDAP v3.7. See separated Changelog
    * Tracker v0.8.5. See separated Changelog
    * GraphOnTrackersv5 v0.5. See separated Changelog
    * RequestHelp v1.3. See separated Changelog

    == Development ==
    * First pass to make Tuleap test suite PHP 5.3 compliant
    * Upgrade to Prototype v1.7 and Scriptaculous v1.9

Version 4.0.23 - Thursday, October 27th 2011
    == Enhancement ==
    * Improve project deletion: project only visible by site admins, most services purged. (contrib STMicroelectronics)

    == Bug fix ==
    * Fix regression on file download with IE and https.
    * Fix regression on tracker mail header (X-Codendi-Project)
    * Do not display [remove] button on a wiki page if it is referenced in the docman
    * Fix issue when there is no sparkline
    * Fix bug on CLI parameters when the param value contains '='
    * Update documentation (fix typo and overuse of product name)
    * Update CLI doc (document big file behaviour).
    * Fix issue with ugroup deletion.
    * Fix fatal error when sending html email
    * Fix file download does not work anymore with IE7/8 & https
    * Fix regression on tracker mail headers
    * Force load of plugins ordered by installation order
    * Fix input validation in user preferences (contrib STMicroeletronics).

    == Plugins ==
    * Hudson v1.4. See separated Changelog
    * GraphOnTrackerV5 v0.3. See separated Changelog
    * TrackerV5 v0.6 See separated Changelog
    * Docman v2.15. See Separated Changelog
    * LDAP v3.6. See separated Changelog.
    * ForumML v2.5. See separated Changelog.
    * Statistics v0.8. See separated Changelog.
    * Webdav v1.9. See separated Changelog

    == CLI ==
    * Version 1.4.2. See separated Changelog.

Version 4.0.22 - Friday, September 20th 2011
    == Enhancement ==
    * Improve usability of project history: (contrib STMicroelectronics)
      * Add the possibility to search into project history by: Event, Date, Value and User.
      * The result of the search could be exported in a CSV file without an offset.
    * Add a new wiget to display an image in a dashboard.
    * backlog #139: Wiki can be read by anonymous (if configured explicitely) but can never by written by anonymous.
    * backlog #11: HTML email notifications in Trackers (need to be activated in user preferences).

    == Bug Fix ==
    * backlog #112: SVNAccessFile not properly updated after user removal
    * Add CSRF countermeasures
    * Don't send email notification to deleted & suspended users when change occurs on a wiki page. (contrib STMicroelectronics)
    * Fix bug with default permissions on FRS release creation through CLI (contrib STMicroelectronics)
    * Add the missing backlink to tuleap.net in the footer

    == Plugins ==
    * WebDAV plugin v1.8. See separated ChangeLog
    * Statistics plugin v0.7. See separated ChangeLog
    * Tracker v5 plugin v0.4. See separated ChangeLog
    * GraphOnTracker v5 plugin v0.1. See separated ChangeLog
    * GraphOnTracker plugin v1.3. See separated ChangeLog
    * Request Help plugin v1.2. See separated ChangeLog
    * Docman v2.14. See separated ChangeLog
    * Hudson v1.3. See separated Changelog
   
    == Development ==
    * Add lxc script utilities to unit-test, build, install and functional-test a Tuleap (thanks to Christian Bayle).
    * First boostrap of a Selenium test suite (thanks to STMicroelectronics)

Version 4.0.21 - Thuesday, September 1st 2011
    == Enhancement ==
    * Improve rebuildability of Tuleap dependencies (contrib Christian Bayle).
    * One rpm package to install all the best of the platform (tuleap-all)
    * Start to remove deprecated stuff from SQL install values.

    == Bug Fix ==
    * Fix issue with Tuleap theme stylesheet on IE7
    * backlog #95: Forum message is no more reachable
    * Fix reference duplication issue
    * Fix issue with restricted/disabled plugins on service bar
    * Fix issue with slmbug and story trackers on fresh install

    == Plugins ==
    * Tracker v5 plugin v0.1. See separated ChangeLog
    * Git plugin v1.15. See separated ChangeLog
    * IM plugin v1.2. See separated ChangeLog
    * Remove Salome plugin (deprecated, never maintained, never used).

    == Development ==
    * Upgrade simpletest to 1.0.1
    * Add a Config class to read configuration files (replaces $GLOBALS['sys_blabla'] usage)
    * DAO constructor paramaeter is now optionnal: The default DataAccess is CodendiDataAccess
    * DAO offers now updateAndGetLastId() which execute the sql statement and return the last inserted id
    
    
Version 4.0.20 - Wednesday, 10th August 2011
	== Enhancement ==
	* Centralize "Code exchange policy link" in site configuration.
	* Improve rpm packaging: Tuleap needs customized packages (like jpgraph or mailman). Those packages were suffixed with .codendi which was not compatible with default yum package distribution. Custom packages are now known as "package-tuleap".
	* Improve Tuleap theme stylesheet

	== Bug fix ==
	* Mass mail no longer mandate 'noreply' to be valid Tuleap user before to send mail.
        * Statistics plugin: Percentages in "Evolution Rate (%)" column are now correct.
	* When Tuleap loose connexion with MySQL server (mysql has gone away) attempt to reconnect or raise an exception if not possible.
	* Fix RPM dependencies management

	== Plugins ==
	* New plugin "Request Help" to link Tuleap with BMC Remedy ticketing system (works only for STMicroeletronics).
	* Git plugin v1.14 See separated ChangeLog.
	* Webdav plugin v1.6. See separated ChangeLog
	* Docman plugin v2.11 See separated ChangeLog

Version 4.0.19.1 - Tuesday, 28th June 2011
	== Bug fix ==
	* Fix regression in .SVNAccessFile management: special group '@members' is no longer discarded.

	== New features ==
	* Improve themability of HomePage
		* New css selectors for each homepage elements and for news
		* "boxes" (Site stats, most active projects, etc) now looks like widgets
		* Site admin can hide news from front page (new config item in local.inc: 'sys_display_homepage_news' (backward compatible)
		* Site admin has more (and easier) control on the "welcome speech". It's no longer a string but a dedicted page (backward compatible)
		* New theme: Tuleap
	* Improve Site Admin experience
		* Rewrite front page with widget to have a better organization
		* Improve search of user and groups (more direct results and better output)
	* Site admin can now mass mail in HTML.

	== Plugins ==
	* Git plugin v1.10 see separated ChangeLog.

	== Bug fix ==
	* backlog #124814: Notification issue when documents are removed
	* Rename a UserGroup in project admin interface doesn't rename the corresponding group in SvnAccessFile
	* Empty UserGroup lead to error in viewvc
	* .xlsm not recognized by viewvc

Version 4.0.18.2 - Monday, 23rd May 2011
	== Bug fix ==
	* Fix bug when moving FRS file into staging area with already deleted
	  underlying file

Version 4.0.18.1 - Friday, 20th May 2011
	== Bug fix ==
	* Avoid failure when sending message to people with several email
	  addresses in several accounts
	* Fix "permission denied" behavior in docman
	* Make FRS delete & purge mechanism stronger on failure.

Version 4.0.18 - Canceled
        == New Features ==
        backlog #124820: Add history for membership delegation
        backlog #99968 : Add a "delete feature" for wiki attached file
        backlog #124821: Study/Deploy the possibility to send HTML notification
        backlog #130629: Add tests on the validity of the group delegated membership
	* Major improvements in installation process:
	  * Modularity (mere mortal can decide not to install CVS)
	  * Introduce dependencies on core in viewvc & mailman package so we can completely rely on dependency mechanism for install
	  * Integrate forgeupgrade in installation and at plugins level
	  * Take into account remote database
	  * Autogeneration of passwords

	New version of CLI: 1.4.1, See separted ChangeLog

        == Bugfix ==
        backlog #124819: Strip HTML in tracker notification
        backlog #124833: Upload an attached file in wiki with a difference in the filename case
        backlog #133850: FRS backend job abort if one of tasks fails
	* Fix bugs in subversion/viewvc when ldap is not installed on platform
	* Fix unit tests on x86-64 platforms + skip tests that depends of runkit when not available

Version 4.0.17.2 - Thursday, 28th April 2011
        == Bugfix ==
        backlog #134453: Tracker notification mail contain unwanted text

Version 4.0.17.1 - Thursday, 7th April 2011
        == New Features ==
        backlog #131538: Remove the switch to html in followup while double clicking

Version 4.0.17 - Monday, 4th April 2011 (Canceled)
        == New Features ==
        backlog #119877: Add more coverage for CVS Backend
        backlog #119371: Codendi testing; code coverage and function mock
        backlog #119788: Support several LDAP branches
        backlog #121192: Allow site admin to define a legal warning to users on registeration page
        backlog #113547: GIT hook to send a mail when pushing
        backlog #113546: Disk statistics per project visible at project level
        backlog #123246: Allow upload of the same deleted file
	
        == Bugfix ==
        backlog #103794: Fix issue related to "item type" filter
        backlog #121173: URLVerification failures with anonymous URLs and webdav misconfiguration.
        backlog #121035: Project creation without full name
        backlog #120417: FRS deletion issues
        backlog #122410: Adding new property at the documentation is allowed with an empty name
        backlog #122406: Automatic account suspend no longer works
        backlog #122408: Wiki purge might have severe perf impact on all wiki usage
        backlog #103783: 'Paste' action should not appear in popup menu for the same cut document.
        backlog #121636: Issue in fields dependencies
        backlog #123243: Browse svn for project with "." in short name

Version 4.0.16 - Tuesday, 18th January 2011 
        == New Features ==
        backlog #113540: Support of <pre> in tracker follow-up comment
                         * Follow-up comments can be submitted with usage of a subset
                           of HTML markups: p, br, a, img, ul, ol, li, cite, code, blockquote, strong, em, pre, b, i
                           This modification comes with a rich text editor in the  follow-up comment text area.
                           It's possible to add comment in HTML with SOAP and Codendi_CLI too (but no update yet).
	  Following tickets were addressed:
	  * feature #codex:101884: Improve the mail notification
	  * bug #codex:116656:     It is not possible to update the Release ChangeLog when we add a file in FRS (with CLI script)
	  * bug codexstn #13752:   Releases permissions checking don't take into account frs admin / project admin perms

                         * Fix wrong behaviour in CSV import/export that was leading to comments duplication.
                           Known limitations: It's not possible to import follow-up comments in HTML format yet.

                         * Improvement of Artifact edition UI: 
                           * reduce space "lost" between tracker's toolbar and artifact info.
                           * rework of follow-up comments layout to improve readability.

	backlog #114221: File Release System provides means to check files consistency through md5 sums.
	                 * Codendi automatically computes md5 sum on files submitted in File Release System.
	                   If you submit a reference md5 sum, Codendi compares with the computed one and raise
	                   an error if it fails. Enhance the notification mail received while monitoring a package. 

	                 * CLI update to 1.4.0, see cli/ChangeLog for details.
	
	                 * SOAP API update to version 4.1, see src/www/soap/ChangeLog for details.

        backlog #119336: Enlarge the project name field in Widget Show project admins

        == BugFix ==
        backlog #119270: Filter lost in Admin delegation widget: Show all projects
        backlog #119163: SQL error during codendi install
        backlog #114221: Still have admin privileges on tracker for non members
        backlog #114020: Artifact submitted with the value "None" at the mandatory field
        backlog #114005: Disable notifications when remove user from private project
        backlog #116806: Lost comment type when editing a follow up
        backlog #118054: The delete icon is not displayed with IE

Version 4.0.15 - Friday, 19th november 2010
        == Bugfix ==
        backlog #114802: Bad display of some codex pages 

Version 4.0.14 - Monday, 8th November 2010
        == New features ==
        backlog #107554: Enhance the interface to request access from project admins
        backlog #110702: Improve PhpWiki look (font rendering, table of contents, colors, separators, etc)
        backlog #111780: RPM: dependency management for plugins & themes
        backlog #109427: Integration of docman in WebDAV iteration 1
        backlog #110673: Request to delete specific document's version(s)
        backlog #110676: Delayed document deletion

        == Bugfix ==
        backlog #112816: Blank page when trying to import a tracker created from "Scrum" template
        backlog #110672: Request to set the correct icon for office 2007 documents
        backlog #113539: Unable to search for exact pattern under 2 quotes

Version 4.0.13 - Wednesday, 29th September 2010
        == New features ==
        backlog #101486: Webdav integration for service FRS: Iteration 3 (Write access)
        backlog #108632: Integrate Git in disk usage stats & upstream diff reduction

        == Bugfix ==
        backlog #106503: Tracker import and export issue
        backlog #106404: Wrong link for summary page due to rename project operation
        backlog #106752: Fix bugs in RPM installation (munin, mailman, openfire)
        backlog #105989: Site admin cannot remove user's LDAP id
        backlog #97573 : After a document is moved, Codex shows a blank page
        backlog #107125: Error stack trace may disclose credentials 
        backlog #99967 : Issue in tracker creation when shortname contains '_'
        backlog #106110: Reduce load on user table
        backlog #108287: LDAP synchro must take LDAP server down into account
        backlog #108176: Account are disabled after 3 month for people that only use SVN client
        backlog #109631: Tracker queries may overload the server

Version 4.0.12 - Tuesday, 14th September(Just to fix a bug regression)
        == Bugfix==
        backlog #108647: Assigned to shows None and unkown value 

Version 4.0.11 - Monday, 9th August 2010 
        == Bugfix==
        backlog #106228: Bad dispaly of privacy icon except with 'Dawn' theme
 
Version 4.0.10 - Thursday, 5th August 2010 (Canceled) 
        == New features ==
        backlog #103963: Permission denied improvement: docman items
	backlog #104505: Installation based RPM
	backlog #104711: Highlight project privacy

	== Bugfix ==
	backlog #104684: Integrate LDAP daily sync in system event
	backlog #104715: Remove toggler.js reference in project links

Version 4.0.9 - Friday, 2nd July 2010
	== Upgrade/install procedure ==
	Switch to RPM distribution:
	1. Stop application
	[root@server]# service httpd stop
	[root@server]# service crond stop

	2. Remove codendi specific cron jobs, except backups (as root):
	[root@server]# crontab -e
	[root@server]# crontab -u codendiadm -e

	3. Add new yum repository
	[root@server]# vi /etc/yum.repos.d/codendi.repo
	[codendi]
	name=Codendi
	baseurl=ftp://codex.cro.st.com/pub/codex-cc/yum/codendi/4.0/i386
	enabled=1
	gpgcheck=0

	4. Install packages (replace XYZ by the name of the platform:
	stcodex, codexstn or steerforge)
	[root@server]# yum install forgeupgrade codendi_st codendi_st-customization-XYZ

	5. Restart applications
	[root@server]# service httpd start
	[root@server]# service crond start
	[root@server]# /etc/init.d/codendi start

	== New features ==
	This release introduce 2 main components:
	* ForgeUpgrade
	* Install of Codendi via RPMS.

	Other new features:
        * branch #102157: Improve permission denied error for private project and restricted user.

	== Bug fix ==
	* backlog #101260: Impossible to add user without username
	* backlog #97577:  Cannot remove project admin right
	* backlog #101500: Artifact permissions section disabled when using IE
	* backlog #101176: MS office 2007 documents are not supported with IE
        * backlog #103085: Impossible to set user to restricted <|MERGE_RESOLUTION|>--- conflicted
+++ resolved
@@ -4,27 +4,20 @@
    * Fix issue whith search while wiki is fr_FR
 
    == Enhancement ==
-<<<<<<< HEAD
    * Theme Tuleap 2.1: Official logo & colors.
    * Shrink homepage in Dawn theme
-
-   == Plugins ==
-   * Tracker v0.9.2: See separte ChangeLog.
-   * LDAP v3.12: See separte ChangeLog.
-   * Docman v2.24: See separte ChangeLog.
-
-   == Development ==
-   * Fix issue in CI: lxc installation was missing yum repository generation
-=======
-   * Themes Tuleap 2.0. Official logo & colors.
-   * Rename 'Tracker' service into 'Tracker v3'. 
+   * Rename 'Tracker' service into 'Tracker v3' (and disable it completly for new Tuleap install)
    ** For trackerv3, it can be customized into 'site-content/<lang>/project/project.tab' with key (project_admin_editservice, service_tracker_lbl_key)
    ** For trackerv5, it can be customized into 'plugins/tracker/site-content/<lang>/tracker.tab' with key (plugin_tracker, service_lbl_key)
 
    == Plugins ==
    * Tracker v5.0 See separate ChangeLog.
    * GraphOnTrackerV5 v5.0 See separate ChangeLog.
->>>>>>> b92c37e0
+   * Docman v2.24: See separte ChangeLog.
+   * LDAP v3.12: See separte ChangeLog.
+
+   == Development ==
+   * Fix issue in CI: lxc installation was missing yum repository generation
 
 Version 4.0.26.1 (Wednesday, February 8th 2012)
     == Bug Fix ==
