Version 5.13 (Not Released Yet)

	* admssw: 0.2
	* agiledashboard: 0.78
	* cardwall: 0.9.23
	* doaprdf: 0.2
	* foafprofiles: 0.2
	* graphontrackersv5: 5.0.9
	* mediawiki: 0.3
	* pluginsadministration: 1.3
	* tracker: 5.99
	* tracker: 5.100
	* tracker: 5.101
	* tracker: 5.102
	* git: 2.7.33
	* fusionforge_compat: 0.3
	* mediawiki: 0.4
	* mediawiki: 0.5
	* git: 2.7.34
	* tracker: 5.103
	* tracker: 5.104
	* tracker: 5.105
	* tracker: 5.106
	* git: 2.7.35
<<<<<<< HEAD
	* tracker: 5.107
=======
	* git: 2.7.36
>>>>>>> 2ff6bea5

Version 5.12 (Thursday, March 21st 2013)
	== Plugins ==
	* graphontrackersv5: 5.0.8
	* tracker: 5.98
	* agiledashboard: 0.77
	* git: 2.7.32
	* IM: 1.5.6
	* admindelegation: 2.5
	* cardwall: 0.9.22
	* docman: 2.26.14
	* docmanwatermark: 2.4
	* forumml: 2.6.10
	* fulltextsearch: 0.18
	* fusionforge_compat: 0.2
	* ldap: 3.27
	* requesthelp: 1.3.2
	* statistics: 0.23
	* webdav: 1.9.2
	* mediawiki: 0.2
	* tests: 5.17

  == Bug Fix ==
	* Fix request #2817: When a service in iframe is created in template project, the "is in iframe" information were not propagated to other projects.
	* Fix bugs #2901: When there are permissions set on fields and tracker, there are edge cases when we got a fatal error while updating an artifact in tracker v3

Version 5.11 (Thursday, February 21st 2013)

	== Plugins ==
	* tracker: 5.88
	* agiledashboard: 0.72
	* cardwall: 0.9.18
	* git: 2.7.26
	* ldap: 3.25
	* forumml: 2.6.8
	* fulltextsearch: 0.16
	* tests: 5.16
	* graphontrackersv5: 5.0.6

   == Enhancement ==
    * Let the admin choose if the privacy of a project should be displayed (in widgets and in service bar)
    * Allow site to customize robots.txt
    * Fix for sla #2290: allow restricted users to search in trackers v3

  == Bug Fix ==
    * Add missing php53-process dependency for posix functions
	* Fix sla #813: Project administration page is distorded on IE when the custom notification message is long
	* Fix bug #2317: Fatal error on the AccessLogs
	* Fix sla #682 - Viewvc display issue for file which name contains "$"
	* Fix missing blank.gif that pollutate error_log
	* Fix footer link for Tuleap as well as copyright

Version 5.9.1 (Thursday, January 24rd 2013)

	== Plugins ==
	* tracker: 5.70

Version 5.9 (Wednesday, January 23rd 2013)

   == Enhancement ==
    * Allow one to create a project in 1 step instead of 8. Must be activated in the local.inc.

   == Plugins ==
	* cardwall: 0.9.11
	* git: 2.7.23
	* tests: 5.15
	* tracker: 5.69
	* docman: 2.26.13
	* graphontrackers: 1.7
	* agiledashboard: 0.63
	* fulltextsearch: 0.13

  == Themes ==
	* Tuleap: 2.5

  == Bug Fix ==
    * Do not rely on SimplePie escaping
    * Prevent some user account pages to be cached (contrib STMicroelectronics).
    * Fix bugs #2250: Restricted users are notified of wiki page update in public projects

  == Development ==
    * Include fundations for HTTP client and Jenkins job
    * unit test CLI runner returns build status so it can be used in git bisect

Version 5.8 (Wednesday, December 19th 2012)

   == Enhancement ==
	* Better documentation of SOAP API

   == Bug fix ==
	* Use reliable method to detect if we are running in CLI
	* Fix setup script: Replace localhost reference by the mysql_host value to be able to install the db on a dedicated server (Contrib STMicroelectronics)
	* Add missing lib in stats script (sla #1644)
	* Fix font compatibility with IE9 (Contrib STMicroelectronics)

  == Plugins ==
	* cardwall: 0.9.9
	* agiledashboard: 0.60
	* tests: 5.11
	* git: 2.7.18
	* tracker: 5.57
	* IM: 1.5.5
	* forumml: 2.6.6

	== Development ==
	* Tuleap can respond with several names
	* PHP 5.3 compatibility: persist tracker_ids across instance of test


Version 5.7 (Thursday, November 22nd 2012)

   == Bug fix ==
	* Fix fatal error when user start monitoring a file package
	* Avoid double posting when body contain special characters. (Contrib STMicroelectronics)

   == Plugins ==
	* tracker: 5.45
	* git: 2.7.16
	* tests: 5.8
	* ldap: 3.22
	* projectlinks: 2.2
	* graphontrackersv5: 5.0.5
	* agiledashboard: 0.59
	* cardwall: 0.9.8
	* docman: 2.26.10

Version 5.6.2 (Tuesday, November 6th 2012)
   == Enhancements ==
   * A project administrator can import a user group from another project (contrib STMicroeletronics).

Version 5.6.1 (Friday, November 2nd 2012)

  == Plugins ==
    * tracker: 5.29.1

Version 5.6 (Friday, October 26th 2012)
   == Bug Fix ==
    * Fix bug #1663: Validate user realname on account creation

   == Enhancements ==
    * Enhance FRS monitoring (Contrib STMicroelectronics)
    * Adding new option for automatic validation of new projects

   == Plugins ==
	* tracker: 5.29
	* tests: 5.6
	* statistics: 0.22
	* git: 2.7.14
	* ldap: 3.21
	* agiledashboard: 0.57
	* cardwall: 0.9.7

   == Development ==
	* Initialize a Vagrant box to ease the build of Tuleap. See ./Vagrantfile
	and http://vagrantup.com/ for details. This will also help newcomers to
	install a Tuleap development environment.

Version 5.5.4 (Tuesday, Octobre 16th 2012)
   * Fix backend warnings about chgrp on ssh key dump
   * Validate user ssh key on upload (and clean existing ones)

   == Plugins ==
   * git: 2.7.12
   * tracker: 5.22

Version 5.5.3 (Thursday, Octobre 3rd 2012)
    == Bug fix ==
    * Fix bug on cross reference extraction when parameters are not clean.

    == Plugins ==
    * git: 2.7.11

Version 5.5.2 (Thursday, September 27th 2012)
    == Bug Fix ==
        * fix sla #433: wiki references with version number
	* Allow anonymous to browse public forumml archives
	* Fix art #1277: Wrong URL inheritance when creating a project
	* Fix commit-email.pl: When no notification is set, don't generate error
	* When consulting private file anonymously, a login screen should be displayed instead of permissions error screen
	* Fix login error message when username is invalid
	* Improve php 5.3 compatibility as well as packaging for Vagrant

    == Plugins ==
	* tracker: 5.21
	* git: 2.7.10
	* docman: 2.26.9
	* agiledashboard: 0.54
	* fulltextsearch: 0.12
	* IM: 1.5.4
	* admindelegation: 2.4
	* forumml: 2.6.4
	* graphontrackers: 1.6
	* graphontrackersv5: 5.0.4
	* ldap: 3.19
	* statistics: 0.20
	* cardwall: 0.9.6

	== Development ==
	* Add tool to easily fix the singleton count after a merge
	* Add tool to easily generate release notes
	* Various permissions cleanups and POSIX compatibility for shell scripts (Contrib Raphaël Hertzog)

Version 5.4 (Wednesday, August 29th 2012)
	== Bug fix ==
	* Fix typo in french translation.
	* Avatar was not sent in tracker v3 notifications
	* art #... does not work cross project
	* Fix fatal error raised when creating a followup comment using SOAP (contrib STMicroelectronics).
	* Make possible the restore into a hidden release in FRS (contrib STMicroelectronics).
	* Don't display hiddent content in TV3 HTML notification, outlook doesn't understand display:none (contrib STMicroelectronics).
	* Create 'user' dir (in /var/lib/.../) to store avatars during install
	* Fix sla #1063: field dependencies default values might be broken dependending on the order of definitions of the rules.
	* Fix Wiki XHTML ZIP Snapshot link can't be unzipped (contrib STMicroelectronics).

	== Plugins ==
	* agiledashboard: 0.51
	* cardwall: 0.9.5
	* docman: 2.26.3
	* forumml: 2.6.2
	* fulltextsearch: 0.10
	* git: 2.7.2
	* graphontrackers: 1.5
	* graphontrackersv5: 5.0.3
	* hudson: 1.9
	* ldap: 3.17
	* pluginsadministration: 1.2
	* statistics: 0.19
	* template: 1.2
	* tests: 5.5
	* tracker: 5.10
	* userlog: 1.2

	== Development ==
	* Add script to prepare plugins changelog (to be used by Tuleap integrators when merging into stable)
	* Continue PHP 5.3 compat (Contrib Philippe Goetz)
	* All unit tests pass with PHP 5.3
	* First step toward autoloading in order to increase performances

Version 5.3.1 (Monday, July 23rd 2012)
	== Plugins ==
	* Docman 2.26.2
	* Tracker: 5.8.7

	== Bug fix ==
	* Fix bug on user SSH key dump on filesystem (didn't take case into account and process context was not restored).
	* Fix warning on Subversion conf serialization.

Version 5.3 (Thursday, July 19th 2012)
	== Plugins ==
	* Agildashboard: 0.45
	* Cardwall: 0.9.1
	* Docman: 2.26.1
	* FullTextSearch: 0.6
	* Git: 2.6.3
	* LDAP: 3.16
	* Test: 5.1
	* Tracker: 5.8.6
	* GraphOnTrackerv5 5.0.2

	== Enhancement ==
   * Documentation update (remove references to old screenshots).

	== Development ==
	Update mustache renderer
	Start PHP 5.3 cleaning (For Tuleap 5.3 \o/)
	Introduce transactions methods in DataAccess
	Display queries sorted by time taken in debug mode
	Automate synchro with github tuleap repo

Version 5.2 (Friday, June 22th 2012)
	== Bug Fix ==
	* Fix chart legend display (Contrib STMicroelectronics)
	* Fix ssh keys when no unix account: With Gitolite, it's possible to have
	  a ssh key without having a unix account. However, the interface doesn't
	  allow it.

	== Enhancement ==
	* SOAP: 5.2
	* Refresh the default page for projects website
	* Update "IndicateurCodex" perl script to take git into account

	== Plugins ==
	* Cardwall: 0.5.4
	* Tracker: 5.7.29
	* Agildashboard: 0.33
	* Docman: 2.25.7
	* Git: 2.6.2
	* Ldap: 3.15
	* Statistics: 0.18
	* FullTextSearch: 0.4

        == CLI ==
        * Version 1.5.1

	== Development ==
	* Add bootstrap css for tabs and pills

Version 5.1 (Wednesday, May 23rd 2012)
   == Enhancement ==
   * Add new methods in the SOAP api (get the statistics of a project, view svn
   top commiters, access to user groups of a project, ...)

   == Plugins ==
   * New plugin: Fulltextsearch v0.2
     DISCLAIMER: plugin in beta, do not use it on production servers.
   * Docman v2.54.5
   * AgileDashboard v0.19
   * Tracker v5.7.14
   * Git v2.5.4
   * Statistics v0.11

  == Bug fix ==
  * Fix bug with IE7 and drag'n drop in scriptaculous.
  * Definitively delete mailing list in the db (Contrib STMicroelectronics)

  == Development ==
  * Check release with git (since now Tuleap sources are under git!)
  * jQuery support: Now Tuleap support jQuery as an alternative of
    Prototypejs/Scriptaculous.
  * Bootstrap support: Introduce dropdown plugin from Bootstrap to replace
    our own implementation of dropdown panels. This improve compatibility with
    Internet Explorer.

Version 5.0.4 (Monday, May 15th 2012)
   * Added missing jars after migration: chardet, jing and codendi_auth

Version 5.0.3 (Monday, May 14th 2012)
   * Generate an intermediate release to test git migration.
Version 5.0.3 (Monday, May 14th 2012)
   * Generate an intermediate release to test git migration.

Version 5.0.2 (Wednesday, May 9th 2012)
   == Plugins ==
   * Git 2.5

Version 5.0.1 (Thursday, April 26th 2012)
   == Bug fix ==
   * Fix link to cli documentation in footer

Version 5.0 (Thursday, April 26th 2012)
   == Enhancement ==
   * Improve default tuleap homepage and footer
   * Overall documentation update (replace screenshot, update archeological references, add new stuff).
   * Display site admin credentials at the end of the setup script

   == Bug fix ==
   * Ensure NSCD and internal FS cache are properly flushed before doing something related to filesystem. Fix bugs related to directory ownership of users.
   * Fix sla #711 - Can't commit in CVS when the project is private.
   
   == Plugins ==
   * AgileDashoard 0.13
   * Cardwall v0.4
   * Docman v2.25.3
   * Git v2.4
   * GraphOnTrackerv5 5.0.1
   * Hudson v1.8
   * IM v1.5.2
   * RequestHelp v1.3.1
   * Tracker 5.7.7

   == Development ==
   * Unit Tests: Add DSL like mock generator that allows to ease the readability of the tests:
     stub('someclass')->someMethod($arg1, $arg2, ...)->returns($someResult);
   * Move core tests to source root
   * Rename codendi_tools to tools
   * "Tests" plugin is now in /plugins but only manage display of tests (no longer embbed core tests
   * Add new class to manage graphical error message (based on STMicroelectronics works in branch #582)

Version 4.0.28.1 (Friday, April 6th 2012)
  == Bug Fix ==
  * Fix sla #674 - SVN notifications by path: mails were sent to people monitoring the same path at different projects
  * Fix sla #656 - Not able to create Tracker from the template
  * Fix sla #664 - Lack of visibility in Dawn theme
  
  == Plugins ==
  * Tracker v5.4.8
  
Version 4.0.28 (Friday, March 30th 2012)
   == Bug Fix ==
   * homepage: three feature boxes displayed the same content
   * svn: Fix double escaping issue in commit message in web ui
   * Fix missing dependency on viewvc

   == Enhancement ==
   * SVN notifications by path: Add the possibility, via post-commit hook, to controls what notification
   gets sent. An SVN admin would be able to specify an SVN repository pattern
   that is matched to determine if an email is sent for a given checkin.

   == Plugins ==
   * AgileDashoard v0.7
   * Tracker v5.4.7
   * TrackerDateReminder v1.2.1
   * Git 2.1.7
   * Docman 2.25.2

   == Development ==
   * Improve output of UnitTest to make them more readable.
   * Allows to start test method by 'it'.
   * Unit tests run after conversion of repository to git.
   * Remove tracker v1 (patch, support, bugs, tasks).
   * Remove deprecated and no longer maintained plugins: svntodimensions, cvstodimensions, serverupdate, eclipse, codendijri

Version 4.0.27.3 (Monday, March 19th 2012)
   == Plugins ==
   * Git v2.1.4

Version 4.0.27.2 (Thursday, March 8th 2012)
   == Enhancement ==
   * Git documentation is now aligned with implementation.

   == Plugins ==
   * Git v2.1.2.
   * Tracker v5.1.2

Version 4.0.27.1 (Friday, March 2nd 2012)
   == Bug fix ==
   * Fix SOAP loginAs method (was not taking into account given session_hash).

Version 4.0.27 (Friday, March 2nd 2012)
   == Bug Fix ==
   * In project export details, display db host instead of front end server
   * Fix issue with search while wiki is fr_FR
   * Fix issue on mandatory reference in commit message (sla #494)

   == Enhancement ==
   * Theme Tuleap 2.1: Official logo & colors.
   * Shrink homepage in Dawn theme
   * Rename 'Tracker' service into 'Tracker v3' (and disable it completly for new Tuleap install)
   ** For trackerv3, it can be customized into 'site-content/<lang>/project/project.tab' with key (project_admin_editservice, service_tracker_lbl_key)
   ** For trackerv5, it can be customized into 'plugins/tracker/site-content/<lang>/tracker.tab' with key (plugin_tracker, service_lbl_key)

   == Plugins ==
   * New plugin: Agile Dashboard v0.4
   DISCLAIMER: plugin in beta, do not use it on production servers.
   * Tracker v5.1.1 See separate ChangeLog.
   * GraphOnTrackerV5 v5.0 See separate ChangeLog.
   * Docman v2.24: See separate ChangeLog.
   * LDAP v3.12: See separate ChangeLog.
   * Git v2.1.1: See separate ChangeLog.

   == Development ==
   * Fix issue in CI: lxc installation was missing yum repository generation

Version 4.0.26.1 (Wednesday, February 8th 2012)
    == Bug Fix ==
    * Fix issue with site news approval (Thanks to Régis Houssin and Grégory
      Salvan)

Version 4.0.26 (Friday, February 3rd 2012)
    == Enhancement ==
    * Mailing list names enhancement: allow siteadmin to configure the prefered 
      format of mailing list through the following configuration variables:
      - sys_lists_domain
      - sys_lists_name_min_length
      - sys_lists_prefix
      - sys_lists_suffix
      => see local.inc for usage. (Contrib Orange)
    * Display much more lastlogins entries in siteadmin. (Contrib Orange)
    * svn-commit.pl script allows one to issue commit-email.pl on all loaded 
      commits (from svnadmin load) that are not into the tuleap database. (Contrib Xerox)
    * Add script to change the name of authors in a svndump (to be run before 
      the import into tuleap). (Contrib Xerox)
    * Regenerate a .SVNAcccessFile if it is not present during System Check. (Contrib Xerox)
    * Use site-content to add extra tabs in the tob bar services (only in div based themes)
    
    == Bug Fix ==
    * Update codendi_aliases.conf to resolve some issues in customization of images in themes
    * Set the default php value of session.save_path in php.conf
    * When going to http://example.com/projects/gpig/, display the first active 
      service if "summary" is disabled. (Contrib Xerox)
    * Fix memory leaks and performance issues on big subversion checkouts. (Contrib Xerox)
    ** See sys_auth_svn_mod in local.inc to switch the apache subversion authentication mod.
    * Fix escaping issues in FRS file upload pre-validation. (Contrib Xerox)
    * Fix getArtifacts SOAP API fails with criteria on date fields in tracker v3. (Contrib Xerox)
    * Fix (again) IE issue with file download (Contrib Xerox)
    * Fix cvs repository ownership issue (Contrib Xerox)
    * Re-add SurveyManager in the user guide (inadvertently removed)
    * Fix project db export(Contrib STMicroelectronics)
    * Fix Security issue (Contrib STMicroelectronics)
    
    == Plugins ==
    * Git v1.25. See separated Changelog
    * Tracker v0.8.12. See separated Changelog
    * GraphOnTrackers v1.4. See separated Changelog
    * GraphOnTrackersV5 v0.6.2. See separated Changelog
    * Cardwall v0.4. See separated Changelog
    * Docman v2.22. See separated Changelog
    * Hudson v1.7. See separated Changelog
    * IM v1.5. See separated Changelog
    * Ldap v3.11. See separated Changelog
    * Statistics v0.9. See separated Changelog
    
    == Tuleap Development ==
    * Allow randomization of execution of unit tests (to be sure that there is no inter dependencies)
    * Add a color reporter for tests execution in cli
    * Incorporate fusionforge stuff to be able to ease FF/Tuleap plugins compatibility. (Contrib Orange)
    * Add migration scripts to convert a Codendi 4.0 plateform (+ local 
      customization) to a Tuleap one.
    * Add a plugin google_analytics which helps to track visits on a Tuleap instance. (Contrib Xerox)
    * Add a plugin orange that contains Orange specificities.
    * The default rpm package name is now Tuleap.
    * Add cgi-bin script for various statistics purpose. (Contrib Orange)
    * Cucumber now run some of our testlink test cases
    
    == SOAP ==
    * SOAP API update to version 4.3, see src/www/soap/ChangeLog for details.

Version 4.0.25 (Friday, December 23rd 2011)
    == Bug Fix ==
    * Dot no longer allowed in project short names.
    * Prevent a user from being added to ugroup as many time as the button add is clicked.(contrib STMicroelectronics)
    * Deleted trackers are no longer exported.(contrib STMicroelectronics)
    * Even if not FRS admin, the project admin should have access like an FRS admin. (contrib STMicroelectronics)
    * Fix SLA #266: ROOT_DAILY event marked as running. Mysql reconnection mechanism was broken.

    == Plugins ==
    * Docman v2.20. See separated Changelog
    * LDAP v3.9. See separated Changelog
    * Git v1.18. See separated Changelog
    * Tracker v0.8.7. See separated Changelog
    * GraphOnTrackersV5 v0.6.1. See separated Changelog

    == SOAP ==
    * API version 4.2. See separated Changelog

    == CLI ==
    * Version 1.5.0. See separated Changelog

Version 4.0.24.1 (Friday, December 2nd 2011)
    == Bug Fix ==
    * Fix json issue following upgrade to Prototype v1.7 and Scriptaculous v1.9
    * Fix viewvc display issues (css where missing)
    
    == Plugins ==
    * GraphOnTrackersv5 v0.5.1 See separated Changelog
    
Version 4.0.24 - Wednesday, November 23rd 2011

    == Bug Fix ==
    * Make site admin able to retrieve users by their mail address (contrib STMicroelectronics)
    * Fix user realname output
    * Fix fatal error on wiki PageInfo

    == Plugins ==
    New plugin: Cardwall v0.1.

    Updates:
    * Admindelegation v2.3. See separated Changelog
    * Docman v2.18. See separated Changelog
    * Docmanwatermark v2.3. See separated Changelog
    * ForumMML v2.6. See separated Changelog
    * Hudson v1.5. See separated Changelog
    * IM v1.4. See separated Changelog
    * LDAP v3.7. See separated Changelog
    * Tracker v0.8.5. See separated Changelog
    * GraphOnTrackersv5 v0.5. See separated Changelog
    * RequestHelp v1.3. See separated Changelog

    == Development ==
    * First pass to make Tuleap test suite PHP 5.3 compliant
    * Upgrade to Prototype v1.7 and Scriptaculous v1.9

Version 4.0.23 - Thursday, October 27th 2011
    == Enhancement ==
    * Improve project deletion: project only visible by site admins, most services purged. (contrib STMicroelectronics)

    == Bug fix ==
    * Fix regression on file download with IE and https.
    * Fix regression on tracker mail header (X-Codendi-Project)
    * Do not display [remove] button on a wiki page if it is referenced in the docman
    * Fix issue when there is no sparkline
    * Fix bug on CLI parameters when the param value contains '='
    * Update documentation (fix typo and overuse of product name)
    * Update CLI doc (document big file behaviour).
    * Fix issue with ugroup deletion.
    * Fix fatal error when sending html email
    * Fix file download does not work anymore with IE7/8 & https
    * Fix regression on tracker mail headers
    * Force load of plugins ordered by installation order
    * Fix input validation in user preferences (contrib STMicroeletronics).

    == Plugins ==
    * Hudson v1.4. See separated Changelog
    * GraphOnTrackerV5 v0.3. See separated Changelog
    * TrackerV5 v0.6 See separated Changelog
    * Docman v2.15. See Separated Changelog
    * LDAP v3.6. See separated Changelog.
    * ForumML v2.5. See separated Changelog.
    * Statistics v0.8. See separated Changelog.
    * Webdav v1.9. See separated Changelog

    == CLI ==
    * Version 1.4.2. See separated Changelog.

Version 4.0.22 - Friday, September 20th 2011
    == Enhancement ==
    * Improve usability of project history: (contrib STMicroelectronics)
      * Add the possibility to search into project history by: Event, Date, Value and User.
      * The result of the search could be exported in a CSV file without an offset.
    * Add a new wiget to display an image in a dashboard.
    * backlog #139: Wiki can be read by anonymous (if configured explicitely) but can never by written by anonymous.
    * backlog #11: HTML email notifications in Trackers (need to be activated in user preferences).

    == Bug Fix ==
    * backlog #112: SVNAccessFile not properly updated after user removal
    * Add CSRF countermeasures
    * Don't send email notification to deleted & suspended users when change occurs on a wiki page. (contrib STMicroelectronics)
    * Fix bug with default permissions on FRS release creation through CLI (contrib STMicroelectronics)
    * Add the missing backlink to tuleap.net in the footer

    == Plugins ==
    * WebDAV plugin v1.8. See separated ChangeLog
    * Statistics plugin v0.7. See separated ChangeLog
    * Tracker v5 plugin v0.4. See separated ChangeLog
    * GraphOnTracker v5 plugin v0.1. See separated ChangeLog
    * GraphOnTracker plugin v1.3. See separated ChangeLog
    * Request Help plugin v1.2. See separated ChangeLog
    * Docman v2.14. See separated ChangeLog
    * Hudson v1.3. See separated Changelog
   
    == Development ==
    * Add lxc script utilities to unit-test, build, install and functional-test a Tuleap (thanks to Christian Bayle).
    * First boostrap of a Selenium test suite (thanks to STMicroelectronics)

Version 4.0.21 - Thuesday, September 1st 2011
    == Enhancement ==
    * Improve rebuildability of Tuleap dependencies (contrib Christian Bayle).
    * One rpm package to install all the best of the platform (tuleap-all)
    * Start to remove deprecated stuff from SQL install values.

    == Bug Fix ==
    * Fix issue with Tuleap theme stylesheet on IE7
    * backlog #95: Forum message is no more reachable
    * Fix reference duplication issue
    * Fix issue with restricted/disabled plugins on service bar
    * Fix issue with slmbug and story trackers on fresh install

    == Plugins ==
    * Tracker v5 plugin v0.1. See separated ChangeLog
    * Git plugin v1.15. See separated ChangeLog
    * IM plugin v1.2. See separated ChangeLog
    * Remove Salome plugin (deprecated, never maintained, never used).

    == Development ==
    * Upgrade simpletest to 1.0.1
    * Add a Config class to read configuration files (replaces $GLOBALS['sys_blabla'] usage)
    * DAO constructor paramaeter is now optionnal: The default DataAccess is CodendiDataAccess
    * DAO offers now updateAndGetLastId() which execute the sql statement and return the last inserted id
    
    
Version 4.0.20 - Wednesday, 10th August 2011
	== Enhancement ==
	* Centralize "Code exchange policy link" in site configuration.
	* Improve rpm packaging: Tuleap needs customized packages (like jpgraph or mailman). Those packages were suffixed with .codendi which was not compatible with default yum package distribution. Custom packages are now known as "package-tuleap".
	* Improve Tuleap theme stylesheet

	== Bug fix ==
	* Mass mail no longer mandate 'noreply' to be valid Tuleap user before to send mail.
        * Statistics plugin: Percentages in "Evolution Rate (%)" column are now correct.
	* When Tuleap loose connexion with MySQL server (mysql has gone away) attempt to reconnect or raise an exception if not possible.
	* Fix RPM dependencies management

	== Plugins ==
	* New plugin "Request Help" to link Tuleap with BMC Remedy ticketing system (works only for STMicroeletronics).
	* Git plugin v1.14 See separated ChangeLog.
	* Webdav plugin v1.6. See separated ChangeLog
	* Docman plugin v2.11 See separated ChangeLog

Version 4.0.19.1 - Tuesday, 28th June 2011
	== Bug fix ==
	* Fix regression in .SVNAccessFile management: special group '@members' is no longer discarded.

	== New features ==
	* Improve themability of HomePage
		* New css selectors for each homepage elements and for news
		* "boxes" (Site stats, most active projects, etc) now looks like widgets
		* Site admin can hide news from front page (new config item in local.inc: 'sys_display_homepage_news' (backward compatible)
		* Site admin has more (and easier) control on the "welcome speech". It's no longer a string but a dedicted page (backward compatible)
		* New theme: Tuleap
	* Improve Site Admin experience
		* Rewrite front page with widget to have a better organization
		* Improve search of user and groups (more direct results and better output)
	* Site admin can now mass mail in HTML.

	== Plugins ==
	* Git plugin v1.10 see separated ChangeLog.

	== Bug fix ==
	* backlog #124814: Notification issue when documents are removed
	* Rename a UserGroup in project admin interface doesn't rename the corresponding group in SvnAccessFile
	* Empty UserGroup lead to error in viewvc
	* .xlsm not recognized by viewvc

Version 4.0.18.2 - Monday, 23rd May 2011
	== Bug fix ==
	* Fix bug when moving FRS file into staging area with already deleted
	  underlying file

Version 4.0.18.1 - Friday, 20th May 2011
	== Bug fix ==
	* Avoid failure when sending message to people with several email
	  addresses in several accounts
	* Fix "permission denied" behavior in docman
	* Make FRS delete & purge mechanism stronger on failure.

Version 4.0.18 - Canceled
        == New Features ==
        backlog #124820: Add history for membership delegation
        backlog #99968 : Add a "delete feature" for wiki attached file
        backlog #124821: Study/Deploy the possibility to send HTML notification
        backlog #130629: Add tests on the validity of the group delegated membership
	* Major improvements in installation process:
	  * Modularity (mere mortal can decide not to install CVS)
	  * Introduce dependencies on core in viewvc & mailman package so we can completely rely on dependency mechanism for install
	  * Integrate forgeupgrade in installation and at plugins level
	  * Take into account remote database
	  * Autogeneration of passwords

	New version of CLI: 1.4.1, See separted ChangeLog

        == Bugfix ==
        backlog #124819: Strip HTML in tracker notification
        backlog #124833: Upload an attached file in wiki with a difference in the filename case
        backlog #133850: FRS backend job abort if one of tasks fails
	* Fix bugs in subversion/viewvc when ldap is not installed on platform
	* Fix unit tests on x86-64 platforms + skip tests that depends of runkit when not available

Version 4.0.17.2 - Thursday, 28th April 2011
        == Bugfix ==
        backlog #134453: Tracker notification mail contain unwanted text

Version 4.0.17.1 - Thursday, 7th April 2011
        == New Features ==
        backlog #131538: Remove the switch to html in followup while double clicking

Version 4.0.17 - Monday, 4th April 2011 (Canceled)
        == New Features ==
        backlog #119877: Add more coverage for CVS Backend
        backlog #119371: Codendi testing; code coverage and function mock
        backlog #119788: Support several LDAP branches
        backlog #121192: Allow site admin to define a legal warning to users on registeration page
        backlog #113547: GIT hook to send a mail when pushing
        backlog #113546: Disk statistics per project visible at project level
        backlog #123246: Allow upload of the same deleted file
	
        == Bugfix ==
        backlog #103794: Fix issue related to "item type" filter
        backlog #121173: URLVerification failures with anonymous URLs and webdav misconfiguration.
        backlog #121035: Project creation without full name
        backlog #120417: FRS deletion issues
        backlog #122410: Adding new property at the documentation is allowed with an empty name
        backlog #122406: Automatic account suspend no longer works
        backlog #122408: Wiki purge might have severe perf impact on all wiki usage
        backlog #103783: 'Paste' action should not appear in popup menu for the same cut document.
        backlog #121636: Issue in fields dependencies
        backlog #123243: Browse svn for project with "." in short name

Version 4.0.16 - Tuesday, 18th January 2011 
        == New Features ==
        backlog #113540: Support of <pre> in tracker follow-up comment
                         * Follow-up comments can be submitted with usage of a subset
                           of HTML markups: p, br, a, img, ul, ol, li, cite, code, blockquote, strong, em, pre, b, i
                           This modification comes with a rich text editor in the  follow-up comment text area.
                           It's possible to add comment in HTML with SOAP and Codendi_CLI too (but no update yet).
	  Following tickets were addressed:
	  * feature #codex:101884: Improve the mail notification
	  * bug #codex:116656:     It is not possible to update the Release ChangeLog when we add a file in FRS (with CLI script)
	  * bug codexstn #13752:   Releases permissions checking don't take into account frs admin / project admin perms

                         * Fix wrong behaviour in CSV import/export that was leading to comments duplication.
                           Known limitations: It's not possible to import follow-up comments in HTML format yet.

                         * Improvement of Artifact edition UI: 
                           * reduce space "lost" between tracker's toolbar and artifact info.
                           * rework of follow-up comments layout to improve readability.

	backlog #114221: File Release System provides means to check files consistency through md5 sums.
	                 * Codendi automatically computes md5 sum on files submitted in File Release System.
	                   If you submit a reference md5 sum, Codendi compares with the computed one and raise
	                   an error if it fails. Enhance the notification mail received while monitoring a package. 

	                 * CLI update to 1.4.0, see cli/ChangeLog for details.
	
	                 * SOAP API update to version 4.1, see src/www/soap/ChangeLog for details.

        backlog #119336: Enlarge the project name field in Widget Show project admins

        == BugFix ==
        backlog #119270: Filter lost in Admin delegation widget: Show all projects
        backlog #119163: SQL error during codendi install
        backlog #114221: Still have admin privileges on tracker for non members
        backlog #114020: Artifact submitted with the value "None" at the mandatory field
        backlog #114005: Disable notifications when remove user from private project
        backlog #116806: Lost comment type when editing a follow up
        backlog #118054: The delete icon is not displayed with IE

Version 4.0.15 - Friday, 19th november 2010
        == Bugfix ==
        backlog #114802: Bad display of some codex pages 

Version 4.0.14 - Monday, 8th November 2010
        == New features ==
        backlog #107554: Enhance the interface to request access from project admins
        backlog #110702: Improve PhpWiki look (font rendering, table of contents, colors, separators, etc)
        backlog #111780: RPM: dependency management for plugins & themes
        backlog #109427: Integration of docman in WebDAV iteration 1
        backlog #110673: Request to delete specific document's version(s)
        backlog #110676: Delayed document deletion

        == Bugfix ==
        backlog #112816: Blank page when trying to import a tracker created from "Scrum" template
        backlog #110672: Request to set the correct icon for office 2007 documents
        backlog #113539: Unable to search for exact pattern under 2 quotes

Version 4.0.13 - Wednesday, 29th September 2010
        == New features ==
        backlog #101486: Webdav integration for service FRS: Iteration 3 (Write access)
        backlog #108632: Integrate Git in disk usage stats & upstream diff reduction

        == Bugfix ==
        backlog #106503: Tracker import and export issue
        backlog #106404: Wrong link for summary page due to rename project operation
        backlog #106752: Fix bugs in RPM installation (munin, mailman, openfire)
        backlog #105989: Site admin cannot remove user's LDAP id
        backlog #97573 : After a document is moved, Codex shows a blank page
        backlog #107125: Error stack trace may disclose credentials 
        backlog #99967 : Issue in tracker creation when shortname contains '_'
        backlog #106110: Reduce load on user table
        backlog #108287: LDAP synchro must take LDAP server down into account
        backlog #108176: Account are disabled after 3 month for people that only use SVN client
        backlog #109631: Tracker queries may overload the server

Version 4.0.12 - Tuesday, 14th September(Just to fix a bug regression)
        == Bugfix==
        backlog #108647: Assigned to shows None and unkown value 

Version 4.0.11 - Monday, 9th August 2010 
        == Bugfix==
        backlog #106228: Bad dispaly of privacy icon except with 'Dawn' theme
 
Version 4.0.10 - Thursday, 5th August 2010 (Canceled) 
        == New features ==
        backlog #103963: Permission denied improvement: docman items
	backlog #104505: Installation based RPM
	backlog #104711: Highlight project privacy

	== Bugfix ==
	backlog #104684: Integrate LDAP daily sync in system event
	backlog #104715: Remove toggler.js reference in project links

Version 4.0.9 - Friday, 2nd July 2010
	== Upgrade/install procedure ==
	Switch to RPM distribution:
	1. Stop application
	[root@server]# service httpd stop
	[root@server]# service crond stop

	2. Remove codendi specific cron jobs, except backups (as root):
	[root@server]# crontab -e
	[root@server]# crontab -u codendiadm -e

	3. Add new yum repository
	[root@server]# vi /etc/yum.repos.d/codendi.repo
	[codendi]
	name=Codendi
	baseurl=ftp://codex.cro.st.com/pub/codex-cc/yum/codendi/4.0/i386
	enabled=1
	gpgcheck=0

	4. Install packages (replace XYZ by the name of the platform:
	stcodex, codexstn or steerforge)
	[root@server]# yum install forgeupgrade codendi_st codendi_st-customization-XYZ

	5. Restart applications
	[root@server]# service httpd start
	[root@server]# service crond start
	[root@server]# /etc/init.d/codendi start

	== New features ==
	This release introduce 2 main components:
	* ForgeUpgrade
	* Install of Codendi via RPMS.

	Other new features:
        * branch #102157: Improve permission denied error for private project and restricted user.

	== Bug fix ==
	* backlog #101260: Impossible to add user without username
	* backlog #97577:  Cannot remove project admin right
	* backlog #101500: Artifact permissions section disabled when using IE
	* backlog #101176: MS office 2007 documents are not supported with IE
        * backlog #103085: Impossible to set user to restricted <|MERGE_RESOLUTION|>--- conflicted
+++ resolved
@@ -22,11 +22,8 @@
 	* tracker: 5.105
 	* tracker: 5.106
 	* git: 2.7.35
-<<<<<<< HEAD
 	* tracker: 5.107
-=======
 	* git: 2.7.36
->>>>>>> 2ff6bea5
 
 Version 5.12 (Thursday, March 21st 2013)
 	== Plugins ==
