--- conflicted
+++ resolved
@@ -1,4 +1,3 @@
-<<<<<<< HEAD
 Version 5.1 (Not released yet)
    == Plugins ==
    * AgileDashboard v0.18
@@ -14,11 +13,10 @@
   * Bootstrap support: Introduce dropdown plugin from Bootstrap to replace
     our own implementation of dropdown panels. This improve compatibility with
     Internet Explorer.
-=======
+
 Version 5.0.2 (Wednsday, May 9th 2012)
    == Plugins ==
    * Git 2.5
->>>>>>> ce972e13
 
 Version 5.0.1 (Thursday, April 26th 2012)
    == Bug fix ==
