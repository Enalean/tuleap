Version 4.0.20 - Not released yet
	== Enhancement ==
	* Centralize "Code exchange policy link" in site configuration.
<<<<<<< HEAD
	* Improve rpm packaging: Tuleap needs customized packages (like jpgraph or mailman). Those packages were suffixed with .codendi which was not compatible with default yum package distribution. Custom packages are now known as "package-tuleap".
=======
	* Docman plugin v2.11 see separated ChangeLog
>>>>>>> fe79e98c

	== Bug fix ==
	* Mass mail no longer mandate 'noreply' to be valid Tuleap user before to send mail.

	== Plugins ==
	New plugin "Request Help" to link Tuleap with BMC Remedy ticketing system (works only for STMicroeletronics).

Version 4.0.19.1 - Tuesday, 28th June 2011
	== Bug fix ==
	* Fix regression in .SVNAccessFile management: special group '@members' is no longer discarded.

Version 4.0.19 - Not released.
	== New features ==
	* Improve themability of HomePage
		* New css selectors for each homepage elements and for news
		* "boxes" (Site stats, most active projects, etc) now looks like widgets
		* Site admin can hide news from front page (new config item in local.inc: 'sys_display_homepage_news' (backward compatible)
		* Site admin has more (and easier) control on the "welcome speech". It's no longer a string but a dedicted page (backward compatible)
		* New theme: Tuleap
	* Improve Site Admin experience
		* Rewrite front page with widget to have a better organization
		* Improve search of user and groups (more direct results and better output)
	* Site admin can now mass mail in HTML.

	== Plugins ==
	* Git plugin v1.10 see separated ChangeLog.

	== Bug fix ==
	* backlog #124814: Notification issue when documents are removed
	* Rename a UserGroup in project admin interface doesn't rename the corresponding group in SvnAccessFile
	* Empty UserGroup lead to error in viewvc
	* .xlsm not recognized by viewvc

Version 4.0.18.2 - Monday, 23rd May 2011
	== Bug fix ==
	* Fix bug when moving FRS file into staging area with already deleted
	  underlying file

Version 4.0.18.1 - Friday, 20th May 2011
	== Bug fix ==
	* Avoid failure when sending message to people with several email
	  addresses in several accounts
	* Fix "permission denied" behavior in docman
	* Make FRS delete & purge mechanism stronger on failure.

Version 4.0.18 - Canceled
        == New Features ==
        backlog #124820: Add history for membership delegation
        backlog #99968 : Add a "delete feature" for wiki attached file
        backlog #124821: Study/Deploy the possibility to send HTML notification
        backlog #130629: Add tests on the validity of the group delegated membership
	* Major improvements in installation process:
	  * Modularity (mere mortal can decide not to install CVS)
	  * Introduce dependencies on core in viewvc & mailman package so we can completely rely on dependency mechanism for install
	  * Integrate forgeupgrade in installation and at plugins level
	  * Take into account remote database
	  * Autogeneration of passwords

	New version of CLI: 1.4.1, See separted ChangeLog

        == Bugfix ==
        backlog #124819: Strip HTML in tracker notification
        backlog #124833: Upload an attached file in wiki with a difference in the filename case
        backlog #133850: FRS backend job abort if one of tasks fails
	* Fix bugs in subversion/viewvc when ldap is not installed on platform
	* Fix unit tests on x86-64 platforms + skip tests that depends of runkit when not available

Version 4.0.17.2 - Thursday, 28th April 2011
        == Bugfix ==
        backlog #134453: Tracker notification mail contain unwanted text

Version 4.0.17.1 - Thursday, 7th April 2011
        == New Features ==
        backlog #131538: Remove the switch to html in followup while double clicking

Version 4.0.17 - Monday, 4th April 2011 (Canceled)
        == New Features ==
        backlog #119877: Add more coverage for CVS Backend
        backlog #119371: Codendi testing; code coverage and function mock
        backlog #119788: Support several LDAP branches
        backlog #121192: Allow site admin to define a legal warning to users on registeration page
        backlog #113547: GIT hook to send a mail when pushing
        backlog #113546: Disk statistics per project visible at project level
        backlog #123246: Allow upload of the same deleted file
	
        == Bugfix ==
        backlog #103794: Fix issue related to "item type" filter
        backlog #121173: URLVerification failures with anonymous URLs and webdav misconfiguration.
        backlog #121035: Project creation without full name
        backlog #120417: FRS deletion issues
        backlog #122410: Adding new property at the documentation is allowed with an empty name
        backlog #122406: Automatic account suspend no longer works
        backlog #122408: Wiki purge might have severe perf impact on all wiki usage
        backlog #103783: 'Paste' action should not appear in popup menu for the same cut document.
        backlog #121636: Issue in fields dependencies
        backlog #123243: Browse svn for project with "." in short name

Version 4.0.16 - Tuesday, 18th January 2011 
        == New Features ==
        backlog #113540: Support of <pre> in tracker follow-up comment
                         * Follow-up comments can be submitted with usage of a subset
                           of HTML markups: p, br, a, img, ul, ol, li, cite, code, blockquote, strong, em, pre, b, i
                           This modification comes with a rich text editor in the  follow-up comment text area.
                           It's possible to add comment in HTML with SOAP and Codendi_CLI too (but no update yet).
	  Following tickets were addressed:
	  * feature #codex:101884: Improve the mail notification
	  * bug #codex:116656:     It is not possible to update the Release ChangeLog when we add a file in FRS (with CLI script)
	  * bug codexstn #13752:   Releases permissions checking don't take into account frs admin / project admin perms

                         * Fix wrong behaviour in CSV import/export that was leading to comments duplication.
                           Known limitations: It's not possible to import follow-up comments in HTML format yet.

                         * Improvement of Artifact edition UI: 
                           * reduce space "lost" between tracker's toolbar and artifact info.
                           * rework of follow-up comments layout to improve readability.

	backlog #114221: File Release System provides means to check files consistency through md5 sums.
	                 * Codendi automatically computes md5 sum on files submitted in File Release System.
	                   If you submit a reference md5 sum, Codendi compares with the computed one and raise
	                   an error if it fails. Enhance the notification mail received while monitoring a package. 

	                 * CLI update to 1.4.0, see cli/ChangeLog for details.
	
	                 * SOAP API update to version 4.1, see src/www/soap/ChangeLog for details.

        backlog #119336: Enlarge the project name field in Widget Show project admins

        == BugFix ==
        backlog #119270: Filter lost in Admin delegation widget: Show all projects
        backlog #119163: SQL error during codendi install
        backlog #114221: Still have admin privileges on tracker for non members
        backlog #114020: Artifact submitted with the value "None" at the mandatory field
        backlog #114005: Disable notifications when remove user from private project
        backlog #116806: Lost comment type when editing a follow up
        backlog #118054: The delete icon is not displayed with IE

Version 4.0.15 - Friday, 19th november 2010
        == Bugfix ==
        backlog #114802: Bad display of some codex pages 

Version 4.0.14 - Monday, 8th November 2010
        == New features ==
        backlog #107554: Enhance the interface to request access from project admins
        backlog #110702: Improve PhpWiki look (font rendering, table of contents, colors, separators, etc)
        backlog #111780: RPM: dependency management for plugins & themes
        backlog #109427: Integration of docman in WebDAV iteration 1
        backlog #110673: Request to delete specific document's version(s)
        backlog #110676: Delayed document deletion

        == Bugfix ==
        backlog #112816: Blank page when trying to import a tracker created from "Scrum" template
        backlog #110672: Request to set the correct icon for office 2007 documents
        backlog #113539: Unable to search for exact pattern under 2 quotes

Version 4.0.13 - Wednesday, 29th September 2010
        == New features ==
        backlog #101486: Webdav integration for service FRS: Iteration 3 (Write access)
        backlog #108632: Integrate Git in disk usage stats & upstream diff reduction

        == Bugfix ==
        backlog #106503: Tracker import and export issue
        backlog #106404: Wrong link for summary page due to rename project operation
        backlog #106752: Fix bugs in RPM installation (munin, mailman, openfire)
        backlog #105989: Site admin cannot remove user's LDAP id
        backlog #97573 : After a document is moved, Codex shows a blank page
        backlog #107125: Error stack trace may disclose credentials 
        backlog #99967 : Issue in tracker creation when shortname contains '_'
        backlog #106110: Reduce load on user table
        backlog #108287: LDAP synchro must take LDAP server down into account
        backlog #108176: Account are disabled after 3 month for people that only use SVN client
        backlog #109631: Tracker queries may overload the server

Version 4.0.12 - Tuesday, 14th September(Just to fix a bug regression)
        == Bugfix==
        backlog #108647: Assigned to shows None and unkown value 

Version 4.0.11 - Monday, 9th August 2010 
        == Bugfix==
        backlog #106228: Bad dispaly of privacy icon except with 'Dawn' theme
 
Version 4.0.10 - Thursday, 5th August 2010 (Canceled) 
        == New features ==
        backlog #103963: Permission denied improvement: docman items
	backlog #104505: Installation based RPM
	backlog #104711: Highlight project privacy

	== Bugfix ==
	backlog #104684: Integrate LDAP daily sync in system event
	backlog #104715: Remove toggler.js reference in project links

Version 4.0.9 - Friday, 2nd July 2010
	== Upgrade/install procedure ==
	Switch to RPM distribution:
	1. Stop application
	[root@server]# service httpd stop
	[root@server]# service crond stop

	2. Remove codendi specific cron jobs, except backups (as root):
	[root@server]# crontab -e
	[root@server]# crontab -u codendiadm -e

	3. Add new yum repository
	[root@server]# vi /etc/yum.repos.d/codendi.repo
	[codendi]
	name=Codendi
	baseurl=ftp://codex.cro.st.com/pub/codex-cc/yum/codendi/4.0/i386
	enabled=1
	gpgcheck=0

	4. Install packages (replace XYZ by the name of the platform:
	stcodex, codexstn or steerforge)
	[root@server]# yum install forgeupgrade codendi_st codendi_st-customization-XYZ

	5. Restart applications
	[root@server]# service httpd start
	[root@server]# service crond start
	[root@server]# /etc/init.d/codendi start

	== New features ==
	This release introduce 2 main components:
	* ForgeUpgrade
	* Install of Codendi via RPMS.

	Other new features:
        * branch #102157: Improve permission denied error for private project and restricted user.

	== Bug fix ==
	* backlog #101260: Impossible to add user without username
	* backlog #97577:  Cannot remove project admin right
	* backlog #101500: Artifact permissions section disabled when using IE
	* backlog #101176: MS office 2007 documents are not supported with IE
        * backlog #103085: Impossible to set user to restricted <|MERGE_RESOLUTION|>--- conflicted
+++ resolved
@@ -1,11 +1,8 @@
 Version 4.0.20 - Not released yet
 	== Enhancement ==
 	* Centralize "Code exchange policy link" in site configuration.
-<<<<<<< HEAD
 	* Improve rpm packaging: Tuleap needs customized packages (like jpgraph or mailman). Those packages were suffixed with .codendi which was not compatible with default yum package distribution. Custom packages are now known as "package-tuleap".
-=======
 	* Docman plugin v2.11 see separated ChangeLog
->>>>>>> fe79e98c
 
 	== Bug fix ==
 	* Mass mail no longer mandate 'noreply' to be valid Tuleap user before to send mail.
