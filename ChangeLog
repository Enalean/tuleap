Version 4.0.19 - Not released yet
<<<<<<< HEAD
	== Bug fix ==
	* backlog #124814: Notification issue when documents are removed
	* Rename a UserGroup in project admin interface doesn't rename the corresponding group in SvnAccessFile
	* Empty UserGroup lead to error in viewvc
	* .xlsm not recognized by viewvc

=======
>>>>>>> 82fcbb1c
	== New features ==
	* Improve themability of HomePage
		* New css selectors for each homepage elements and for news
		* "boxes" (Site stats, most active projects, etc) now looks like widgets
		* Site admin can hide news from front page (new config item in local.inc: 'sys_display_homepage_news' (backward compatible)
		* Site admin has more (and easier) control on the "welcome speech". It's no longer a string but a dedicted page (backward compatible)
		* New theme: Tuleap
	* Improve Site Admin experience
		* Rewrite front page with widget to have a better organization
		* Improve search of user and groups (more direct results and better output)
	* Site admin can now mass mail in HTML.

	== Plugins ==
	* Git plugin v1.10 see separated ChangeLog.

	== Bug fix ==
	* backlog #124814: Notification issue when documents are removed

	== Plugins ==
	* Git plugin v1.10 see separated ChangeLog.

Version 4.0.18.2 - Monday, 23rd May 2011
	== Bug fix ==
	* Fix bug when moving FRS file into staging area with already deleted
	  underlying file

Version 4.0.18.1 - Friday, 20th May 2011
	== Bug fix ==
	* Avoid failure when sending message to people with several email
	  addresses in several accounts
	* Fix "permission denied" behavior in docman
	* Make FRS delete & purge mechanism stronger on failure.

Version 4.0.18 - Canceled
        == New Features ==
        backlog #124820: Add history for membership delegation
        backlog #99968 : Add a "delete feature" for wiki attached file
        backlog #124821: Study/Deploy the possibility to send HTML notification
        backlog #130629: Add tests on the validity of the group delegated membership
	* Major improvements in installation process:
	  * Modularity (mere mortal can decide not to install CVS)
	  * Introduce dependencies on core in viewvc & mailman package so we can completely rely on dependency mechanism for install
	  * Integrate forgeupgrade in installation and at plugins level
	  * Take into account remote database
	  * Autogeneration of passwords

	New version of CLI: 1.4.1, See separted ChangeLog

        == Bugfix ==
        backlog #124819: Strip HTML in tracker notification
        backlog #124833: Upload an attached file in wiki with a difference in the filename case
        backlog #133850: FRS backend job abort if one of tasks fails
	* Fix bugs in subversion/viewvc when ldap is not installed on platform
	* Fix unit tests on x86-64 platforms + skip tests that depends of runkit when not available

Version 4.0.17.2 - Thursday, 28th April 2011
        == Bugfix ==
        backlog #134453: Tracker notification mail contain unwanted text

Version 4.0.17.1 - Thursday, 7th April 2011
        == New Features ==
        backlog #131538: Remove the switch to html in followup while double clicking

Version 4.0.17 - Monday, 4th April 2011 (Canceled)
        == New Features ==
        backlog #119877: Add more coverage for CVS Backend
        backlog #119371: Codendi testing; code coverage and function mock
        backlog #119788: Support several LDAP branches
        backlog #121192: Allow site admin to define a legal warning to users on registeration page
        backlog #113547: GIT hook to send a mail when pushing
        backlog #113546: Disk statistics per project visible at project level
        backlog #123246: Allow upload of the same deleted file
	
        == Bugfix ==
        backlog #103794: Fix issue related to "item type" filter
        backlog #121173: URLVerification failures with anonymous URLs and webdav misconfiguration.
        backlog #121035: Project creation without full name
        backlog #120417: FRS deletion issues
        backlog #122410: Adding new property at the documentation is allowed with an empty name
        backlog #122406: Automatic account suspend no longer works
        backlog #122408: Wiki purge might have severe perf impact on all wiki usage
        backlog #103783: 'Paste' action should not appear in popup menu for the same cut document.
        backlog #121636: Issue in fields dependencies
        backlog #123243: Browse svn for project with "." in short name

Version 4.0.16 - Tuesday, 18th January 2011 
        == New Features ==
        backlog #113540: Support of <pre> in tracker follow-up comment
                         * Follow-up comments can be submitted with usage of a subset
                           of HTML markups: p, br, a, img, ul, ol, li, cite, code, blockquote, strong, em, pre, b, i
                           This modification comes with a rich text editor in the  follow-up comment text area.
                           It's possible to add comment in HTML with SOAP and Codendi_CLI too (but no update yet).
	  Following tickets were addressed:
	  * feature #codex:101884: Improve the mail notification
	  * bug #codex:116656:     It is not possible to update the Release ChangeLog when we add a file in FRS (with CLI script)
	  * bug codexstn #13752:   Releases permissions checking don't take into account frs admin / project admin perms

                         * Fix wrong behaviour in CSV import/export that was leading to comments duplication.
                           Known limitations: It's not possible to import follow-up comments in HTML format yet.

                         * Improvement of Artifact edition UI: 
                           * reduce space "lost" between tracker's toolbar and artifact info.
                           * rework of follow-up comments layout to improve readability.

	backlog #114221: File Release System provides means to check files consistency through md5 sums.
	                 * Codendi automatically computes md5 sum on files submitted in File Release System.
	                   If you submit a reference md5 sum, Codendi compares with the computed one and raise
	                   an error if it fails. Enhance the notification mail received while monitoring a package. 

	                 * CLI update to 1.4.0, see cli/ChangeLog for details.
	
	                 * SOAP API update to version 4.1, see src/www/soap/ChangeLog for details.

        backlog #119336: Enlarge the project name field in Widget Show project admins

        == BugFix ==
        backlog #119270: Filter lost in Admin delegation widget: Show all projects
        backlog #119163: SQL error during codendi install
        backlog #114221: Still have admin privileges on tracker for non members
        backlog #114020: Artifact submitted with the value "None" at the mandatory field
        backlog #114005: Disable notifications when remove user from private project
        backlog #116806: Lost comment type when editing a follow up
        backlog #118054: The delete icon is not displayed with IE

Version 4.0.15 - Friday, 19th november 2010
        == Bugfix ==
        backlog #114802: Bad display of some codex pages 

Version 4.0.14 - Monday, 8th November 2010
        == New features ==
        backlog #107554: Enhance the interface to request access from project admins
        backlog #110702: Improve PhpWiki look (font rendering, table of contents, colors, separators, etc)
        backlog #111780: RPM: dependency management for plugins & themes
        backlog #109427: Integration of docman in WebDAV iteration 1
        backlog #110673: Request to delete specific document's version(s)
        backlog #110676: Delayed document deletion

        == Bugfix ==
        backlog #112816: Blank page when trying to import a tracker created from "Scrum" template
        backlog #110672: Request to set the correct icon for office 2007 documents
        backlog #113539: Unable to search for exact pattern under 2 quotes

Version 4.0.13 - Wednesday, 29th September 2010
        == New features ==
        backlog #101486: Webdav integration for service FRS: Iteration 3 (Write access)
        backlog #108632: Integrate Git in disk usage stats & upstream diff reduction

        == Bugfix ==
        backlog #106503: Tracker import and export issue
        backlog #106404: Wrong link for summary page due to rename project operation
        backlog #106752: Fix bugs in RPM installation (munin, mailman, openfire)
        backlog #105989: Site admin cannot remove user's LDAP id
        backlog #97573 : After a document is moved, Codex shows a blank page
        backlog #107125: Error stack trace may disclose credentials 
        backlog #99967 : Issue in tracker creation when shortname contains '_'
        backlog #106110: Reduce load on user table
        backlog #108287: LDAP synchro must take LDAP server down into account
        backlog #108176: Account are disabled after 3 month for people that only use SVN client
        backlog #109631: Tracker queries may overload the server

Version 4.0.12 - Tuesday, 14th September(Just to fix a bug regression)
        == Bugfix==
        backlog #108647: Assigned to shows None and unkown value 

Version 4.0.11 - Monday, 9th August 2010 
        == Bugfix==
        backlog #106228: Bad dispaly of privacy icon except with 'Dawn' theme
 
Version 4.0.10 - Thursday, 5th August 2010 (Canceled) 
        == New features ==
        backlog #103963: Permission denied improvement: docman items
	backlog #104505: Installation based RPM
	backlog #104711: Highlight project privacy

	== Bugfix ==
	backlog #104684: Integrate LDAP daily sync in system event
	backlog #104715: Remove toggler.js reference in project links

Version 4.0.9 - Friday, 2nd July 2010
	== Upgrade/install procedure ==
	Switch to RPM distribution:
	1. Stop application
	[root@server]# service httpd stop
	[root@server]# service crond stop

	2. Remove codendi specific cron jobs, except backups (as root):
	[root@server]# crontab -e
	[root@server]# crontab -u codendiadm -e

	3. Add new yum repository
	[root@server]# vi /etc/yum.repos.d/codendi.repo
	[codendi]
	name=Codendi
	baseurl=ftp://codex.cro.st.com/pub/codex-cc/yum/codendi/4.0/i386
	enabled=1
	gpgcheck=0

	4. Install packages (replace XYZ by the name of the platform:
	stcodex, codexstn or steerforge)
	[root@server]# yum install forgeupgrade codendi_st codendi_st-customization-XYZ

	5. Restart applications
	[root@server]# service httpd start
	[root@server]# service crond start
	[root@server]# /etc/init.d/codendi start

	== New features ==
	This release introduce 2 main components:
	* ForgeUpgrade
	* Install of Codendi via RPMS.

	Other new features:
        * branch #102157: Improve permission denied error for private project and restricted user.

	== Bug fix ==
	* backlog #101260: Impossible to add user without username
	* backlog #97577:  Cannot remove project admin right
	* backlog #101500: Artifact permissions section disabled when using IE
	* backlog #101176: MS office 2007 documents are not supported with IE
        * backlog #103085: Impossible to set user to restricted <|MERGE_RESOLUTION|>--- conflicted
+++ resolved
@@ -1,13 +1,4 @@
 Version 4.0.19 - Not released yet
-<<<<<<< HEAD
-	== Bug fix ==
-	* backlog #124814: Notification issue when documents are removed
-	* Rename a UserGroup in project admin interface doesn't rename the corresponding group in SvnAccessFile
-	* Empty UserGroup lead to error in viewvc
-	* .xlsm not recognized by viewvc
-
-=======
->>>>>>> 82fcbb1c
 	== New features ==
 	* Improve themability of HomePage
 		* New css selectors for each homepage elements and for news
@@ -25,9 +16,9 @@
 
 	== Bug fix ==
 	* backlog #124814: Notification issue when documents are removed
-
-	== Plugins ==
-	* Git plugin v1.10 see separated ChangeLog.
+	* Rename a UserGroup in project admin interface doesn't rename the corresponding group in SvnAccessFile
+	* Empty UserGroup lead to error in viewvc
+	* .xlsm not recognized by viewvc
 
 Version 4.0.18.2 - Monday, 23rd May 2011
 	== Bug fix ==
