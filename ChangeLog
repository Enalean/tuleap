--- conflicted
+++ resolved
@@ -1,22 +1,13 @@
 Version 5.3 (not released yet)
 	== Plugins ==
 	* Agildashboard: 0.44
-<<<<<<< HEAD
-	* Cardwall: 0.5.12
-	* Docman: 2.26
-=======
 	* Cardwall: 0.6
 	* Docman: 2.26.1
->>>>>>> 6223abac
 	* FullTextSearch: 0.6
 	* Git: 2.6.3
 	* LDAP: 3.16
 	* Test: 5.1
-<<<<<<< HEAD
-	* Tracker: 5.8.3
-=======
 	* Tracker: 5.8.5
->>>>>>> 6223abac
 	* GraphOnTrackerv5 5.0.2
 
 	== Enhancement ==
