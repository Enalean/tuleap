msgid ""
msgstr ""
"Project-Id-Version: \n"
"POT-Creation-Date: \n"
"PO-Revision-Date: \n"
"Last-Translator: Joris MASSON <joris.masson@enalean.com>\n"
"Language-Team: \n"
"Language: fr_FR\n"
"MIME-Version: 1.0\n"
"Content-Type: text/plain; charset=UTF-8\n"
"Content-Transfer-Encoding: 8bit\n"
"Plural-Forms: nplurals=2; plural=(n > 1);\n"
"X-Generator: Poedit 2.0.3\n"

#, php-format
msgid ""
"\"%s\" label already exists. If you save your modifications, both labels "
"will be merged."
msgstr ""
"Le label \"%s\" existe déjà. Si vous sauvegardez vos modifications, alors "
"les labels seront fusionnés."

#, php-format
msgid "\"%s\" label already exists. Please choose another one."
msgstr "Le label \"%s\" label exist déjà. Merci de choisir un autre nom."

#, php-format
msgid "%d member"
msgid_plural "%d members"
msgstr[0] "%d membre"
msgstr[1] "%d membres"

msgid "A project cannot be its own parent."
msgstr "Un projet ne peut être son propre parent."

msgid "Access"
msgstr "Accès"

msgid "Access Logs"
msgstr "Journal des accès"

msgid "Add binding"
msgstr "Ajouter le lien"

msgid "Add dashboard"
msgstr "Ajouter un tableau de bord"

msgid "Add label"
msgstr "Ajouter un label"

msgid "Add link"
msgstr "Ajouter un lien"

msgid "Add member"
msgstr "Ajouter un membre"

msgid "Add parent project"
msgstr "Ajouter projet parent"

msgid "Add users group"
msgstr "Ajouter un groupe"

msgid "Add users group binding"
msgstr "Ajouter un lien à un groupe"

msgid "Add widget"
msgstr "Ajouter un widget"

msgid "Agile Dashboard"
msgstr "Agile Dashboard"

msgid "Already used"
msgstr "Déjà utilisé"

msgid ""
"An error occured with your upload. Please try again or choose another image."
msgstr ""
"Une erreur est survenue lors de votre téléversement. Merci d'essayer à "
"nouveau ou de choisir une autre image."

msgid ""
"An error occurred in form submission, a link is not valid. Please retry."
msgstr ""
"Une erreur est survenue, un lien n'est pas valide. Merci de recommencer."

msgid "An error occurred while clearing the content of your history"
msgstr "Une erreur est survenue lors de la suppression de votre historique"

msgid "An error occurred while fetching the content of your history"
msgstr "Une erreur est survenue lors de la récupération de votre historique"

msgid "An error occurred while trying to add the label."
msgstr "Une erreur est survenue lors de l'ajout du label."

msgid "An error occurred while trying to add the widget to the dashboard"
msgstr ""
"Une erreur est survenue lors de l'ajout du widget sur le tableau de bord"

msgid "An error occurred while trying to edit the label."
msgstr "Une erreur est survenue lors de l'édition du label."

msgid "An error occurred while trying to remove the label."
msgstr "Une erreur est survenue lors de la suppression du label."

msgid "And more..."
msgstr "Et plus ..."

msgid "And one other users group you are not allowed to administrate."
msgid_plural "And %d other users groups you are not allowed to administrate."
msgstr[0] "Et un autre groupe que vous ne pouvez pas administrer."
msgstr[1] "Et %d autres groupes que vous ne pouvez pas administrer."

msgid "Beyond 3 columns, each column<br>will have the same size."
msgstr "Au-delà de 3 colonnes, chaque colonne<br>aura la même taille."

msgid "CVS"
msgstr "CVS"

msgid "Cancel"
msgstr "Annuler"

#, php-format
msgid ""
"Cannot create the label \"%s\" because another one already exists with same "
"name."
msgstr ""
"Impossible de créer le label  \"%s\" car il existe un autre label avec le "
"même nom."

msgid "Cannot delete the requested dashboard."
msgstr "Impossible de supprimer le tableau de bord demandé."

msgid "Cannot delete the widget."
msgstr "Impossible de supprimer le widget."

msgid "Cannot maximize the widget."
msgstr "Impossible d'agrandir le widget."

msgid "Cannot minimize the widget."
msgstr "Impossible de réduire le widget."

msgid "Cannot update the requested dashboard."
msgstr "Impossible d'éditer le tableau de bord demandé."

msgid "Categories"
msgstr "Catégories"

msgid "Child projects"
msgstr "Projets enfants"

msgid "Clear history"
msgstr "Effacer l'historique"

msgid "Close"
msgstr "Fermer"

msgid "Color"
msgstr "Couleur"

msgid "Configure services"
msgstr "Configurer les services"

msgid "Could not commit repository initial layout"
msgstr "Impossible de commiter la structure initiale du dépôt"

msgid "Could not create/initialize SVN repository"
msgstr "Impossible de créer/initialiser le dépôt SVN"

msgid "Could not the access file of the SVN repository"
msgstr "Impossible d'accèder au fichier de contrôle d'accès du dépôt SVN"

msgid "Could not update hooks of the SVN repository"
msgstr "Impossible de mettre à jour les hooks du dépôt SVN"

msgid "Create from"
msgstr "Créer à partir de"

msgid "Create label"
msgstr "Créer le label"

msgid "Create user group"
msgstr "Ajouter un groupe utilisateur"

msgid "Dashboard creation failed."
msgstr "La création du tableau de bord a échouée."

msgid "Dashboard has been successfully created."
msgstr "Le tableau de bord a correctement été créé."

msgid "Dashboard has been successfully deleted."
msgstr "Le tableau de bord a correctement été supprimé."

msgid "Dashboard has been successfully updated."
msgstr "Le tableau de bord a correctement été modifié."

msgid "Dashboard name"
msgstr "Nom du tableau de bord"

msgid "Dashboard of the project"
msgstr "Dashboard du projet"

msgid "Date"
msgstr "Date"

msgid "Delete"
msgstr "Supprimer"

#, php-format
msgid "Delete %s"
msgstr "Supprimer %s"

msgid "Delete binding"
msgstr "Supprimer le lien"

msgid "Delete dashboard"
msgstr "Supprimer le tableau de bord"

msgid "Delete parent"
msgstr "Supprimer le parent"

msgid "Delete users group"
msgstr "Supprimer un groupe utilisateurs"

msgid "Delete widget"
msgstr "Supprimer le widget"

msgid "Description"
msgstr "Description"

msgid "Details"
msgstr "Détails"

msgid "Displays the 30 last updated or created items in the project."
msgstr "Affiche les 30 derniers éléments modifiés ou créés dans le projet."

msgid "Documents"
msgstr "Documents"

msgid "Don't forget to use tab/shift+tab to navigate in dropdown"
msgstr ""
"N'oubliez pas d'utiliser tab/shift+tab pour naviguer dans les menus "
"déroulants"

msgid "Edit"
msgstr "Éditer"

#, php-format
msgid "Edit %s"
msgstr "Éditer %s"

msgid "Edit dashboard"
msgstr "Éditer le tableau de bord"

msgid "Edit settings"
msgstr "Éditer les paramètres"

msgid "Edit widget"
msgstr "Éditer le widget"

msgid "Emergency"
msgstr "Urgent"

msgid "Empty group"
msgstr "Groupe vide"

msgid "Escape from input/textarea, close dropdown or modal"
msgstr "Sort d'un champ de texte, ferme les listes déroulantes et les modales"

msgid "FRS"
msgstr "FRS"

msgid "Files"
msgstr "Fichiers"

msgid "Filled"
msgstr "Rempli"

msgid "Filter by name"
msgstr "Filtrer par nom d'utilisateur"

msgid "Forums"
msgstr "Forums"

msgid "Git"
msgstr "Git"

msgid "Go up"
msgstr "Niveau supérieur"

msgid "Group binding"
msgstr "Lien entre groupes"

msgid "Group details"
msgstr "Détails du groupe"

msgid "Group members"
msgstr "Membres du groupe"

msgid "Heartbeat"
msgstr "Activité"

msgid "History"
msgstr "Historique"

msgid "Homepage"
msgstr "Page d'accueil"

msgid "Image"
msgstr "Image"

msgid "Import members"
msgstr "Importer des membres"

msgid "Initial layout creation"
msgstr "Création de la structure initiale"

msgid "Instant messaging"
msgstr "Messagerie Instantanée"

msgid "Is used?"
msgstr "Utilisé ?"

msgid "Label has been added."
msgstr "Le label a été ajouté."

msgid "Label has been deleted from the project."
msgstr "Le label a été supprimé du projet."

msgid "Label has been edited."
msgstr "Le label a été édité."

msgid "Label has not been edited."
msgstr "Le label n'a pas été édité."

msgid "Labels"
msgstr "Labels"

msgid "Link"
msgstr "Lien"

msgid "Links"
msgstr "Liens"

msgid "Lists"
msgstr "Listes"

msgid "Load users"
msgstr "Importer les utilisateurs"

msgid "Meaningful description of the group"
msgstr "Description du groupe"

msgid "Mediawiki"
msgstr "Mediawiki"

msgid "Member name, id"
msgstr "Nom du membre, id"

msgid "Member removal"
msgstr "Suppression de membre"

msgid "Members"
msgstr "Membres"

msgid "Missing Information. PLEASE fill in all required information."
msgstr "Information manquante. Veuillez saisir les informations demandées."

msgid "My personnal page"
msgstr "Ma page personnelle"

msgid "Name"
msgstr "Nom"

msgid "Name or description"
msgstr "Nom or description"

msgid "Name, type..."
msgstr "Nom, type …"

msgid "Navebar"
msgstr "Barre de menu"

msgid "Nb members"
msgstr "Nb membres"

msgid "News"
msgstr "Annonces"

msgid "No children projects"
msgstr "Aucun projet enfant"

msgid "No labels defined in this project"
msgstr "Il n'y a pas de label défini dans ce projet"

msgid "No matching labels"
msgstr "Il n'y a aucun label correspondant"

msgid "No project trove categories"
msgstr "Aucune catégorie de projet"

msgid "Not categorized"
msgstr "Non catégorisé"

msgid "Open \"Help\" dropdown"
msgstr "Affiche l'onglet \"Aide\""

msgid "Open \"More\" dropdown"
msgstr "Affiche l'onglet \"Plus\""

msgid "Open \"Projects\" dropdown"
msgstr "Affiche l'onglet \"Projets\""

msgid "Open the account management dropdown (need to be connected)"
msgstr "Affiche l'onglet de gestion du compte (si connecté)"

msgid "Open/Close the shortcut window"
msgstr "Ouvre/Ferme la fenêtre d'aide des raccourcis"

msgid "Open/Collapse the sidebar"
msgstr "Ouvre/Ferme la barre de service"

msgid "Outline"
msgstr "Contour"

msgid "Owner"
msgstr "Propriétaire"

msgid "Parent project"
msgstr "Projet parent"

msgid "Permission"
msgstr "Permission"

msgid "Permission Request"
msgstr "Demande de permission"

msgid "Platform administration"
msgstr "Administration de la plateforme"

msgid "Please accept term of service"
msgstr "Merci d'accepter les conditions d'utilisation"

msgid "Please avoid spaces and punctuation in users groups name."
msgstr ""
"Veuillez éviter les espaces et les signes de ponctuation dans les noms de "
"groupe."

msgid "Please, enter a http:// or https:// link"
msgstr "Veuillez utiliser un lien http:// ou https://"

msgid "Project"
msgstr "Projet"

msgid "Project Data Export"
msgstr "Export des données"

msgid "Project History"
msgstr "Historique du projet"

msgid "Project administration"
msgstr "Administration du projet"

msgid "Project hierarchy"
msgstr "Hierarchie de projets"

msgid "Project name"
msgstr "Nom du projet"

msgid "Project name shouldn't exceed 40 characters."
msgstr "Le nom du projet ne doit pas dépasser 40 caractères."

msgid "Project name..."
msgstr "Nom du projet..."

msgid "Project registration is disabled"
msgstr "L'enregistrement de project est désactivé"

msgid "Project templates"
msgstr "Patrons de projet"

msgid "Project trove categories"
msgstr "Catégories de projet"

msgid "Project type"
msgstr "Type du projet"

msgid "Project visibility"
msgstr "Visibilité du projet"

msgid "Project web site"
msgstr "Site web du projet"

msgid "Projects created from this template"
msgstr "Projets créés à partir de ce patron"

msgid "Projects in category"
msgstr "Projets dans la catégorie selectionnée"

msgid "Public information"
msgstr "Informations publiques"

msgid "RSS"
msgstr "RSS"

msgid "Recently"
msgstr "Récemment"

msgid "Remove"
<<<<<<< HEAD
msgstr "Retirer"
=======
msgstr "Supprimer"
>>>>>>> 9d59d7db

msgid "Remove from project"
msgstr "Retirer du projet"

msgid "Remove group member"
msgstr "Supprimer un membre du groupe"

msgid "Resource"
msgstr "Ressource"

msgid "SVN"
msgstr "SVN"

msgid "Save information"
msgstr "Enregistrer les informations"

msgid "See permissions"
msgstr "Voir les permissions"

msgid "Service permissions"
msgstr "Permissions des services"

msgid "Short description"
msgstr "Description courte"

msgid "Short description shouldn't exceed 255 characters."
msgstr "La description courte ne doit pas dépasser 255 caractères."

msgid "Shortcut list"
msgstr "Liste des raccourcis"

msgid "Sidebar (project)"
msgstr "Barre de service (projet)"

msgid "Start by choosing a widget"
msgstr "Commencez par choisir un widget"

msgid "Style"
msgstr "Style"

msgid "Template used by project"
msgstr "Patron utilisé par ce projet"

#, php-format
msgid "The dashboard \"%s\" already exists."
msgstr "Le tableau de bord \"%s\" existe déjà."

#, php-format
msgid "The dashboard '%s' doesn't exist."
msgstr "Le tableau de bord \"%s\" n’existe pas."

#, php-format
msgid "The directory %s is not valid"
msgstr "Le répertoire %s n'est valide"

#, php-format
msgid "The entered value '%s' is invalid."
msgstr "La valeur saisie '%s' est invalide."

msgid ""
"The given parent project does not exist or you are not its administrator."
msgstr ""
"Le projet parent n'existe pas ou alors vous n'en êtes pas administrateur."

msgid "The name is missing for creating a dashboard."
msgstr "Il manque le nom pour créer un tableau de bord."

msgid "The name is missing for editing the dashboard."
msgstr "Il manque le nom pour éditer le tableau de bord."

msgid "The requested dashboard does not exist."
msgstr "Le tableau de bord demandé n’existe pas."

msgid "The widget has been added successfully"
msgstr "Le widget a correctement été ajouté"

msgid "The widget is already used"
msgstr "Le widget est déjà utilisé"

msgid "There are no items <br> you can see"
msgstr "Il n'y a aucun élément <br> visible"

msgid "There are no projects in this category"
msgstr "Aucun projet dans cette catégorie"

msgid "There are no widgets here."
msgstr "Il n’y a aucun widget."

msgid "There is no users group bound to this one."
msgstr "Il n'y a pas de groupe lié à celui-ci."

msgid "There isn't <br> any activity yet"
msgstr "Il n'y a pas <br> encore d'activité"

msgid "There isn't any matching users groups"
msgstr "Il n'y a aucun groupe correspondant"

msgid "There isn't any matching widgets"
msgstr "Il n'y a aucun widget correspondant"

msgid "There isn't any users groups yet"
msgstr "Aucun groupe n'est actuellement défini"

msgid "These projects are already related."
msgstr "Un lien de parenté existe déjà entre ces projets."

msgid ""
"This feature aims to provide a way to structure projects organizations from\n"
"            permissions, user groups and control point of view. As of today, "
"it's only used by Git/Gerrit for umbrella\n"
"            projects (if relevant to your platform/project). However, "
"setting a hierarchy between projects might have\n"
"            future impacts (e.g. members of the parent project could "
"possibly have access to all sub-projects even\n"
"            without explicit permissions granted)."
msgstr ""
"Cette fonctionnalité permet d'organiser vos projets les uns par rapport aux "
"autres en termes de permissions, groupes d'utilisateurs et de contrôle. "
"Cependant, à l'heure actuelle, elle n'est exploitée que par Git/Gerrit pour "
"les projets \"parapluies\" (si ces services sont activés/disponibles sur "
"votre plate-forme). Veuillez noter que la définition d'une hiérarchie pourra "
"avoir un impact futur sur l'organisation des enfants (ex. les "
"administrateurs d'un projet parent pourraient avoir automatiquement accès à "
"l'administration de tous les sous-projets)."

msgid "This group does not have any members yet."
msgstr "Ce groupe n'a pas encore de membres."

msgid "This label is used in the project"
msgstr "Ce label est utilisé dans le projet"

msgid ""
"This permission grants the right to manage platform administration users. "
"Every single user added here will be a platform administrator."
msgstr ""
"Cette permission donne le droit de gérer les administrateurs de la "
"plateforme. Chaque utilisateur ajouté sera un adminstrateur de la plateforme."

msgid "This project is not categorized yet."
msgstr "Ce projet n'est pas encore catégorisé."

msgid "This reference does not exist"
msgstr "La référence demandée n'existe pas"

msgid "This user group is not granted any permissions yet"
msgstr "Ce groupe n'a pas encore de permissions définies"

msgid ""
"This users group is bound to a group you are not allowed to administrate."
msgstr "Ce groupe est lié à un groupe que vous ne pouvez pas administrer."

msgid "This users group is bound to the following group:"
msgstr "Ce groupe est lié aux groupe suivant :"

msgid "This users group is not bound to any users group."
msgstr "Ce groupe n'a pas lié à un autre groupe."

msgid ""
"This users group is the source of one other users group you are not allowed "
"to administrate."
msgid_plural ""
"This users group is the source of %d other users groups you are not allowed "
"to administrate."
msgstr[0] ""
"Ce groupe est la source d'un autre groupe que vous ne pouvez pas administrer."
msgstr[1] ""
"Ce groupe est la source de %d autres groupes que vous ne pouvez pas "
"administrer."

msgid "Title"
msgstr "Titre"

msgid "Today"
msgstr "Aujourd'hui"

msgid "Tracker"
msgstr "Suivi"

msgid "Trackers v3 import"
msgstr "Import outils de suivi v3"

msgid "Unable to fetch the latest activities of the project"
msgstr "Impossible de récupérer les dernières activités du projet"

msgid "Unix name"
msgstr "Now unix"

msgid "Update"
msgstr "Mettre à jour"

msgid "Update failed"
msgstr "La mise à jour a échoué"

msgid "Update label"
msgstr "Mettre à jour le label"

msgid "Update successful"
msgstr "Mis à jour avec succès"

msgid "User Permissions"
msgstr "Permissions utilisateurs"

msgid "User avatar"
msgstr "Avatar de l'utilisateur"

msgid "User group"
msgstr "Groupe d'utilisateurs"

msgid "User group permissions"
msgstr "Permissions du groupe"

msgid "User name"
msgstr "Nom d'utilisateur"

msgid "Users group"
msgstr "Groupe d'utilisateurs"

msgid "Users groups"
msgstr "Groupes d'utilisateurs"

msgid "Users groups bound to this one"
msgstr "Groupes liés à celui-ci"

msgid "We cannot find any edition information for the requested widget."
msgstr "Impossible de trouver comment éditer le widget requis."

msgid "We cannot find any widgets."
msgstr "Impossible de trouver des widgets."

msgid "Welcome aboard"
msgstr "Bienvenue à bord"

msgid "Welcome message and information for users"
msgstr "Message de bienvenue et informations générales pour les utilisateurs"

msgid ""
"Why don't you start by editing your dashboard <br> and adding some widgets?"
msgstr ""
"Pourquoi ne pas commencer par éditer votre tableau de bord <br> et ajouter "
"des widgets?"

msgid "Widget has been successfully deleted."
msgstr "Le widget a correctement été supprimé."

msgid "Widgets"
msgstr "Widgets"

msgid "Wiki"
msgstr "Wiki"

msgid ""
"Wow, wait a minute. You are about to remove the parent. Please confirm your "
"action."
msgstr ""
"Wow, attendez une minute. Vous êtes sur le point de supprimer le parent. "
"Merci de confirmer votre action."

#, php-format
msgid ""
"Wow, wait a minute. You're about to delete the label <b>%s</b>. Please "
"confirm your action."
msgstr ""
"Wow, attendez une minute. Vous êtes sur le point de supprimer le label <b>"
"%s</b>. Merci de confirmer votre action."

msgid "Yesterday"
msgstr "Hier"

msgid "You are about to delete <b>%s</b> binding. Please, confirm your action."
msgstr ""
"Vous êtes sur le point de supprimer le lien <b>%s</b>. Merci de confirmer "
"votre action."

msgid ""
"You are about to delete <b>%s</b> users group. Please, confirm your action."
msgstr ""
"Wow, attendez une minute. Vous êtes sur le point de supprimer le groupe "
"utilisateurs <b>%s</b>. Merci de confirmer votre action."

#, php-format
msgid ""
"You are about to delete the dashboard \"%s\".\n"
"                This action is irreversible. Please confirm this deletion."
msgstr ""
"Vous êtes sur le point de supprimer le tableau de bord \"%s\". Cette action "
"est irréversible. Merci de confirmez cette suppression."

#, php-format
msgid ""
"You are about to delete the widget \"%s\".\n"
"                This action is irreversible. Please confirm this deletion."
msgstr ""
"Vous êtes sur le point de supprimer le widget \"%s\". Cette action est "
"irréversible. Merci de confirmer cette suppression."

msgid ""
"You are about to remove <b>%s</b> from <b>%s</b>. Please, confirm your "
"action."
msgstr ""
"Vous êtes sur le point de supprimer <b>%s</b> de <b>%s</b>. Merci de "
"confirmer votre action."

msgid "You can only edit your own widgets."
msgstr "Vous ne pouvez éditer que vos propres widgets."

msgid ""
"You can't remove the last group containing site administrator permissions"
msgstr ""
"Vous ne pouvez pas supprimer le dernier groupe ayant les droits "
"d'administration de la plateforme."

msgid ""
"You can't remove the last group containing site administrator permissions."
msgstr ""
"Vous ne pouvez pas supprimer le dernier groupe ayant les droits "
"d'administration de la plateforme."

msgid "You can't remove the last platform administration permission."
msgstr ""
"Vous ne pouvez pas supprimer la dernière permission d'administration de la "
"plateforme."

msgid "You don't have any dashboards."
msgstr "Vous n'avez aucun tableau de bord."

#, php-format
msgid "You have not rights to update dashboards of the project \"%s\"."
msgstr ""
"Vous n’avez pas les droits pour mettre à jour des tableaux de bord du projet "
"\"%s\"."

msgid "You must be a project admin to edit this widget."
msgstr ""
"Vous devez être administrateur du projet pour pouvoir éditer ce widget."

msgid ""
"You're about to remove <b>{{ username_display }}</b> from this project. "
"Please confirm your action."
msgstr ""
"Vous êtes sur le point de retirer <b>{{ username_display }}</b> de ce "
"projet. Veuillez confirmer votre action."

msgid "Your history is empty"
msgstr "Votre historique est vide"

msgid "Your platform does not allow restricted users."
msgstr "Votre plateforme n'authorise pas les utilisateurs restreints"

msgid "categories"
msgstr "catégories"

msgid "data"
msgstr "données"

msgid "details"
msgstr "détails"

msgid "groups"
msgstr "groupes"

msgid "labels"
msgstr "labels"

msgid "permissions"
msgstr "permissions"

msgid "references"
msgstr "références"

msgid "services"
msgstr "services"<|MERGE_RESOLUTION|>--- conflicted
+++ resolved
@@ -506,11 +506,7 @@
 msgstr "Récemment"
 
 msgid "Remove"
-<<<<<<< HEAD
 msgstr "Retirer"
-=======
-msgstr "Supprimer"
->>>>>>> 9d59d7db
 
 msgid "Remove from project"
 msgstr "Retirer du projet"
