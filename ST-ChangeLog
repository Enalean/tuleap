Version 4.0.16 = Not released yet
<<<<<<< HEAD
        == New Features ==
        backlog #113540: Support of <pre> in tracker follow-up comment
                         * Follow-up comments can be submitted with usage of a subset
                           of HTML markups: p, br, a, img, ul, ol, li, cite, code, blockquote, strong, em, pre, b, i
                           This modification comes with a rich text editor in the  follow-up comment text area.
                           It's possible to add comment in HTML with SOAP and Codendi_CLI too (but no update yet).

                         * Fix wrong behaviour in CSV import/export that was leading to comments duplication.
                           Known limitations: It's not possible to import follow-up comments in HTML format yet.

                         * Improvement of Artifact edition UI: 
                           * reduce space "lost" between tracker's toolbar and artifact info.
                           * rework of follow-up comments layout to improve readability.

	backlog #114221: File Release System provides means to check files consistency through md5 sums.
	                 * Codendi automatically computes md5 sum on files submitted in File Release System.
	                   If you submit a reference md5 sum, Codendi compares with the computed one and raise
	                   an error if it fails.

	                 * CLI update to 1.4.0, see cli/ChangeLog for details.
=======
	== New feature ==
	File Release System provides means to check files consistency through md5 sums.
	  Codendi automatically computes md5 sum on files submitted in File Release System.
	  If you submit a reference md5 sum, Codendi compares with the computed one and raise
	  an error if it fails.
	  Following tickets were addressed:
	  * feature #codex:101884: Improve the mail notification
	  * bug #codex:116656:     It is not possible to update the Release ChangeLog when we add a file in FRS (with CLI script)
	  * bug codexstn #13752:   Releases permissions checking don't take into account frs admin / project admin perms

	CLI update to 1.4.0, see cli/ChangeLog for details.
>>>>>>> 26a0bb73
	
	                 * SOAP API update to version 4.1, see src/www/soap/ChangeLog for details.

        backlog #119336: Enlarge the project name field in Widget Show project admins

        == BugFix ==
        backlog #119270: Filter lost in Admin delegation widget: Show all projects
        backlog #119163: SQL error during codendi install
        backlog #114221: Still have admin privileges on tracker for non members
        backlog #114020: Artifact submitted with the value "None" at the mandatory field
        backlog #114005: Disable notifications when remove user from private project
        backlog #116806: Lost comment type when editing a follow up
        backlog #118054: The delete icon is not displayed with IE

Version 4.0.15 - Friday, 19th november 2010
        == Bugfix ==
        backlog #114802: Bad display of some codex pages 

Version 4.0.14 - Monday, 8th November 2010
        == New features ==
        backlog #107554: Enhance the interface to request access from project admins
        backlog #110702: Improve PhpWiki look (font rendering, table of contents, colors, separators, etc)
        backlog #111780: RPM: dependency management for plugins & themes
        backlog #109427: Integration of docman in WebDAV iteration 1
        backlog #110673: Request to delete specific document's version(s)
        backlog #110676: Delayed document deletion

        == Bugfix ==
        backlog #112816: Blank page when trying to import a tracker created from "Scrum" template
        backlog #110672: Request to set the correct icon for office 2007 documents
        backlog #113539: Unable to search for exact pattern under 2 quotes

Version 4.0.13 - Wednesday, 29th September 2010
        == New features ==
        backlog #101486: Webdav integration for service FRS: Iteration 3 (Write access)
        backlog #108632: Integrate Git in disk usage stats & upstream diff reduction

        == Bugfix ==
        backlog #106503: Tracker import and export issue
        backlog #106404: Wrong link for summary page due to rename project operation
        backlog #106752: Fix bugs in RPM installation (munin, mailman, openfire)
        backlog #105989: Site admin cannot remove user's LDAP id
        backlog #97573 : After a document is moved, Codex shows a blank page
        backlog #107125: Error stack trace may disclose credentials 
        backlog #99967 : Issue in tracker creation when shortname contains '_'
        backlog #106110: Reduce load on user table
        backlog #108287: LDAP synchro must take LDAP server down into account
        backlog #108176: Account are disabled after 3 month for people that only use SVN client
        backlog #109631: Tracker queries may overload the server

Version 4.0.12 - Tuesday, 14th September(Just to fix a bug regression)
        == Bugfix==
        backlog #108647: Assigned to shows None and unkown value 

Version 4.0.11 - Monday, 9th August 2010 
        == Bugfix==
        backlog #106228: Bad dispaly of privacy icon except with 'Dawn' theme
 
Version 4.0.10 - Thursday, 5th August 2010 (Canceled) 
        == New features ==
        backlog #103963: Permission denied improvement: docman items
	backlog #104505: Installation based RPM
	backlog #104711: Highlight project privacy

	== Bugfix ==
	backlog #104684: Integrate LDAP daily sync in system event
	backlog #104715: Remove toggler.js reference in project links

Version 4.0.9 - Friday, 2nd July 2010
	== Upgrade/install procedure ==
	Switch to RPM distribution:
	1. Stop application
	[root@server]# service httpd stop
	[root@server]# service crond stop

	2. Remove codendi specific cron jobs, except backups (as root):
	[root@server]# crontab -e
	[root@server]# crontab -u codendiadm -e

	3. Add new yum repository
	[root@server]# vi /etc/yum.repos.d/codendi.repo
	[codendi]
	name=Codendi
	baseurl=ftp://codex.cro.st.com/pub/codex-cc/yum/codendi/4.0/i386
	enabled=1
	gpgcheck=0

	4. Install packages (replace XYZ by the name of the platform:
	stcodex, codexstn or steerforge)
	[root@server]# yum install forgeupgrade codendi_st codendi_st-customization-XYZ

	5. Restart applications
	[root@server]# service httpd start
	[root@server]# service crond start
	[root@server]# /etc/init.d/codendi start

	== New features ==
	This release introduce 2 main components:
	* ForgeUpgrade
	* Install of Codendi via RPMS.

	Other new features:
        * branch #102157: Improve permission denied error for private project and restricted user.

	== Bug fix ==
	* backlog #101260: Impossible to add user without username
	* backlog #97577:  Cannot remove project admin right
	* backlog #101500: Artifact permissions section disabled when using IE
	* backlog #101176: MS office 2007 documents are not supported with IE
        * backlog #103085: Impossible to set user to restricted <|MERGE_RESOLUTION|>--- conflicted
+++ resolved
@@ -1,11 +1,14 @@
 Version 4.0.16 = Not released yet
-<<<<<<< HEAD
         == New Features ==
         backlog #113540: Support of <pre> in tracker follow-up comment
                          * Follow-up comments can be submitted with usage of a subset
                            of HTML markups: p, br, a, img, ul, ol, li, cite, code, blockquote, strong, em, pre, b, i
                            This modification comes with a rich text editor in the  follow-up comment text area.
                            It's possible to add comment in HTML with SOAP and Codendi_CLI too (but no update yet).
+	  Following tickets were addressed:
+	  * feature #codex:101884: Improve the mail notification
+	  * bug #codex:116656:     It is not possible to update the Release ChangeLog when we add a file in FRS (with CLI script)
+	  * bug codexstn #13752:   Releases permissions checking don't take into account frs admin / project admin perms
 
                          * Fix wrong behaviour in CSV import/export that was leading to comments duplication.
                            Known limitations: It's not possible to import follow-up comments in HTML format yet.
@@ -17,22 +20,9 @@
 	backlog #114221: File Release System provides means to check files consistency through md5 sums.
 	                 * Codendi automatically computes md5 sum on files submitted in File Release System.
 	                   If you submit a reference md5 sum, Codendi compares with the computed one and raise
-	                   an error if it fails.
+	                   an error if it fails. Enhance the notification mail received while monitoring a package. 
 
 	                 * CLI update to 1.4.0, see cli/ChangeLog for details.
-=======
-	== New feature ==
-	File Release System provides means to check files consistency through md5 sums.
-	  Codendi automatically computes md5 sum on files submitted in File Release System.
-	  If you submit a reference md5 sum, Codendi compares with the computed one and raise
-	  an error if it fails.
-	  Following tickets were addressed:
-	  * feature #codex:101884: Improve the mail notification
-	  * bug #codex:116656:     It is not possible to update the Release ChangeLog when we add a file in FRS (with CLI script)
-	  * bug codexstn #13752:   Releases permissions checking don't take into account frs admin / project admin perms
-
-	CLI update to 1.4.0, see cli/ChangeLog for details.
->>>>>>> 26a0bb73
 	
 	                 * SOAP API update to version 4.1, see src/www/soap/ChangeLog for details.
 
