<?php
/**
 * Copyright (c) STMicroelectronics, 2008. All Rights Reserved.
<<<<<<< HEAD
 * Copyright (c) Enalean, 2017 - 2018. All Rights Reserved.
=======
 * Copyright (c) Enalean, 2017-2018. All Rights Reserved.
>>>>>>> d317518a
 *
 * Originally written by Manuel Vacelet, 2008
 *
 * This file is a part of Tuleap.
 *
 * Tuleap is free software; you can redistribute it and/or modify
 * it under the terms of the GNU General Public License as published by
 * the Free Software Foundation; either version 2 of the License, or
 * (at your option) any later version.
 *
 * Tuleap is distributed in the hope that it will be useful,
 * but WITHOUT ANY WARRANTY; without even the implied warranty of
 * MERCHANTABILITY or FITNESS FOR A PARTICULAR PURPOSE.  See the
 * GNU General Public License for more details.
 *
 * You should have received a copy of the GNU General Public License
 * along with Tuleap. If not, see <http://www.gnu.org/licenses/>.
 */

require_once 'pre.php';
require_once dirname(__FILE__).'/../include/LDAP_ProjectGroupManager.class.php';
require_once 'www/project/admin/project_admin_utils.php';

// Import very long user group may takes very long time.
ini_set('max_execution_time', 0);

$request = HTTPRequest::instance();

// Get group id
$vGroupId = new Valid_GroupId();
$vGroupId->required();

if (! $request->valid($vGroupId)) {
    $GLOBALS['Response']->send400JSONErrors("Group ID is missing");

    return;
}
$groupId = $request->get('group_id');

// Must be a project admin
$membership_delegation_dao = new \Tuleap\Project\Admin\MembershipDelegationDao();
$user                      = $request->getCurrentUser();
if (! $user->isAdmin($groupId) && ! $membership_delegation_dao->doesUserHasMembershipDelegation($user->getId(), $groupId)) {
    exit_error(
        $Language->getText('include_session', 'insufficient_g_access'),
        $Language->getText('include_session', 'no_perm_to_view')
    );
}

// Ensure LDAP plugin is active
$pluginManager = PluginManager::instance();
$ldapPlugin    = $pluginManager->getPluginByName('ldap');
if (!$ldapPlugin || !$pluginManager->isPluginAvailable($ldapPlugin)) {
    $GLOBALS['Response']->sendStatusCode(403);
    exit;
}

// Check if user have choosen the preserve members option.
$bind_option = LDAP_GroupManager::BIND_OPTION;
if ($request->get('preserve_members')) {
    $bind_option = LDAP_GroupManager::PRESERVE_MEMBERS_OPTION;
}

// Get LDAP group name
$vLdapGroup = new Valid_String('ldap_group');
$vLdapGroup->required();

if (! $request->valid($vLdapGroup)) {
    $GLOBALS['Response']->send400JSONErrors("Group ID is missing");
    exit;
}

/**
 * @var $ldap_group_manager LDAP_GroupManager
 */
$ldap_group_manager = $ldapPlugin->getLdapProjectGroupManager();

$ldap_group_manager->setId($groupId);
$ldap_group_manager->setGroupName($request->get('ldap_group'));

$group_dn = $ldap_group_manager->getGroupDn();
if ($group_dn === false) {
    $GLOBALS['Response']->sendStatusCode(404);
    exit;
}

$user_manager = UserManager::instance();
$user_helper  = UserHelper::instance();

$to_remove = array();
foreach ($ldap_group_manager->getUsersToBeRemoved($bind_option) as $user_id) {
    $user = $user_manager->getUserById($user_id);
    $to_remove[] = array(
        'display_name' => $user_helper->getDisplayNameFromUser($user),
        'has_avatar'   => $user->hasAvatar(),
        'avatar_url'   => $user->getAvatarUrl()
    );
}

$to_add = array();
foreach ($ldap_group_manager->getUsersToBeAdded($bind_option) as $user_id) {
    $user = $user_manager->getUserById($user_id);
    $to_add[] = array(
        'display_name' => $user_helper->getDisplayNameFromUser($user),
        'has_avatar'   => $user->hasAvatar(),
        'avatar_url'   => $user->getAvatarUrl()
    );
}

$GLOBALS['Response']->sendJSON(
    array(
        'users_to_remove' => $to_remove,
        'users_to_add'    => $to_add,
        'nb_not_impacted' => count($ldap_group_manager->getUsersNotImpacted($bind_option)),
    )
);<|MERGE_RESOLUTION|>--- conflicted
+++ resolved
@@ -1,11 +1,7 @@
 <?php
 /**
  * Copyright (c) STMicroelectronics, 2008. All Rights Reserved.
-<<<<<<< HEAD
  * Copyright (c) Enalean, 2017 - 2018. All Rights Reserved.
-=======
- * Copyright (c) Enalean, 2017-2018. All Rights Reserved.
->>>>>>> d317518a
  *
  * Originally written by Manuel Vacelet, 2008
  *
