--- conflicted
+++ resolved
@@ -20,17 +20,10 @@
  */
 
 document.observe('dom:loaded', function () {
-<<<<<<< HEAD
-    var prjAutocomplete  = new ProjectAutoCompleter('project', codendi.imgroot);
-    var userAutocomplete = new UserAutoCompleter('requester', codendi.imgroot);
-    prjAutocomplete.registerOnLoad();
-    userAutocomplete.registerOnLoad();
-=======
     if ($('plugin_statistics')) {
-        var prjAutocomplete  = new ProjectAutoCompleter('project', tuleap.imgroot);
-        var userAutocomplete = new UserAutoCompleter('requester', tuleap.imgroot);
+        var prjAutocomplete  = new ProjectAutoCompleter('project', codendi.imgroot);
+        var userAutocomplete = new UserAutoCompleter('requester', codendi.imgroot);
         prjAutocomplete.registerOnLoad();
         userAutocomplete.registerOnLoad();
     }
->>>>>>> 00e57ee1
 });