<?php
/**
 * Copyright (c) STMicroelectronics, 2009. All Rights Reserved.
 *
 * Originally written by Manuel VACELET, 2009
 *
 * This file is a part of Codendi.
 *
 * Codendi is free software; you can redistribute it and/or modify
 * it under the terms of the GNU General Public License as published by
 * the Free Software Foundation; either version 2 of the License, or
 * (at your option) any later version.
 *
 * Codendi is distributed in the hope that it will be useful,
 * but WITHOUT ANY WARRANTY; without even the implied warranty of
 * MERCHANTABILITY or FITNESS FOR A PARTICULAR PURPOSE.  See the
 * GNU General Public License for more details.
 *
 * You should have received a copy of the GNU General Public License
 * along with Codendi; if not, write to the Free Software
 * Foundation, Inc., 59 Temple Place, Suite 330, Boston, MA  02111-1307  USA
 */

require 'pre.php';
require_once dirname(__FILE__).'/../include/Statistics_DiskUsageHtml.class.php';

// First, check plugin availability
$pluginManager = PluginManager::instance();
$p = $pluginManager->getPluginByName('statistics');
if (!$p || !$pluginManager->isPluginAvailable($p)) {
    header('Location: '.get_server_url());
}

// Grant access only to site admin
if (!UserManager::instance()->getCurrentUser()->isSuperUser()) {
    header('Location: '.get_server_url());
}

$duMgr  = new Statistics_DiskUsageManager();
$duHtml = new Statistics_DiskUsageHtml($duMgr);

$vFunc = new Valid_WhiteList('func', array('show_one_project', 'show_top_projects', 'show_service', 'show_top_users', 'show_one_user'));
$vFunc->required();
if ($request->valid($vFunc)) {
    $func = $request->get('func');
} else {
    $func = '';
}

$vStartDate = new Valid('start_date');
$vStartDate->addRule(new Rule_Date());
$vStartDate->required();
if ($request->valid($vStartDate)) {
    $startDate = $request->get('start_date');
} else {
    $startDate = date('Y-m-d', strtotime('-3 month'));
}

$vEndDate = new Valid('end_date');
$vEndDate->addRule(new Rule_Date());
$vEndDate->required();
if ($request->valid($vStartDate)) {
    $endDate = $request->get('end_date');
} else {
    $endDate = date('Y-m-d');
}

if (strtotime($startDate) >= strtotime($endDate)) {
    $GLOBALS['Response']->addFeedback('error', 'You made a mistake in selecting period. Please try again!');
}

$vGroupId = new Valid_UInt('group_id');
$vGroupId->required();
if ($request->valid($vGroupId)) {
    $groupId = $request->get('group_id');
} else {
    $groupId = '';
}

$vUserId = new Valid_UInt('user_id');
$vUserId->required();
if ($request->valid($vUserId)) {
    $userId = $request->get('user_id');
} else {
    $userId = '';
}

$vServices = new Valid_WhiteList('services', array_keys($duMgr->getProjectServices()));
$vServices->required();
if ($request->validArray($vServices)) {
    $selectedServices = $request->get('services');
} else {
    switch ($func) {
        case 'show_service':
        case 'show_one_project':
            $selectedServices = array(Statistics_DiskUsageManager::SVN);
            break;
        case 'show_top_projects':
<<<<<<< HEAD
            $selectedServices = $duMgr->getProjectServices();
=======
            $selectedServices = array_keys($duMgr->getProjectServices());
>>>>>>> bfe07143
            break;
        default:
    }
    
}

$groupByDate = array('Day', 'Week', 'Month', 'Year');
$vGroupBy = new Valid_WhiteList('group_by', $groupByDate);
$vGroupBy->required();
if ($request->valid($vGroupBy)) {
    $selectedGroupByDate = $request->get('group_by');
} else {
    $selectedGroupByDate = 'Week';
}

$vRelative = new Valid_WhiteList('relative', array('true'));
$vRelative->required();
if ($request->valid($vRelative)) {
    $relative = true;
} else {
    $relative = false;
}

$vOrder = new Valid_WhiteList('order', array('start_size', 'end_size', 'evolution', 'evolution_rate'));
$vOrder->required();
if ($request->valid($vOrder)) {
    $order = $request->get('order');
} else {
    $order = 'end_size';
}

$vOffset = new Valid_UInt('offset');
$vOffset->required();
if ($request->valid($vOffset)) {
    $offset = $request->get('offset');
} else {
    $offset = 0;
}

$title = 'Disk usage';
$GLOBALS['HTML']->includeCalendarScripts();
$GLOBALS['HTML']->header(array('title' => $title));
echo '<h1>'.$title.'</h1>';

echo '<p>
<ul>
  <li><a href="?">Summary</a></li>
  <li><a href="?func=show_top_projects">Top projects</a></li>
  <li><a href="?func=show_one_project">One project details</a></li>
  <li><a href="?func=show_top_users">Top users</a></li>
  <li><a href="?func=show_one_user">One user details</a></li>
  <li><a href="?func=show_service">Services</a></li>
</ul>
</p>
<p><a href="'.$p->getPluginPath().'/">&lt;&lt;Back to all statistics</a></p>';


switch ($func) {
    case 'show_service':
        echo '<h2>'.$GLOBALS['Language']->getText('plugin_statistics_show_service', 'usage_per_service').'</h2>';
        $duHtml->getDataPerService();

        // Prepare params
        $selected = array();
        $urlParam    = '';
        $first    = true;
        foreach ($selectedServices as $serv) {
            if ($first != true) {
                $urlParam .= '&';
            }
            $urlParam           .= 'services[]='.$serv;
            $selected[$serv] = true;
            $first           = false;
        }
        
        echo '<h2>'.$GLOBALS['Language']->getText('plugin_statistics_show_service', 'service_growth').'</h2>';
        
        echo '<form name="progress_by_service" method="get" action="?">';
        echo '<input type="hidden" name="func" value="show_service" />';

        foreach ($duMgr->getProjectServices() as $service => $label) {
            $sel = '';
            if (isset($selected[$service])) {
                $sel = ' checked="checked"';
            }
            echo '<input type="checkbox" name="services[]" value="'.$service.'"'.$sel.'/>'.$label.'<br/>';
        }
        echo '<label>Group by:</label>';
        echo html_build_select_box_from_array($groupByDate, 'group_by', $selectedGroupByDate, 1).'<br />';

        echo '<label>Start: </label>';
        list($timestamp,) = util_date_to_unixtime($startDate);
        echo (html_field_date('start_date', $startDate, false, 10, 10, 'progress_by_service', false)).'&nbsp;<em>'.util_time_ago_in_words($timestamp).'</em><br />';

        echo '<label>End: </label>';
        list($timestamp,) = util_date_to_unixtime($endDate);
        echo (html_field_date('end_date', $endDate, false, 10, 10, 'progress_by_service', false)).'&nbsp;<em>'.util_time_ago_in_words($timestamp).'</em><br />';

        $sel = '';
        if ($relative) {
            $sel = ' checked="checked"';
            $urlParam .= '&relative=true';
        }
        echo '<input type="checkbox" name="relative" value="true" '.$sel.'/>';
        echo '<label>Relative Y-axis (depend of data set values):</label><br/>';
        
        echo '<input type="submit" value="'.$GLOBALS['Language']->getText('global', 'btn_submit').'"/>';
        echo '</form>';

        $urlParam .= '&start_date='.$startDate.'&end_date='.$endDate;
        $urlParam .= '&group_by='.$selectedGroupByDate;
        $urlParam .= '&graph_type=graph_service';
        echo '<p><img src="disk_usage_graph.php?'.$urlParam.'"  title="Test result" /></p>';

        $duHtml->getServiceEvolutionForPeriod($startDate , $endDate);
        
        break;

    case 'show_top_projects':
        $urlParam = '';
        // Prepare params
        $urlParam = '?func=show_top_projects&start_date='.$startDate.'&end_date='.$endDate.'&';
        echo '<h2>'.$GLOBALS['Language']->getText('plugin_statistics_show_one_project', 'usage_per_project').'</h2>';
     
        $selected = array();
        $first    = true;
        foreach ($selectedServices as $serv) {
            if ($first != true) {
                $urlParam .= '&';
            }
            $urlParam           .= 'services[]='.$serv;
            $selected[$serv] = true;
            $first           = false;
        }
        
       
        echo '<form name="top_projects" method="get" action="?">';
        echo '<input type="hidden" name="func" value="show_top_projects" />';

<<<<<<< HEAD
        foreach ($duMgr->getProjectServices() as $service) {
=======
        foreach ($duMgr->getProjectServices() as $service => $label) {
>>>>>>> bfe07143
            $sel = '';
            if (isset($selected[$service])) {
                $sel = ' checked="checked"';
            }
<<<<<<< HEAD
            echo '<input type="checkbox" name="services[]" value="'.$service.'"'.$sel.'/>'.$duHtml->getServiceTitle($service).'<br/>';
=======
            echo '<input type="checkbox" name="services[]" value="'.$service.'"'.$sel.'/>'.$label.'<br/>';
>>>>>>> bfe07143
        }
       
        echo '<label>Start: </label>';
        list($timestamp,) = util_date_to_unixtime($startDate);
        echo (html_field_date('start_date', $startDate, false, 10, 10, 'top_projects', false)).'&nbsp;<em>'.util_time_ago_in_words($timestamp).'</em><br />';
        
        echo '<label>End: </label>';
        list($timestamp,) = util_date_to_unixtime($endDate);
        echo (html_field_date('end_date', $endDate, false, 10, 10, 'top_projects', false)).'&nbsp;<em>'.util_time_ago_in_words($timestamp).'</em><br />';

        echo '<input type="submit" value="'.$GLOBALS['Language']->getText('global', 'btn_submit').'"/>';
        echo '</form>';

        if (($startDate) && ($endDate) && ($selectedServices)) {
            $duHtml->getTopProjects($startDate, $endDate, $selectedServices, $order, $urlParam, $offset);
        }
        
        break;

    case 'show_one_project':
        echo '<h2>'.$GLOBALS['Language']->getText('plugin_statistics_show_service', 'usage_per_service').'</h2>';
        $duHtml->getDataPerService($groupId);

        // Prepare params
        $selected = array();
        $urlParam    = '';
        $first    = true;
        foreach ($selectedServices as $serv) {
            if ($first != true) {
                $urlParam .= '&';
            }
            $urlParam           .= 'services[]='.$serv;
            $selected[$serv] = true;
            $first           = false;
        }
        
        echo '<h2>'.$GLOBALS['Language']->getText('plugin_statistics_show_service', 'service_growth').'</h2>';
        
        echo '<form name="progress_by_project" method="get" action="?">';
        echo '<input type="hidden" name="func" value="show_one_project" />';
        echo '<label> Project: </label>';
        echo '<input type="text" name="group_id" id="plugin_statistics_project" value="'.$groupId.'" />';
        echo '<br></br>';
       

<<<<<<< HEAD
        foreach ($duMgr->getProjectServices() as $service) {
=======
        foreach ($duMgr->getProjectServices() as $service => $label) {
>>>>>>> bfe07143
            $sel = '';
            if (isset($selected[$service])) {
                $sel = ' checked="checked"';
            }
<<<<<<< HEAD
            echo '<input type="checkbox" name="services[]" value="'.$service.'"'.$sel.'/>'.$duHtml->getServiceTitle($service).'<br/>';
=======
            echo '<input type="checkbox" name="services[]" value="'.$service.'"'.$sel.'/>'.$label.'<br/>';
>>>>>>> bfe07143
        }
        echo '<label>Group by:</label>';
        echo html_build_select_box_from_array($groupByDate, 'group_by', $selectedGroupByDate, 1).'<br />';

        echo '<label>Start: </label>';
        list($timestamp,) = util_date_to_unixtime($startDate);
        echo (html_field_date('start_date', $startDate, false, 10, 10, 'progress_by_project', false)).'&nbsp;<em>'.util_time_ago_in_words($timestamp).'</em><br />';

        echo '<label>End: </label>';
        list($timestamp,) = util_date_to_unixtime($endDate);
        echo (html_field_date('end_date', $endDate, false, 10, 10, 'progress_by_project', false)).'&nbsp;<em>'.util_time_ago_in_words($timestamp).'</em><br />';

        $sel = '';
        if ($relative) {
            $sel = ' checked="checked"';
            $urlParam .= '&relative=true';
        }
        echo '<input type="checkbox" name="relative" value="true" '.$sel.'/>';
        echo '<label>Relative Y-axis (depend of data set values):</label><br/>';
        
        echo '<input type="submit" value="'.$GLOBALS['Language']->getText('global', 'btn_submit').'"/>';
        echo '</form>';

        $urlParam .= '&start_date='.$startDate.'&end_date='.$endDate;
        $urlParam .= '&group_by='.$selectedGroupByDate;
        $urlParam .= '&group_id='.$groupId;
        $urlParam .= '&graph_type=graph_project';
        echo '<p><img src="disk_usage_graph.php?'.$urlParam.'"  title="Test result" /></p>';
        
        if (($groupId) && ($startDate) && ($endDate)) {
            $duHtml->getServiceEvolutionForPeriod($startDate, $endDate, $groupId);
        }       
        break;

    case 'show_top_users':
        $urlParam = '';
        $urlParam .= '?func=show_top_users&start_date='.$startDate.'&end_date='.$endDate;

        echo '<h2>'.$GLOBALS['Language']->getText('plugin_statistics_show_top_user', 'top_users').'</h2>';
        echo '<form name="top_users" method="get" action="?">';
        echo '<input type="hidden" name="func" value="show_top_users" />';

        echo '<label>Start: </label>';
        list($timestamp,) = util_date_to_unixtime($startDate);
        echo (html_field_date('start_date', $startDate, false, 10, 10, 'top_users', false)).'&nbsp;<em>'.util_time_ago_in_words($timestamp).'</em><br />';

        echo '<label>End: </label>';
        list($timestamp,) = util_date_to_unixtime($endDate);
        echo (html_field_date('end_date', $endDate, false, 10, 10, 'top_users', false)).'&nbsp;<em>'.util_time_ago_in_words($timestamp).'</em><br />';

        echo '<input type="submit" value="'.$GLOBALS['Language']->getText('global', 'btn_submit').'"/>';
        echo '</form>';

        $duHtml->getTopUsers($startDate, $endDate, $order, $urlParam);
        break;

    case 'show_one_user':
                  
        // Prepare params
        $urlParam    = '';
             
        echo '<h2>'.$GLOBALS['Language']->getText('plugin_statistics_show_one_user', 'user_growth').'</h2>';
              
        echo '<form name="progress_by_user" method="get" action="?">';
        echo '<input type="hidden" name="func" value="show_one_user" />';

        echo '<label> User: </label>';
        echo '<input type="text" name="user_id" id="plugin_statistics_project" value="'.$userId.'" />';
       
        echo '<label>Group by:</label>';
        echo html_build_select_box_from_array($groupByDate, 'group_by', $selectedGroupByDate, 1).'<br />';

        echo '<label>Start: </label>';
        list($timestamp,) = util_date_to_unixtime($startDate);
        echo (html_field_date('start_date', $startDate, false, 10, 10, 'progress_by_user', false)).'&nbsp;<em>'.util_time_ago_in_words($timestamp).'</em><br />';

        echo '<label>End: </label>';
        list($timestamp,) = util_date_to_unixtime($endDate);
        echo (html_field_date('end_date', $endDate, false, 10, 10, 'progress_by_user', false)).'&nbsp;<em>'.util_time_ago_in_words($timestamp).'</em><br />';

        $sel = '';
        if ($relative) {
            $sel = ' checked="checked"';
            $urlParam .= '&relative=true';
        }
        echo '<input type="checkbox" name="relative" value="true" '.$sel.'/>';
        echo '<label>Relative Y-axis (depend of data set values):</label><br/>';
        
        echo '<input type="submit" value="'.$GLOBALS['Language']->getText('global', 'btn_submit').'"/>';
        echo '</form>';
        
        if (($userId) && ($startDate) && ($endDate)) {
            echo '<h3>'.$GLOBALS['Language']->getText('plugin_statistics_show_one_user', 'user_detail').'</h3>';
            $duHtml->getUserDetails($userId);
            $duHtml->getUserEvolutionForPeriod($userId, $startDate, $endDate);
            
            $urlParam .= 'start_date='.$startDate.'&end_date='.$endDate;
            $urlParam .= '&group_by='.$selectedGroupByDate;
            $urlParam .= '&user_id='.$userId;
            $urlParam .= '&graph_type=graph_user';
            
            echo '<p><img src="disk_usage_graph.php?'.$urlParam.'"  title="Test result" /></p>';
        }    
        break;

    default:
}

$GLOBALS['HTML']->footer(array());

?><|MERGE_RESOLUTION|>--- conflicted
+++ resolved
@@ -96,11 +96,7 @@
             $selectedServices = array(Statistics_DiskUsageManager::SVN);
             break;
         case 'show_top_projects':
-<<<<<<< HEAD
-            $selectedServices = $duMgr->getProjectServices();
-=======
             $selectedServices = array_keys($duMgr->getProjectServices());
->>>>>>> bfe07143
             break;
         default:
     }
@@ -240,20 +236,12 @@
         echo '<form name="top_projects" method="get" action="?">';
         echo '<input type="hidden" name="func" value="show_top_projects" />';
 
-<<<<<<< HEAD
-        foreach ($duMgr->getProjectServices() as $service) {
-=======
         foreach ($duMgr->getProjectServices() as $service => $label) {
->>>>>>> bfe07143
             $sel = '';
             if (isset($selected[$service])) {
                 $sel = ' checked="checked"';
             }
-<<<<<<< HEAD
-            echo '<input type="checkbox" name="services[]" value="'.$service.'"'.$sel.'/>'.$duHtml->getServiceTitle($service).'<br/>';
-=======
             echo '<input type="checkbox" name="services[]" value="'.$service.'"'.$sel.'/>'.$label.'<br/>';
->>>>>>> bfe07143
         }
        
         echo '<label>Start: </label>';
@@ -299,20 +287,12 @@
         echo '<br></br>';
        
 
-<<<<<<< HEAD
-        foreach ($duMgr->getProjectServices() as $service) {
-=======
         foreach ($duMgr->getProjectServices() as $service => $label) {
->>>>>>> bfe07143
             $sel = '';
             if (isset($selected[$service])) {
                 $sel = ' checked="checked"';
             }
-<<<<<<< HEAD
-            echo '<input type="checkbox" name="services[]" value="'.$service.'"'.$sel.'/>'.$duHtml->getServiceTitle($service).'<br/>';
-=======
             echo '<input type="checkbox" name="services[]" value="'.$service.'"'.$sel.'/>'.$label.'<br/>';
->>>>>>> bfe07143
         }
         echo '<label>Group by:</label>';
         echo html_build_select_box_from_array($groupByDate, 'group_by', $selectedGroupByDate, 1).'<br />';
