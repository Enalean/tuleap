<?php
/**
 * Copyright (c) STMicroelectronics, 2009. All Rights Reserved.
 *
 * Originally written by Manuel VACELET, 2009
 *
 * This file is a part of Codendi.
 *
 * Codendi is free software; you can redistribute it and/or modify
 * it under the terms of the GNU General Public License as published by
 * the Free Software Foundation; either version 2 of the License, or
 * (at your option) any later version.
 *
 * Codendi is distributed in the hope that it will be useful,
 * but WITHOUT ANY WARRANTY; without even the implied warranty of
 * MERCHANTABILITY or FITNESS FOR A PARTICULAR PURPOSE.  See the
 * GNU General Public License for more details.
 *
 * You should have received a copy of the GNU General Public License
 * along with Codendi; if not, write to the Free Software
 * Foundation, Inc., 59 Temple Place, Suite 330, Boston, MA  02111-1307  USA
 */

require 'pre.php';
require_once dirname(__FILE__).'/../include/Statistics_DiskUsageGraph.class.php';

// First, check plugin availability
$pluginManager = PluginManager::instance();
$p = $pluginManager->getPluginByName('statistics');
if (!$p || !$pluginManager->isPluginAvailable($p)) {
    header('Location: '.get_server_url());
}

// Grant access only to site admin
if (!UserManager::instance()->getCurrentUser()->isSuperUser()) {
    header('Location: '.get_server_url());
}

$error = false;
$feedback = array();

$duMgr  = new Statistics_DiskUsageManager();

$graphType = $request->get('graph_type');

switch($graphType){

    case 'graph_service':

        $vServices = new Valid_WhiteList('services', array_keys($duMgr->getProjectServices()));
        $vServices->required();
        if ($request->validArray($vServices)) {
            $services = $request->get('services');
        } else {
            $services = array();
        }
    break;
     
    case 'graph_user':
        $vUserId = new Valid_UInt('user_id');
        $vUserId->required();
        if ($request->valid($vUserId)) {
            $userId = $request->get('user_id');
        } 
    break;
        
    case 'graph_project':
        $vGroupId = new Valid_GroupId();
        $vGroupId->required();
        if($request->valid($vGroupId)) {
            $groupId = $request->get('group_id');
        }

<<<<<<< HEAD
        $vServices = new Valid_WhiteList('services', $duMgr->getProjectServices());
=======
        $vServices = new Valid_WhiteList('services', array_keys($duMgr->getProjectServices()));
>>>>>>> bfe07143
        $vServices->required();
        if ($request->validArray($vServices)) {
            $services = $request->get('services');
        } else {
            $services = array();
        }
    break;
    
    default:
}


$groupByDate = array('Day', 'Week', 'Month', 'Year');
$vGroupBy = new Valid_WhiteList('group_by', $groupByDate);
$vGroupBy->required();
if ($request->valid($vGroupBy)) {
    $selectedGroupByDate = $request->get('group_by');
} else {
    $selectedGroupByDate = 'Week';
}

$vStartDate = new Valid('start_date');
$vStartDate->addRule(new Rule_Date());
$vStartDate->required();
if ($request->valid($vStartDate)) {
    $startDate = $request->get('start_date');
} else {
    $startDate = '';
}


$vEndDate = new Valid('end_date');
$vEndDate->addRule(new Rule_Date());
$vEndDate->required();
if ($request->valid($vStartDate)) {
    $endDate = $request->get('end_date');
} else {
    $endDate = date('Y-m-d');
}

$vRelative = new Valid_WhiteList('relative', array('true'));
$vRelative->required();
if ($request->valid($vRelative)) {
    $relative = true;
} else {
    $relative = false;
}

if (strtotime($startDate) >= strtotime($endDate)) {
    $feedback[] = 'You made a mistake in selecting period. Please try again!';
    $error = true;
}

//
// Display graph
//

if (!$error) {
    $graph = new Statistics_DiskUsageGraph($duMgr);
    
    switch($graphType){
    
        case 'graph_service':
            $graph->displayServiceGraph($services, $selectedGroupByDate, $startDate, $endDate, !$relative);
        break;
       
        case 'graph_user':
            $graph->displayUserGraph($userId, $selectedGroupByDate, $startDate, $endDate, !$relative) ;
        break;
        
        case 'graph_project':
            $graph->displayProjectGraph($groupId, $services, $selectedGroupByDate, $startDate, $endDate, !$relative) ;
        break;
        
        default:
    }

} else {
    //ttf from jpgraph
    $ttf = new TTF();
    $ttf->SetUserFont(
        'dejavu-lgc/DejaVuLGCSans.ttf',  
        'dejavu-lgc/DejaVuLGCSans-Bold.ttf', 
        'dejavu-lgc/DejaVuLGCSans-Oblique.ttf', 
        'dejavu-lgc/DejaVuLGCSans-BoldOblique.ttf'
    );
    //Calculate the baseline
    // @see http://www.php.net/manual/fr/function.imagettfbbox.php#75333
    //this should be above baseline
    $test2="H";
    //some of these additional letters should go below it
    $test3="Hjgqp";
    //get the dimension for these two:
    $box2 = imageTTFBbox(10,0,$ttf->File(FF_USERFONT),$test2);
    $box3 = imageTTFBbox(10,0,$ttf->File(FF_USERFONT),$test3);
    $baseline = abs((abs($box2[5]) + abs($box2[1])) - (abs($box3[5]) + abs($box3[1])));

    $msg = '';
    foreach ($feedback as $m) {
        $msg .= $m;
    }
    $bbox = imageTTFBbox(10, 0, $ttf->File(FF_USERFONT), $msg);
    if ($im = @imagecreate($bbox[2] - $bbox[6], $bbox[3] - $bbox[5])) {
        $background_color = imagecolorallocate($im, 255, 255, 255);
        $text_color       = imagecolorallocate($im, 64, 64, 64);
        imagettftext($im, 10, 0, 0, $bbox[3] - $bbox[5] - $baseline, $text_color, $ttf->File(FF_USERFONT), $msg);
        header("Content-type: image/png");
        imagepng($im);
        imagedestroy($im);
    }
}

?><|MERGE_RESOLUTION|>--- conflicted
+++ resolved
@@ -71,11 +71,7 @@
             $groupId = $request->get('group_id');
         }
 
-<<<<<<< HEAD
-        $vServices = new Valid_WhiteList('services', $duMgr->getProjectServices());
-=======
         $vServices = new Valid_WhiteList('services', array_keys($duMgr->getProjectServices()));
->>>>>>> bfe07143
         $vServices->required();
         if ($request->validArray($vServices)) {
             $services = $request->get('services');
