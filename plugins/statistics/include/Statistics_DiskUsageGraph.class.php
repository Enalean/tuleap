--- conflicted
+++ resolved
@@ -1,234 +1,227 @@
-<?php
-/**
- * Copyright (c) STMicroelectronics, 2009. All Rights Reserved.
- *
- * Originally written by Nouha Terzi, 2009
- *
- * This file is a part of Codendi.
- *
- * Codendi is free software; you can redistribute it and/or modify
- * it under the terms of the GNU General Public License as published by
- * the Free Software Foundation; either version 2 of the License, or
- * (at your option) any later version.
- *
- * Codendi is distributed in the hope that it will be useful,
- * but WITHOUT ANY WARRANTY; without even the implied warranty of
- * MERCHANTABILITY or FITNESS FOR A PARTICULAR PURPOSE.  See the
- * GNU General Public License for more details.
- *
- * You should have received a copy of the GNU General Public License
- * along with Codendi; if not, write to the Free Software
- * Foundation, Inc., 59 Temple Place, Suite 330, Boston, MA  02111-1307  USA
- */
-
-require_once 'common/chart/Chart.class.php';
-require_once 'Statistics_DiskUsageOutput.class.php';
-
-class Statistics_DiskUsageGraph extends Statistics_DiskUsageOutput {
-    /**
-     * Return a human readable string for service
-     *
-     * @param String $service
-     *
-     * @return String
-     */
-    public function getServiceColor($service) {
-        switch($service) {
-            case Statistics_DiskUsageManager::SVN:
-                return 'darkgreen';
-            case Statistics_DiskUsageManager::CVS:
-                return 'darkseagreen';
-            case Statistics_DiskUsageManager::FRS:
-                return 'cornflowerblue';
-            case Statistics_DiskUsageManager::FTP:
-                return 'royalblue';
-            case Statistics_DiskUsageManager::WIKI:
-                return 'darkslategray';
-            case Statistics_DiskUsageManager::MAILMAN:
-                return 'darkkhaki';
-            case Statistics_DiskUsageManager::PLUGIN_DOCMAN:
-                return 'darkolivegreen';
-            case Statistics_DiskUsageManager::PLUGIN_FORUMML:
-                return 'darksalmon';
-            case Statistics_DiskUsageManager::PLUGIN_WEBDAV:
-                return 'gainsboro';
-            case Statistics_DiskUsageManager::GRP_HOME:
-                return 'lavender';
-            case Statistics_DiskUsageManager::USR_HOME:
-                return 'darkturquoise';
-            case Statistics_DiskUsageManager::MYSQL:
-                return 'sandybrown';
-            case Statistics_DiskUsageManager::CODENDI_LOGS:
-                return 'forestgreen';
-            case Statistics_DiskUsageManager::BACKUP:
-                return 'saddlebrown';
-            case Statistics_DiskUsageManager::BACKUP_OLD:
-                return 'peru';
-            default:
-                return false;
-        }
-    }
-
-    /**
-     * 
-     * @param Array $services
-     * @param unknown_type $groupBy
-     * @param unknown_type $startDate
-     * @param unknown_type $endDate
-     * @param Boolean $absolute Is y-axis relative to data set or absolute (starting from 0)
-     */
-    function displayServiceGraph($services, $groupBy, $startDate, $endDate, $absolute=true){
-        $graph = new Chart(650,450,"auto");
-        $graph->img->SetMargin(70,50,20,20);
-        $graph->SetScale("textint");
-        $graph->title->Set("Services growth over the time");
-
-        $graph->yaxis->title->Set("Size");
-        $graph->yaxis->SetTitleMargin(60);
-        $graph->yaxis->setLabelFormatCallback(array($this, 'sizeReadable'));
-        if ($absolute) {
-            $graph->yaxis->scale->SetAutoMin(0);
-        }
-
-        $servicesList = $this->_dum->getProjectServices();
-        
-        $data = $this->_dum->getWeeklyEvolutionServiceData($services, $groupBy, $startDate, $endDate);
-        $i = 0;
-        $dates = array();
-        foreach ($data as $service => $values) {
-            $ydata = array();
-            foreach ($values as $date => $size) {
-                $dates[] = $date;
-                $ydata[] = $size;
-            }
-            $lineplot = new LinePlot($ydata);
-
-            $color = $this->getServiceColor($service);
-            $lineplot->SetColor($color);
-            $lineplot->SetFillColor($color.':1.5');
-            $lineplot->SetLegend($servicesList[$service]);
-
-            //$lineplot->value->show();
-            $lineplot->value->SetFont($graph->getFont(), FS_NORMAL, 8);
-            $lineplot->value->setFormatCallback(array($this, 'sizeReadable'));
-            $graph->Add($lineplot);
-            $i++;
-        }
-
-        $graph->xaxis->title->Set("Weeks");
-        $graph->xaxis->SetTitleMargin(15);
-        $graph->xaxis->SetTickLabels($dates);
-        
-        
-        $graph->Stroke();
-    }
-    
-     /**
-     * 
-     * @param int $userId
-     * @param unknown_type $groupBy
-     * @param unknown_type $startDate
-     * @param unknown_type $endDate
-     * @param Boolean $absolute Is y-axis relative to data set or absolute (starting from 0)
-     */
-    function displayUserGraph($userId, $groupBy, $startDate, $endDate, $absolute=true){
-        $graph = new Chart(650,450,"auto");
-        $graph->img->SetMargin(70,50,20,20);
-        $graph->SetScale("textlin");
-        $graph->title->Set("User growth over the time");
-
-        $graph->yaxis->title->Set("Size");
-        $graph->yaxis->SetTitleMargin(60);
-        $graph->yaxis->setLabelFormatCallback(array($this, 'sizeReadable'));
-        if ($absolute) {
-            $graph->yaxis->scale->SetAutoMin(0);
-        }
-
-        $data = $this->_dum->getWeeklyEvolutionUserData($userId, $groupBy, $startDate, $endDate);
-        $dates = array();
-        $ydata = array();
-        foreach ($data as $xdate => $values) {
-             $dates[] = $xdate;
-            $ydata[] = (float)$values;
-        }
-               
-        $lineplot = new BarPlot($ydata);
-        $lineplot->SetColor('blue');
-      
-        $lineplot->value->SetFont($graph->getFont(), FS_NORMAL, 8);
-        $lineplot->value->setFormatCallback(array($this, 'sizeReadable'));
-        $graph->Add($lineplot);
-
-        $graph->xaxis->title->Set("Weeks");
-        $graph->xaxis->SetTitleMargin(15);
-        $graph->xaxis->SetTickLabels($dates);
-        
-        
-        $graph->Stroke();
-    }
-   
-     /**
-     * 
-     * @param Integer $groupId
-     * @param Array   $services
-     * @param String  $groupBy
-     * @param Date    $startDate
-     * @param Date    $endDate
-     * @param Boolean $absolute Is y-axis relative to data set or absolute (starting from 0)
-     */
-    function displayProjectGraph($groupId, $services, $groupBy, $startDate, $endDate, $absolute=true){
-       $graph = new Chart(650,450,"auto");
-        $graph->img->SetMargin(70,50,20,20);
-        $graph->SetScale("textint");
-        $graph->title->Set("Project by service growth over the time");
-
-        $graph->yaxis->title->Set("Size");
-        $graph->yaxis->SetTitleMargin(60);
-        $graph->yaxis->setLabelFormatCallback(array($this, 'sizeReadable'));
-        if ($absolute) {
-            $graph->yaxis->scale->SetAutoMin(0);
-        }
-
-<<<<<<< HEAD
-=======
-        $servicesList = $this->_dum->getProjectServices();
-
->>>>>>> bfe07143
-        $data = $this->_dum->getWeeklyEvolutionProjectData($services, $groupId, $groupBy, $startDate, $endDate);
-        $i = 0;
-        $dates = array();
-        foreach ($data as $service => $values) {
-            $ydata = array();
-            foreach ($values as $date => $size) {
-                $dates[] = $date;
-                $ydata[] = $size;
-            }
-            $lineplot = new LinePlot($ydata);
-
-            $color = $this->getServiceColor($service);
-            $lineplot->SetColor($color);
-            $lineplot->SetFillColor($color.':1.5');
-<<<<<<< HEAD
-            $lineplot->SetLegend($this->getServiceTitle($service));
-=======
-            $lineplot->SetLegend($servicesList[$service]);
->>>>>>> bfe07143
-
-            //$lineplot->value->show();
-            $lineplot->value->SetFont($graph->getFont(), FS_NORMAL, 8);
-            $lineplot->value->setFormatCallback(array($this, 'sizeReadable'));
-            $graph->Add($lineplot);
-            $i++;
-        }
-
-        $graph->xaxis->title->Set("Weeks");
-        $graph->xaxis->SetTitleMargin(15);
-        $graph->xaxis->SetTickLabels($dates);
-        
-        
-        $graph->Stroke();
-    }
- 
-}
-
+<?php
+/**
+ * Copyright (c) STMicroelectronics, 2009. All Rights Reserved.
+ *
+ * Originally written by Nouha Terzi, 2009
+ *
+ * This file is a part of Codendi.
+ *
+ * Codendi is free software; you can redistribute it and/or modify
+ * it under the terms of the GNU General Public License as published by
+ * the Free Software Foundation; either version 2 of the License, or
+ * (at your option) any later version.
+ *
+ * Codendi is distributed in the hope that it will be useful,
+ * but WITHOUT ANY WARRANTY; without even the implied warranty of
+ * MERCHANTABILITY or FITNESS FOR A PARTICULAR PURPOSE.  See the
+ * GNU General Public License for more details.
+ *
+ * You should have received a copy of the GNU General Public License
+ * along with Codendi; if not, write to the Free Software
+ * Foundation, Inc., 59 Temple Place, Suite 330, Boston, MA  02111-1307  USA
+ */
+
+require_once 'common/chart/Chart.class.php';
+require_once 'Statistics_DiskUsageOutput.class.php';
+
+class Statistics_DiskUsageGraph extends Statistics_DiskUsageOutput {
+    /**
+     * Return a human readable string for service
+     *
+     * @param String $service
+     *
+     * @return String
+     */
+    public function getServiceColor($service) {
+        switch($service) {
+            case Statistics_DiskUsageManager::SVN:
+                return 'darkgreen';
+            case Statistics_DiskUsageManager::CVS:
+                return 'darkseagreen';
+            case Statistics_DiskUsageManager::FRS:
+                return 'cornflowerblue';
+            case Statistics_DiskUsageManager::FTP:
+                return 'royalblue';
+            case Statistics_DiskUsageManager::WIKI:
+                return 'darkslategray';
+            case Statistics_DiskUsageManager::MAILMAN:
+                return 'darkkhaki';
+            case Statistics_DiskUsageManager::PLUGIN_DOCMAN:
+                return 'darkolivegreen';
+            case Statistics_DiskUsageManager::PLUGIN_FORUMML:
+                return 'darksalmon';
+            case Statistics_DiskUsageManager::PLUGIN_WEBDAV:
+                return 'gainsboro';
+            case Statistics_DiskUsageManager::GRP_HOME:
+                return 'lavender';
+            case Statistics_DiskUsageManager::USR_HOME:
+                return 'darkturquoise';
+            case Statistics_DiskUsageManager::MYSQL:
+                return 'sandybrown';
+            case Statistics_DiskUsageManager::CODENDI_LOGS:
+                return 'forestgreen';
+            case Statistics_DiskUsageManager::BACKUP:
+                return 'saddlebrown';
+            case Statistics_DiskUsageManager::BACKUP_OLD:
+                return 'peru';
+            default:
+                return false;
+        }
+    }
+
+    /**
+     * 
+     * @param Array $services
+     * @param unknown_type $groupBy
+     * @param unknown_type $startDate
+     * @param unknown_type $endDate
+     * @param Boolean $absolute Is y-axis relative to data set or absolute (starting from 0)
+     */
+    function displayServiceGraph($services, $groupBy, $startDate, $endDate, $absolute=true){
+        $graph = new Chart(650,450,"auto");
+        $graph->img->SetMargin(70,50,20,20);
+        $graph->SetScale("textint");
+        $graph->title->Set("Services growth over the time");
+
+        $graph->yaxis->title->Set("Size");
+        $graph->yaxis->SetTitleMargin(60);
+        $graph->yaxis->setLabelFormatCallback(array($this, 'sizeReadable'));
+        if ($absolute) {
+            $graph->yaxis->scale->SetAutoMin(0);
+        }
+
+        $servicesList = $this->_dum->getProjectServices();
+        
+        $data = $this->_dum->getWeeklyEvolutionServiceData($services, $groupBy, $startDate, $endDate);
+        $i = 0;
+        $dates = array();
+        foreach ($data as $service => $values) {
+            $ydata = array();
+            foreach ($values as $date => $size) {
+                $dates[] = $date;
+                $ydata[] = $size;
+            }
+            $lineplot = new LinePlot($ydata);
+
+            $color = $this->getServiceColor($service);
+            $lineplot->SetColor($color);
+            $lineplot->SetFillColor($color.':1.5');
+            $lineplot->SetLegend($servicesList[$service]);
+
+            //$lineplot->value->show();
+            $lineplot->value->SetFont($graph->getFont(), FS_NORMAL, 8);
+            $lineplot->value->setFormatCallback(array($this, 'sizeReadable'));
+            $graph->Add($lineplot);
+            $i++;
+        }
+
+        $graph->xaxis->title->Set("Weeks");
+        $graph->xaxis->SetTitleMargin(15);
+        $graph->xaxis->SetTickLabels($dates);
+        
+        
+        $graph->Stroke();
+    }
+    
+     /**
+     * 
+     * @param int $userId
+     * @param unknown_type $groupBy
+     * @param unknown_type $startDate
+     * @param unknown_type $endDate
+     * @param Boolean $absolute Is y-axis relative to data set or absolute (starting from 0)
+     */
+    function displayUserGraph($userId, $groupBy, $startDate, $endDate, $absolute=true){
+        $graph = new Chart(650,450,"auto");
+        $graph->img->SetMargin(70,50,20,20);
+        $graph->SetScale("textlin");
+        $graph->title->Set("User growth over the time");
+
+        $graph->yaxis->title->Set("Size");
+        $graph->yaxis->SetTitleMargin(60);
+        $graph->yaxis->setLabelFormatCallback(array($this, 'sizeReadable'));
+        if ($absolute) {
+            $graph->yaxis->scale->SetAutoMin(0);
+        }
+
+        $data = $this->_dum->getWeeklyEvolutionUserData($userId, $groupBy, $startDate, $endDate);
+        $dates = array();
+        $ydata = array();
+        foreach ($data as $xdate => $values) {
+             $dates[] = $xdate;
+            $ydata[] = (float)$values;
+        }
+               
+        $lineplot = new BarPlot($ydata);
+        $lineplot->SetColor('blue');
+      
+        $lineplot->value->SetFont($graph->getFont(), FS_NORMAL, 8);
+        $lineplot->value->setFormatCallback(array($this, 'sizeReadable'));
+        $graph->Add($lineplot);
+
+        $graph->xaxis->title->Set("Weeks");
+        $graph->xaxis->SetTitleMargin(15);
+        $graph->xaxis->SetTickLabels($dates);
+        
+        
+        $graph->Stroke();
+    }
+   
+     /**
+     * 
+     * @param Integer $groupId
+     * @param Array   $services
+     * @param String  $groupBy
+     * @param Date    $startDate
+     * @param Date    $endDate
+     * @param Boolean $absolute Is y-axis relative to data set or absolute (starting from 0)
+     */
+    function displayProjectGraph($groupId, $services, $groupBy, $startDate, $endDate, $absolute=true){
+       $graph = new Chart(650,450,"auto");
+        $graph->img->SetMargin(70,50,20,20);
+        $graph->SetScale("textint");
+        $graph->title->Set("Project by service growth over the time");
+
+        $graph->yaxis->title->Set("Size");
+        $graph->yaxis->SetTitleMargin(60);
+        $graph->yaxis->setLabelFormatCallback(array($this, 'sizeReadable'));
+        if ($absolute) {
+            $graph->yaxis->scale->SetAutoMin(0);
+        }
+
+        $servicesList = $this->_dum->getProjectServices();
+
+        $data = $this->_dum->getWeeklyEvolutionProjectData($services, $groupId, $groupBy, $startDate, $endDate);
+        $i = 0;
+        $dates = array();
+        foreach ($data as $service => $values) {
+            $ydata = array();
+            foreach ($values as $date => $size) {
+                $dates[] = $date;
+                $ydata[] = $size;
+            }
+            $lineplot = new LinePlot($ydata);
+
+            $color = $this->getServiceColor($service);
+            $lineplot->SetColor($color);
+            $lineplot->SetFillColor($color.':1.5');
+            $lineplot->SetLegend($servicesList[$service]);
+
+            //$lineplot->value->show();
+            $lineplot->value->SetFont($graph->getFont(), FS_NORMAL, 8);
+            $lineplot->value->setFormatCallback(array($this, 'sizeReadable'));
+            $graph->Add($lineplot);
+            $i++;
+        }
+
+        $graph->xaxis->title->Set("Weeks");
+        $graph->xaxis->SetTitleMargin(15);
+        $graph->xaxis->SetTickLabels($dates);
+        
+        
+        $graph->Stroke();
+    }
+ 
+}
+
 ?>