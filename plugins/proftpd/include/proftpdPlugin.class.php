<?php
/**
 * Copyright (c) Enalean, 2014. All Rights Reserved.
 *
 * This file is a part of Tuleap.
 *
 * Tuleap is free software; you can redistribute it and/or modify
 * it under the terms of the GNU General Public License as published by
 * the Free Software Foundation; either version 2 of the License, or
 * (at your option) any later version.
 *
 * Tuleap is distributed in the hope that it will be useful,
 * but WITHOUT ANY WARRANTY; without even the implied warranty of
 * MERCHANTABILITY or FITNESS FOR A PARTICULAR PURPOSE.  See the
 * GNU General Public License for more details.
 *
 * You should have received a copy of the GNU General Public License
 * along with Tuleap. If not, see <http://www.gnu.org/licenses/>.
 */
require_once 'constants.php';

class proftpdPlugin extends Plugin {

    public function __construct($id) {
        parent::__construct($id);
        $this->_addHook('cssfile', 'cssFile', false);
    }

    public function getPluginInfo() {
        if (! is_a($this->pluginInfo, 'ProftpdPluginInfo')) {
            $this->pluginInfo = new ProftpdPluginInfo($this);
        }
        return $this->pluginInfo;
    }

<<<<<<< HEAD
    public function process(HTTPRequest $request) {
        $router = new ProftpdRouter();

        $request->set('proftpd_base_directory', $this->getPluginInfo()->getPropVal('proftpd_base_directory'));
        $router->route($request);
    }

    public function cssFile($params) {
        if (strpos($_SERVER['REQUEST_URI'], $this->getPluginPath()) === 0 ||
            strpos($_SERVER['REQUEST_URI'], '/widgets/') === 0
        ) {
            echo '<link rel="stylesheet" type="text/css" href="'.$this->getThemePath().'/css/style.css" />'."\n";
        }
=======
    public function getHooksAndCallbacks() {
        $this->addHook('logs_daily');
        return parent::getHooksAndCallbacks();
    }

    public function logs_daily($params) {
        $dao = new Tuleap\ProFTPd\Xferlog\Dao();

        $params['logs'][] = array(
            'sql'   => $dao->getLogQuery($params['group_id'], $params['logs_cond']),
            'field' => $GLOBALS['Language']->getText('plugin_proftpd', 'log_filepath'),
            'title' => $GLOBALS['Language']->getText('plugin_proftpd', 'log_title')
        );
>>>>>>> c07fcd3f
    }
}<|MERGE_RESOLUTION|>--- conflicted
+++ resolved
@@ -33,7 +33,6 @@
         return $this->pluginInfo;
     }
 
-<<<<<<< HEAD
     public function process(HTTPRequest $request) {
         $router = new ProftpdRouter();
 
@@ -47,7 +46,8 @@
         ) {
             echo '<link rel="stylesheet" type="text/css" href="'.$this->getThemePath().'/css/style.css" />'."\n";
         }
-=======
+    }
+
     public function getHooksAndCallbacks() {
         $this->addHook('logs_daily');
         return parent::getHooksAndCallbacks();
@@ -61,6 +61,5 @@
             'field' => $GLOBALS['Language']->getText('plugin_proftpd', 'log_filepath'),
             'title' => $GLOBALS['Language']->getText('plugin_proftpd', 'log_title')
         );
->>>>>>> c07fcd3f
     }
 }