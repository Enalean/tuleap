--- conflicted
+++ resolved
@@ -1,9 +1,5 @@
-<<<<<<< HEAD
-DROP TABLE IF EXISTS plugin_proftpd_xferlog;
-DROP VIEW IF EXISTS ftpgroups;
-DROP VIEW IF EXISTS ftpusers;
-=======
 DELETE FROM service WHERE short_name='plugin_proftpd';
 
 DROP TABLE IF EXISTS plugin_proftpd_xferlog;
->>>>>>> c858e184
+DROP VIEW IF EXISTS ftpgroups;
+DROP VIEW IF EXISTS ftpusers;