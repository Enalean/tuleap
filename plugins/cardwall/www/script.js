Ajax.InPlaceMultiCollectionEditor = Class.create(Ajax.InPlaceCollectionEditor, {
    createEditField: function() {
        var list = new Element( 'select' );
        list.name = this.options.paramName;
        list.size = 1;

        if ( this.options.multiple ) {
            list.writeAttribute( 'multiple' );
            list.size = 2;
        }

        this._controls.editor = list;
        this._collection = this.options.collection || [];
        
        this.checkForExternalText();

        this._form.appendChild( this._controls.editor );

        if( jQuery && typeof jQuery( list ).select2 === 'function' ) {
            jQuery( list ).select2( { "width" : "250px" } );
        }
    },

    buildOptionList: function() {
        this._form.removeClassName( this.options.loadingClassName );
        this._controls.editor.update( '' );
        
        this.getSelectedUsers();
        this._collection.each( function( option ) {
            var option_element = new Element( 'option' ),
                option_key     = option[ 0 ],
                option_val     = option[ 1 ];

            option_element.value = option_key;
            option_element.selected = ( option_key in this.options.selected ) ? true : false;
            option_element.appendChild( document.createTextNode( option_val ) );

            this._controls.editor.appendChild( option_element );
        }.bind( this ));
        
        this._controls.editor.disabled = false;
        Field.scrollFreeActivate( this._controls.editor );
    },

    getSelectedUsers: function() {
        this.options.selected = {}
    }
});

document.observe('dom:loaded', function () {
    $$('.cardwall_board').each(function (board) {
        
        (function checkForLatestCardWallVersion() {
            if ($('tracker_report_cardwall_to_be_refreshed')) {
                //    Eg: board > drag n drop > go to a page > click back (the post it should be drag 'n dropped)
                if ($F('tracker_report_cardwall_to_be_refreshed') === "1") {
                    $('tracker_report_cardwall_to_be_refreshed').value = 0;
                    location.reload();
                } else {
                    $('tracker_report_cardwall_to_be_refreshed').value = 1;
                }
            }
        })();

        (function defineDraggableCards(){
            board.select('.cardwall_board_postit').each(function (postit) {
                new Draggable(postit, {
                    revert: 'failure',
                    delay: 175
                });
            });
        })();

        (function defineDroppableColumns(){
            var cols = board.select('col');

            cols.each(function (col) {
                col.up('table').down('tbody.cardwall').childElements().each(function (tr) {
                    var classname = 'drop-into-' + tr.id.split('-')[1] + '-' + col.id.split('-')[1];
                    tr.childElements()[col.up().childElements().indexOf(col)].select('.cardwall_board_postit').invoke('removeClassName', classname);
                });
            });

            cols.each(function (col, col_index) {
                col.up('table').down('tbody.cardwall').childElements().each(function (tr) {
                    var td           = tr.down('td.cardwall-cell', col_index),
                        restorecolor = td.getStyle('background-color'),
                        effect       = null,
                        swimline_id  = tr.id.split('-')[1],
                        accept       = 'drop-into-' + swimline_id + '-' + col.id.split('-')[1];
                    Droppables.add(td, {
                        hoverclass: 'cardwall_board_column_hover',
                        accept: accept,
                        onDrop: function (dragged, dropped, event) {
                            //change the classname of the post it to be accepted by the formers columns
                            dragged.addClassName('drop-into-' + swimline_id + '-' + cols[dragged.up('tr').childElements().indexOf(dragged.up('td'))].id.split('-')[1]);
                            dragged.removeClassName(accept);

                            //switch to the new column
                            Element.remove(dragged);
                            td.down('ul').appendChild(dragged);
                            dragged.setStyle({
                                left: 'auto',
                                top: 'auto'
                            });
                            if (effect) {
                                effect.cancel();
                            }
                            effect = new Effect.Highlight(td, {
                                restorecolor: restorecolor
                            });

                            //save the new state
                            var parameters = {
                                    aid: dragged.id.split('-')[1],
                                    func: 'artifact-update'
                                },
                                field_id,
                                value_id = col.id.split('-')[1];
                            if ($('tracker_report_cardwall_settings_column')) {
                                 field_id = $F('tracker_report_cardwall_settings_column');
                            } else {
                                field_id = dragged.readAttribute('data-column-field-id');
                                value_id = $F('cardwall_column_mapping_' + value_id + '_' + field_id);
                            }
                            parameters['artifact[' + field_id + ']'] = value_id;
                            var req = new Ajax.Request(codendi.tracker.base_url, {
                                method: 'POST',
                                parameters: parameters,
                                onComplete: function (response) {
                                    $H(response.responseJSON).each(function (card) {
                                        var card_element = $('cardwall_board_postit-' + card.key);
                                        if (card_element) {
                                            $H(card.value).each(function (field) {
                                                card_element.select('.valueOf_' + field.key).each(function (field_element) {
                                                    field_element.update(field.value);
                                                });
                                            });
                                        }
                                    });
                                    //TODO handle errors (perms, workflow, ...)
                                    // eg: change color of the post it
                                }
                            });
                        }
                    });
                });
            });
<<<<<<< HEAD
        })();
    });

    function cardTextElementEditor ( element ) {
        this.element        = element;
        this.field_id       = element.readAttribute( 'data-field-id' );
        this.artifact_id    = element.up( '.card' ).readAttribute( 'data-artifact-id' );
        this.update_url     = '/plugins/tracker/?func=artifact-update&aid=' + this.artifact_id;
        this.div            = new Element( 'div' );
        this.artifact_type  = element.readAttribute( 'data-field-type' );

        this.init = function() {
            this.injectTemporaryContainer();

            new Ajax.InPlaceEditor( this.div, this.update_url, {
                formClassName : 'card_element_edit_form',
                callback   : this.ajaxCallback(),
                onComplete : this.success(),
                onFailure  : this.fail
            });
        };

        this.injectTemporaryContainer = function () {
            this.accountForEmptyValues();
            this.div.update( this.element.innerHTML );
            this.element.update( this.div );
        };

        this.accountForEmptyValues = function() {
            if( this.element.innerHTML == '' ) {
                this.element.innerHTML = '0' ;
            }
        }

        this.ajaxCallback = function() {
            var field_id = this.field_id;

            return function setRequestData(form, value) {
                var parameters = {},
                    linked_field = 'artifact[' + field_id +']';

                parameters[linked_field] = value;
                return parameters;
            }
        };

        this.success = function() {
            var field_id    = this.field_id;
            var div         = this.div;

            return function updateCardInfo(transport) {
                if( typeof transport != 'undefined' ) {
                    div.update(transport.request.parameters[ 'artifact[' + field_id + ']' ]);
                }
            }
        };

        this.fail = function() {
        };

        this.init();
    }

    /**
     * @var element element DOM element
     * @var object  options List of options to pass to InPlaceCollectionEditorMulti instance
     * @var array   tracker_user_data Array in which to store allowed users per artifact ID.
     *                                Avoids multple ajax calls for same data
     */
    function cardSelectElementEditor ( element, options, tracker_user_data ) {
        this.element           = element;
        this.options           = options;
        this.tracker_user_data = tracker_user_data;

        this.field_id       = element.readAttribute( 'data-field-id' );
        this.artifact_id    = element.up( '.card' ).readAttribute( 'data-artifact-id' );
        this.artifact_type  = element.readAttribute( 'data-field-type' );

        this.update_url     = '/plugins/tracker/?func=artifact-update&aid=' + this.artifact_id;
        this.collection_url  = '/plugins/tracker/?func=get-values&formElement=' + this.field_id;

        this.users          = {};
        this.multi_select   = false;

        this.init = function() {
            var container = this.createAndInjectTemporaryContainer();
            var editor;

            this.checkMultipleSelect();
            this.addOptions();

            editor = new Ajax.InPlaceMultiCollectionEditor(
                container,
                this.update_url,
                this.options
            );
                
            this.bindSelectedElementsToEditor(editor);
        };

        this.bindSelectedElementsToEditor = function( editor ) {
            editor.getSelectedUsers = function() {
                var avatars = jQuery( '.cardwall_avatar', this.options.element );
                var users = {};

                avatars.each( function() {
                    var id      = jQuery( this ).attr( 'data-user-id' );
                    users[ id ] = jQuery( this ).attr( 'title' );
=======
        });
        // }}}

        function card_element_editor(element) {
            this.element        = element;
            this.field_id       = element.readAttribute('data-field-id');
            this.artifact_id    = element.up('.card').readAttribute('data-artifact-id');
            this.url            = '/plugins/tracker/?func=artifact-update&aid=' + this.artifact_id;
            this.div            = new Element('div');

            this.init = function() {
                this.injectTemporaryContainer();
                new Ajax.InPlaceEditor( this.div, this.url, {
                    formClassName : 'card_element_edit_form',
                    callback   : this.ajaxCallback(),
                    onComplete : this.success(),
                    onFailure  : this.fail
>>>>>>> d51292f6
                });
                this.options.selected = users;
            };
        }
        

        this.createAndInjectTemporaryContainer = function () {
            var clickable     = this.getClickableArea(),
                clickable_div = new Element( 'div' );

            clickable_div.update( clickable );
            this.element.update( clickable_div );

            return clickable_div;
        };

<<<<<<< HEAD
        this.checkMultipleSelect = function () {
            this.multi_select = ( this.artifact_type === 'multiselectbox' );
        };

        this.addOptions = function() {
            this.options[ 'multiple' ]      = this.multi_select;
            this.options[ 'formClassName' ] = 'card_element_edit_form';
            this.options[ 'collection' ]    = this.getAvailableUsers();
            this.options[ 'element' ]       = this.element;
            this.options[ 'callback' ]      = this.preRequestCallback();
            this.options[ 'onComplete' ]    = this.success();
            this.options[ 'onFailure' ]     = this.fail;
        };

        this.getClickableArea = function() {
            if( this.element.innerHTML == '' ) {
                return '&Oslash;' ;
            }
            
            return this.element.innerHTML;
        }

        this.getAvailableUsers = function() {
            var user_collection = [];

            if ( Object.keys( this.users ).length == 0 ) {
                this.users = this.tracker_user_data[ this.field_id ] || [];
            }

            if ( Object.keys(this.users).length == 0 ) {
                this.fetchUsers();
            }

            jQuery.each( this.users, function( id, user_details ){
                if( typeof( user_details ) !== 'undefined' ) {
                    user_collection.push( [ user_details.id, user_details.caption ] );
=======
            this.injectTemporaryContainer = function () {
                if(this.element.innerHTML == '') {
                    this.element.innerHTML = '0';
>>>>>>> d51292f6
                }
            });

            return user_collection;
        };

        this.fetchUsers = function() {
            var users = {};

            jQuery.ajax({
                url   : this.collection_url,
                async : false
            }).done(function ( data ) {
                jQuery.each(data, function( id, user_details ) {
                    users[ id ] = user_details;
                });
            }).fail( function() {
                users = {};
            });

            this.users = users;
            this.tracker_user_data[ this.field_id ] = users;
        };

        this.preRequestCallback = function() {
            var field_id        = this.field_id,
                is_multi_select = (this.multi_select === true);

<<<<<<< HEAD
            return function setRequestData( form, value ) {
                var parameters = {};
=======
                return function (form, value) {
                    var parameters = { },
                        linked_field = 'artifact[' + field_id + ']';
>>>>>>> d51292f6

                if ( is_multi_select ) {
                    linked_field = 'artifact[' + field_id +'][]';
                } else {
                    linked_field = 'artifact[' + field_id +']';
                }

<<<<<<< HEAD
                parameters[ linked_field ] = value;
                return parameters;
            }
        };

        this.success = function() {
            var field_id          = this.field_id,
                is_multi_select   = (this.multi_select === true),
                tracker_user_data = this.tracker_user_data;
                
            return function updateCardInfo( transport, element ) {
                var new_values;

                if( typeof transport === 'undefined' ) {
                    return;
=======
            this.success = function() {
                var field_id = this.field_id;
                var div     = this.div;

                return function(transport) {
                    if (typeof transport != 'undefined') {
                        div.update(transport.request.parameters['artifact[' + field_id + ']']);
                    } 
>>>>>>> d51292f6
                }

                element.update( '' );
                new_values = getNewValues( transport, is_multi_select, field_id );
                updateAvatarDiv( element, new_values );

<<<<<<< HEAD
                function getNewValues(transport, is_multi_select, field_id) {
                    var new_values;
=======
            if (this.field_id) {
                this.init();
            }
        }
>>>>>>> d51292f6

                    if ( is_multi_select ) {
                        new_values = transport.request.parameters[ 'artifact[' + field_id + '][]' ];
                    } else {
                        new_values = transport.request.parameters[ 'artifact[' + field_id + ']' ];
                    }

                    return new_values;
                }

                function updateAvatarDiv( avatar_div, new_values ) {
                    var div_html;

                    if(new_values instanceof Array) {
                        for(var i=0; i<new_values.length; i++) {
                            div_html = generateAvatarDiv( new_values[i] );
                            avatar_div.appendChild( div_html );
                        }
                    } else if( typeof new_values === 'string' ){
                        div_html = generateAvatarDiv( new_values );
                        avatar_div.appendChild( div_html );
                    } else {
                        avatar_div.update( '&Oslash;' );
                    }
                }

                function generateAvatarDiv( user_id ) {
                    var username = tracker_user_data[ field_id ][ user_id ][ 'username' ],
                        caption = tracker_user_data[ field_id ][ user_id ][ 'caption' ],
                        structure_div,
                        avatar_img,
                        avatar_div;

                    structure_div = new Element( 'div' );

                    avatar_div = new Element( 'div' );
                    avatar_div.addClassName( 'cardwall_avatar' );
                    avatar_div.writeAttribute( 'title', caption );
                    avatar_div.writeAttribute( 'data-user-id', user_id );
                    
                    avatar_img = new Element('img')
                    avatar_img.writeAttribute('src','/users/' + username + '/avatar.png');
                    avatar_img.observe('load', function() {
                        if( this.width == 0 || this.height == 0 ) {
                            return;
                        }
                        avatar_div.appendChild(avatar_img);
                    });

                    structure_div.appendChild( avatar_div );
                    structure_div.addClassName( 'avatar_structure_div' );

                    return structure_div;
                }
            }
        };

        this.fail = function(transport) {
            if( typeof transport === 'undefined' ) {
                return;
            }
            if( console && typeof console.error === 'function' ) {
                console.error( transport.responseText.stripTags() );
            }
        };

        this.init();
    }

    (function enableRemainingEffortInPlaceEditing() {
        $$( '.valueOf_remaining_effort' ).each( function( remaining_effort_container ) {
            new cardTextElementEditor( remaining_effort_container );
        })
    })();

    (function enableAssignedToInPlaceEditing() {
        var tracker_user_data = [];
        $$( '.valueOf_assigned_to' ).each( function( assigned_to_container ) {
            var options = {};
            new cardSelectElementEditor( assigned_to_container, options, tracker_user_data );
        })
    })();
 
    $$('.cardwall_admin_ontop_mappings input[name^=custom_mapping]').each(function (input) {
        input.observe('click', function (evt) {
            if (this.checked) {
                this.up('td').down('select').enable().focus().readonly = false;
            } else {
                this.up('td').down('select').disable().readonly = true;
            }
        });
    });
});<|MERGE_RESOLUTION|>--- conflicted
+++ resolved
@@ -146,7 +146,6 @@
                     });
                 });
             });
-<<<<<<< HEAD
         })();
     });
 
@@ -255,25 +254,6 @@
                 avatars.each( function() {
                     var id      = jQuery( this ).attr( 'data-user-id' );
                     users[ id ] = jQuery( this ).attr( 'title' );
-=======
-        });
-        // }}}
-
-        function card_element_editor(element) {
-            this.element        = element;
-            this.field_id       = element.readAttribute('data-field-id');
-            this.artifact_id    = element.up('.card').readAttribute('data-artifact-id');
-            this.url            = '/plugins/tracker/?func=artifact-update&aid=' + this.artifact_id;
-            this.div            = new Element('div');
-
-            this.init = function() {
-                this.injectTemporaryContainer();
-                new Ajax.InPlaceEditor( this.div, this.url, {
-                    formClassName : 'card_element_edit_form',
-                    callback   : this.ajaxCallback(),
-                    onComplete : this.success(),
-                    onFailure  : this.fail
->>>>>>> d51292f6
                 });
                 this.options.selected = users;
             };
@@ -290,7 +270,6 @@
             return clickable_div;
         };
 
-<<<<<<< HEAD
         this.checkMultipleSelect = function () {
             this.multi_select = ( this.artifact_type === 'multiselectbox' );
         };
@@ -327,11 +306,6 @@
             jQuery.each( this.users, function( id, user_details ){
                 if( typeof( user_details ) !== 'undefined' ) {
                     user_collection.push( [ user_details.id, user_details.caption ] );
-=======
-            this.injectTemporaryContainer = function () {
-                if(this.element.innerHTML == '') {
-                    this.element.innerHTML = '0';
->>>>>>> d51292f6
                 }
             });
 
@@ -360,22 +334,14 @@
             var field_id        = this.field_id,
                 is_multi_select = (this.multi_select === true);
 
-<<<<<<< HEAD
             return function setRequestData( form, value ) {
                 var parameters = {};
-=======
-                return function (form, value) {
-                    var parameters = { },
-                        linked_field = 'artifact[' + field_id + ']';
->>>>>>> d51292f6
-
                 if ( is_multi_select ) {
                     linked_field = 'artifact[' + field_id +'][]';
                 } else {
                     linked_field = 'artifact[' + field_id +']';
                 }
 
-<<<<<<< HEAD
                 parameters[ linked_field ] = value;
                 return parameters;
             }
@@ -391,31 +357,14 @@
 
                 if( typeof transport === 'undefined' ) {
                     return;
-=======
-            this.success = function() {
-                var field_id = this.field_id;
-                var div     = this.div;
-
-                return function(transport) {
-                    if (typeof transport != 'undefined') {
-                        div.update(transport.request.parameters['artifact[' + field_id + ']']);
-                    } 
->>>>>>> d51292f6
                 }
 
                 element.update( '' );
                 new_values = getNewValues( transport, is_multi_select, field_id );
                 updateAvatarDiv( element, new_values );
 
-<<<<<<< HEAD
                 function getNewValues(transport, is_multi_select, field_id) {
                     var new_values;
-=======
-            if (this.field_id) {
-                this.init();
-            }
-        }
->>>>>>> d51292f6
 
                     if ( is_multi_select ) {
                         new_values = transport.request.parameters[ 'artifact[' + field_id + '][]' ];
