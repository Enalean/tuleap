--- conflicted
+++ resolved
@@ -1,9 +1,6 @@
-<<<<<<< HEAD
-=======
 Version 0.8 - Tuleap 5.3
     * Fix issue during xml import when no config on columns is defined
 
->>>>>>> d9b3f171
 Version 0.7 - Tuleap 5.3
     * Fix issue when no field defined in cardwall renderer
 
