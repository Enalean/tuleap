--- conflicted
+++ resolved
@@ -1,9 +1,6 @@
-<<<<<<< HEAD
-=======
 Version 0.6 - Tuleap 5.3
     * Cardwall can now use custom columns
 
->>>>>>> 6223abac
 Version 0.5.12 - Tuleap 5.3
     * Fix include bug
 
