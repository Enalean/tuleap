--- conflicted
+++ resolved
@@ -18,12 +18,9 @@
  * along with Tuleap. If not, see <http://www.gnu.org/licenses/>.
  */
 
-<<<<<<< HEAD
 require_once 'common/plugin/Plugin.class.php';
 require_once 'constants.php';
 
-=======
->>>>>>> e0802818
 /**
  * CardwallPlugin
  */
