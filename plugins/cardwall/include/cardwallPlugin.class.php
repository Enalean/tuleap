--- conflicted
+++ resolved
@@ -356,10 +356,6 @@
      *  'into_xml' => The SimpleXMLElement to fill in
      */
     public function export_xml_project ($params) {
-<<<<<<< HEAD
-        $tracker_factory = TrackerFactory::instance();
-=======
->>>>>>> aac5302e
 
         if (! isset($params['project']) || ! isset($params['into_xml'])) {
             throw new CardwallEventParamsNotFoundException();
