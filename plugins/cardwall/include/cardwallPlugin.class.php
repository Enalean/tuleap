<?php
/**
 * Copyright (c) Enalean, 2011. All Rights Reserved.
 *
 * This file is a part of Tuleap.
 *
 * Tuleap is free software; you can redistribute it and/or modify
 * it under the terms of the GNU General Public License as published by
 * the Free Software Foundation; either version 2 of the License, or
 * (at your option) any later version.
 *
 * Tuleap is distributed in the hope that it will be useful,
 * but WITHOUT ANY WARRANTY; without even the implied warranty of
 * MERCHANTABILITY or FITNESS FOR A PARTICULAR PURPOSE.  See the
 * GNU General Public License for more details.
 *
 * You should have received a copy of the GNU General Public License
 * along with Tuleap. If not, see <http://www.gnu.org/licenses/>.
 */

<<<<<<< HEAD
=======
require_once 'common/plugin/Plugin.class.php';
>>>>>>> 6223abac
require_once 'constants.php';

/**
 * CardwallPlugin
 */
class cardwallPlugin extends Plugin {
    
    /** 
     * @var Cardwall_OnTop_ConfigFactory
     */
    private $config_factory;
    
    public function getConfigFactory() {
        if (!$this->config_factory) {
            require_once 'OnTop/ConfigFactory.class.php';
            require_once TRACKER_BASE_DIR. '/Tracker/TrackerFactory.class.php';
            $tracker_factory  = TrackerFactory::instance();
            $element_factory  = Tracker_FormElementFactory::instance();
            $this->config_factory = new Cardwall_OnTop_ConfigFactory($tracker_factory, $element_factory);
        }
        return $this->config_factory;
    }

    const RENDERER_TYPE = 'plugin_cardwall';


    public function getHooksAndCallbacks() {
        if (defined('TRACKER_BASE_URL')) {
            $this->_addHook('cssfile',                           'cssFile',                           false);
            $this->_addHook('javascript_file',                   'jsFile',                            false);
            $this->_addHook('tracker_report_renderer_types' ,    'tracker_report_renderer_types',     false);
            $this->_addHook('tracker_report_renderer_instance',  'tracker_report_renderer_instance',  false);
            $this->_addHook(TRACKER_EVENT_ADMIN_ITEMS,           'tracker_event_admin_items',         false);
            $this->_addHook(TRACKER_EVENT_PROCESS,               'tracker_event_process',             false);
            $this->_addHook(TRACKER_EVENT_TRACKERS_DUPLICATED,   'tracker_event_trackers_duplicated', false);
            $this->_addHook(TRACKER_EVENT_BUILD_ARTIFACT_FORM_ACTION, 'tracker_event_build_artifact_form_action', false);
            $this->_addHook(TRACKER_EVENT_REDIRECT_AFTER_ARTIFACT_CREATION_OR_UPDATE, 'tracker_event_redirect_after_artifact_creation_or_update', false);

            if (defined('AGILEDASHBOARD_BASE_DIR')) {
                $this->_addHook(AGILEDASHBOARD_EVENT_ADDITIONAL_PANES_ON_MILESTONE, 'agiledashboard_event_additional_panes_on_milestone', false);
            }
        }
        return parent::getHooksAndCallbacks();
    }

    
    // TODO : transform into a OnTop_Config_Command, and move code to ConfigFactory
    public function tracker_event_trackers_duplicated($params) {
        foreach ($params['tracker_mapping'] as $from_tracker_id => $to_tracker_id) {
            if ($this->getOnTopDao()->duplicate($from_tracker_id, $to_tracker_id)) {
                if ($this->getOnTopColumnDao()->duplicate($from_tracker_id, $to_tracker_id, $params)) {
                    $this->getOnTopColumnMappingFieldDao()->duplicate($from_tracker_id, $to_tracker_id, $params['tracker_mapping'], $params['field_mapping']);
                    $this->getOnTopColumnMappingFieldValueDao()->duplicate($from_tracker_id, $to_tracker_id, $params['tracker_mapping'], $params['field_mapping'], $params['plugin_cardwall_column_mapping']);
                }
            }
        }
    }

    /**
     * This hook ask for types of report renderer
     *
     * @param array types Input/Output parameter. Expected format: $types['my_type'] => 'Label of the type'
     */
    public function tracker_report_renderer_types($params) {
        $params['types'][self::RENDERER_TYPE] = $GLOBALS['Language']->getText('plugin_cardwall', 'title');
    }

    /**
     * This hook asks to create a new instance of a renderer
     *
     * @param array $params:
     *              mixed  'instance' Output parameter. must contain the new instance
     *              string 'type' the type of the new renderer
     *              array  'row' the base properties identifying the renderer (id, name, description, rank)
     *              Report 'report' the report
     *
     * @return void
     */
    public function tracker_report_renderer_instance($params) {
        if ($params['type'] == self::RENDERER_TYPE) {
            require_once('Cardwall_Renderer.class.php');
            require_once('Cardwall_RendererDao.class.php');
            //First retrieve specific properties of the renderer that are not saved in the generic table
            if ( !isset($row['field_id']) ) {
                $row['field_id'] = null;
                if ($params['store_in_session']) {
                    $this->report_session = new Tracker_Report_Session($params['report']->id);
                    $this->report_session->changeSessionNamespace("renderers.{$params['row']['id']}");
                    $row['field_id'] = $this->report_session->get("field_id");
                }
                if (!$row['field_id']) {
                    $dao = new Cardwall_RendererDao();
                    $cardwall_row = $dao->searchByRendererId($params['row']['id'])->getRow();
                    if ($cardwall_row) {
                        $row['field_id'] = $cardwall_row['field_id'];
                    }
                }
            }

            $report           = $params['report'];
            $config           = $this->getConfigFactory()->getOnTopConfigByTrackerId($report->tracker_id);

            //Build the instance from the row
            $params['instance'] = new Cardwall_Renderer(
                $this,
                $config,
                $params['row']['id'],
                $params['report'],
                $params['row']['name'],
                $params['row']['description'],
                $params['row']['rank'],
                $row['field_id'],
                $this->getPluginInfo()->getPropVal('display_qr_code')
            );
            if ($params['store_in_session']) {
                $params['instance']->initiateSession();
            }
        }
    }

    function getPluginInfo() {
        if (!is_a($this->pluginInfo, 'CardwallPluginInfo')) {
            require_once('CardwallPluginInfo.class.php');
            $this->pluginInfo = new CardwallPluginInfo($this);
        }
        return $this->pluginInfo;
    }

    function cssFile($params) {
        // Only show the stylesheet if we're actually in the Cardwall pages.
        // This stops styles inadvertently clashing with the main site.
        if (defined('AGILEDASHBOARD_BASE_DIR') && strpos($_SERVER['REQUEST_URI'], AGILEDASHBOARD_BASE_URL.'/') === 0 ||
            strpos($_SERVER['REQUEST_URI'], TRACKER_BASE_URL.'/') === 0 ||
            strpos($_SERVER['REQUEST_URI'], '/my/') === 0 ||
            strpos($_SERVER['REQUEST_URI'], '/projects/') === 0 ||
            strpos($_SERVER['REQUEST_URI'], '/widgets/') === 0 ) {
            echo '<link rel="stylesheet" type="text/css" href="'. $this->getThemePath() .'/css/style.css" />';
        }
    }

    function jsFile($params) {
        // Only show the js if we're actually in the Cardwall pages.
        // This stops styles inadvertently clashing with the main site.
        if (defined('AGILEDASHBOARD_BASE_DIR') && strpos($_SERVER['REQUEST_URI'], AGILEDASHBOARD_BASE_URL.'/') === 0 ||
            strpos($_SERVER['REQUEST_URI'], TRACKER_BASE_URL.'/') === 0) {
            echo '<script type="text/javascript" src="'.$this->getPluginPath().'/script.js"></script>'."\n";
        }
    }

    function tracker_event_admin_items($params) {
        $params['items']['plugin_cardwall'] = array(
            'url'         => TRACKER_BASE_URL.'/?tracker='. $params['tracker']->getId() .'&amp;func=admin-cardwall',
            'short_title' => $GLOBALS['Language']->getText('plugin_cardwall','on_top_short_title'),
            'title'       => $GLOBALS['Language']->getText('plugin_cardwall','on_top_title'),
            'description' => $GLOBALS['Language']->getText('plugin_cardwall','on_top_description'),
            'img'         => $this->getThemePath() .'/images/ic/48/sticky-note.png',
        );
    }

    function tracker_event_process($params) {
        $tracker          = $params['tracker'];
        $tracker_id       = $tracker->getId();
        if (strpos($params['func'], 'admin-cardwall') !== false && ! $tracker->userIsAdmin($params['user'])) {
            $this->denyAccess($tracker_id);
        }

        $token            = $this->getCSRFToken($tracker_id);
        switch ($params['func']) {
            case 'admin-cardwall':
                require_once 'View/Admin.class.php';

                $admin_view = new Cardwall_View_Admin();
                $config     = $this->getConfigFactory()->getOnTopConfig($tracker);
                $admin_view->displayAdminOnTop($params['layout'], $token, $config);
                $params['nothing_has_been_done'] = false;
                break;
            case 'admin-cardwall-update':
                $token->check();
                $this->getConfigFactory()->getOnTopConfigUpdater($tracker)
                        ->process($params['request']);
                $GLOBALS['Response']->redirect(TRACKER_BASE_URL.'/?tracker='. $tracker_id .'&func=admin-cardwall');
                break;
        }
    }

    private function denyAccess($tracker_id) {
        $GLOBALS['Response']->addFeedback('error', $GLOBALS['Language']->getText('plugin_tracker_admin', 'access_denied'));
        $GLOBALS['Response']->redirect(TRACKER_BASE_URL.'/?tracker='. $tracker_id);
    }


    /**
     * @return CSRFSynchronizerToken
     */
    private function getCSRFToken($tracker_id) {
        require_once 'common/include/CSRFSynchronizerToken.class.php';
        return new CSRFSynchronizerToken(TRACKER_BASE_URL.'/?tracker='. $tracker_id .'&amp;func=admin-cardwall-update');
    }

    public function agiledashboard_event_additional_panes_on_milestone($params) {
        $tracker  = $params['milestone']->getArtifact()->getTracker();

        if ($this->getOnTopDao()->isEnabled($tracker->getId())) {
            require_once 'Pane.class.php';
            $config = $this->getConfigFactory()->getOnTopConfig($tracker);
            $params['panes'][] = new Cardwall_Pane($params['milestone'], $this->getPluginInfo()->getPropVal('display_qr_code'), $config);
        }
    }

    public function tracker_event_redirect_after_artifact_creation_or_update($params) {
        $cardwall = $params['request']->get('cardwall');
        if ($cardwall && $this->requestCanLeaveTheTracker($params['request'])) {
            list($redirect_to, $redirect_params) = each($cardwall);
            switch ($redirect_to) {
            case 'agile':
                $this->redirectToAgileDashboard($redirect_params);
                break;
            case 'renderer':
                $this->redirectToRenderer($redirect_params);
                break;
            }
        }
    }

    private function redirectToAgileDashboard(array $redirect_params) {
        list($planning_id, $artifact_id) = each($redirect_params);
        require_once AGILEDASHBOARD_BASE_DIR .'/Planning/PlanningFactory.class.php';
        $planning = PlanningFactory::build()->getPlanning($planning_id);
        if ($planning) {
            $GLOBALS['Response']->redirect(AGILEDASHBOARD_BASE_URL .'/?'. http_build_query(array(
                'group_id'    => $planning->getGroupId(),
                'planning_id' => $planning->getId(),
                'action'      => 'show',
                'aid'         => $artifact_id,
                'pane'        => 'cardwall',
            )));
        }
    }

    private function redirectToRenderer(array $redirect_params) {
        list($report_id, $renderer_id) = each($redirect_params);
        $GLOBALS['Response']->redirect(TRACKER_BASE_URL .'/?'. http_build_query(array(
            'report'   => $report_id,
            'renderer' => $renderer_id,
        )));
    }

    public function tracker_event_build_artifact_form_action($params) {
        $cardwall = $params['request']->get('cardwall');
        if ($cardwall) {
            list($key, $value) = explode('=', urldecode(http_build_query(array('cardwall' => $cardwall))));
            $params['query_parameters'][$key] = $value;
        }
    }

    private function requestCanLeaveTheTracker(Codendi_Request $request) {
        return ! ($request->get('submit_and_stay') || $request->get('submit_and_continue'));
    }
    
    /**
     * @return Cardwall_OnTop_Dao
     */
    private function getOnTopDao() {
        require_once 'OnTop/Dao.class.php';
        return new Cardwall_OnTop_Dao();
    }

    /**
     * @return Cardwall_OnTop_ColumnDao
     */
    private function getOnTopColumnDao() {
        require_once 'OnTop/ColumnDao.class.php';
        return new Cardwall_OnTop_ColumnDao();
    }

    /**
     * @return Cardwall_OnTop_ColumnMappingFieldDao
     */
    private function getOnTopColumnMappingFieldDao() {
        require_once 'OnTop/ColumnMappingFieldDao.class.php';
        return new Cardwall_OnTop_ColumnMappingFieldDao();
    }

    /**
     * @return Cardwall_OnTop_ColumnMappingFieldValueDao
     */
    private function getOnTopColumnMappingFieldValueDao() {
        require_once 'OnTop/ColumnMappingFieldValueDao.class.php';
        return new Cardwall_OnTop_ColumnMappingFieldValueDao();
    }

}
?><|MERGE_RESOLUTION|>--- conflicted
+++ resolved
@@ -18,10 +18,7 @@
  * along with Tuleap. If not, see <http://www.gnu.org/licenses/>.
  */
 
-<<<<<<< HEAD
-=======
 require_once 'common/plugin/Plugin.class.php';
->>>>>>> 6223abac
 require_once 'constants.php';
 
 /**
