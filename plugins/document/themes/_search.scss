/**
 * Copyright (c) Enalean, 2022 - Present. All Rights Reserved.
 *
 * This file is a part of Tuleap.
 *
 * Tuleap is free software; you can redistribute it and/or modify
 * it under the terms of the GNU General Public License as published by
 * the Free Software Foundation; either version 2 of the License, or
 * (at your option) any later version.
 *
 * Tuleap is distributed in the hope that it will be useful,
 * but WITHOUT ANY WARRANTY; without even the implied warranty of
 * MERCHANTABILITY or FITNESS FOR A PARTICULAR PURPOSE.  See the
 * GNU General Public License for more details.
 *
 * You should have received a copy of the GNU General Public License
 * along with Tuleap. If not, see <http://www.gnu.org/licenses/>.
 */

@use "../../../src/themes/BurningParrot/css/includes/global-variables";

.document-header.document-header-search {
    margin: 0 0 var(--tlp-medium-spacing);
    padding: var(--tlp-large-spacing) var(--tlp-medium-spacing)
        calc(var(--tlp-title-spacing) - var(--tlp-medium-spacing));
}

.document-search-container {
    display: flex;
    flex-direction: column;
    height: calc(100vh - #{global-variables.$breadcrumb-height});
    margin: 0 0 var(--tlp-medium-spacing);

    + .document-switch-to-docman {
        position: absolute;
        bottom: 0;
    }
}

.sidebar-collapsed .document-search-container {
    height: calc(100vh - #{global-variables.$breadcrumb-height-with-collapsed-sidebar});
}

.has-visible-project-banner .document-search-container {
    height: calc(
        100vh - #{global-variables.$breadcrumb-height} - #{global-variables.$project-banner-base-height}
    );
}

.has-visible-project-banner.sidebar-collapsed .document-search-container {
    height: calc(
        100vh - #{global-variables.$breadcrumb-height-with-collapsed-sidebar} - #{global-variables.$project-banner-base-height}
    );
}

.has-visible-platform-banner {
    .document-search-container {
        height: calc(
            100vh - #{global-variables.$breadcrumb-height} - #{global-variables.$platform-banner-base-height}
        );
    }

    &.sidebar-collapsed .document-search-container {
        height: calc(
            100vh - #{global-variables.$breadcrumb-height-with-collapsed-sidebar} - #{global-variables.$platform-banner-base-height}
        );
    }

    &.has-visible-project-banner .document-search-container {
        height: calc(
            100vh - #{global-variables.$breadcrumb-height} - #{global-variables.$project-banner-base-height} -
                #{global-variables.$platform-banner-base-height} - #{global-variables.$extra-platform-banner-white-space-height}
        );
    }

    &.has-visible-project-banner.sidebar-collapsed .document-search-container {
        height: calc(
            100vh - #{global-variables.$breadcrumb-height-with-collapsed-sidebar} - #{global-variables.$project-banner-base-height} -
                #{global-variables.$platform-banner-base-height} - #{global-variables.$extra-platform-banner-white-space-height}
        );
    }
}

.document-search-error-quote {
    margin: var(--tlp-small-spacing) 0 0;
}

.document-search-table-container {
    flex: 0 1 auto;
    overflow: auto;
    border-top: 1px solid var(--tlp-ui-border-normal);

    + .tlp-pagination {
        margin: var(--tlp-medium-spacing) 0 var(--tlp-medium-spacing);
    }
}

.document-search-table {
    position: relative;

    > thead {
        position: sticky;
        z-index: 1;
        top: 0;
    }

    > thead > tr,
    > tbody > tr {
        > th,
        > td {
            max-width: 400px;
            overflow: hidden;
            text-overflow: ellipsis;
            white-space: nowrap;
        }
    }
}

/* stylelint-disable selector-no-qualifying-type */
.tlp-table > tbody > tr > th.document-search-result-icon,
.tlp-table > tbody > tr > td.document-search-result-icon {
    width: 1px;
    padding-right: 0;
}
/* stylelint-enable selector-no-qualifying-type */

.global-search-label {
    display: flex;
    align-items: center;
    margin: 0 0 var(--tlp-small-spacing);

    > .tlp-label {
        margin: 0;
    }
}

.tlp-popover.popover-search.tlp-popover-shown {
    transform: translate(-10px, 5px);
}

.popover-search-icon {
    position: relative;
    top: -1px;
    margin: 0 0 0 calc(var(--tlp-small-spacing) / 2);
    color: var(--tlp-dimmed-color);
<<<<<<< HEAD
}

.document-search-breadcrumbs {
    display: flex;
    align-items: baseline;
}

.document-search-breadcrumbs-label {
    margin: 0 var(--tlp-small-spacing) 0 0;
}

.document-search-breadcrumbs-separator {
    padding: 0 var(--tlp-small-spacing);
=======
>>>>>>> 044fabae
    font-size: 0.75rem;
}<|MERGE_RESOLUTION|>--- conflicted
+++ resolved
@@ -143,7 +143,7 @@
     top: -1px;
     margin: 0 0 0 calc(var(--tlp-small-spacing) / 2);
     color: var(--tlp-dimmed-color);
-<<<<<<< HEAD
+    font-size: 0.75rem;
 }
 
 .document-search-breadcrumbs {
@@ -157,7 +157,5 @@
 
 .document-search-breadcrumbs-separator {
     padding: 0 var(--tlp-small-spacing);
-=======
->>>>>>> 044fabae
     font-size: 0.75rem;
 }