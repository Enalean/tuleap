{
    "name": "pullrequest",
    "themes": {
        "default": {
            "files": [
                "www/themes/default/css/style.scss"
            ],
            "target_dir": "www/themes/default/css"
        },
        "FlamingParrot": {
            "files": [
                "www/themes/FlamingParrot/css/style.scss"
            ],
            "includes": [
                "../../src/www/themes/FlamingParrot/css/utils"
            ],
            "target_dir": "www/themes/FlamingParrot/css"
        },
        "BurningParrot": {
            "files": [
                "www/themes/BurningParrot/css/style-blue.scss",
                "www/themes/BurningParrot/css/style-blue-condensed.scss",
                "www/themes/BurningParrot/css/style-green.scss",
                "www/themes/BurningParrot/css/style-green-condensed.scss",
                "www/themes/BurningParrot/css/style-grey.scss",
                "www/themes/BurningParrot/css/style-grey-condensed.scss",
                "www/themes/BurningParrot/css/style-orange.scss",
                "www/themes/BurningParrot/css/style-orange-condensed.scss",
                "www/themes/BurningParrot/css/style-purple.scss",
                "www/themes/BurningParrot/css/style-purple-condensed.scss",
                "www/themes/BurningParrot/css/style-red.scss",
                "www/themes/BurningParrot/css/style-red-condensed.scss"
            ],
            "includes": [
                "../../src/www/themes/common/tlp/src/scss"
            ],
            "watched_includes": [
                "www/themes/BurningParrot/css/**/_*.scss",
                "www/scripts/src/app/**/_*.scss"
            ],
            "target_dir": "www/themes/BurningParrot/assets",
            "is_revisioned": true
<<<<<<< HEAD
=======
        }
    },
    "gettext-vue": {
        "create-pullrequest-button": {
            "scripts": "www/scripts",
            "po" : "www/scripts/create-pullrequest-button/po"
>>>>>>> 24caabca
        }
    },
    "components": ["www/scripts"]
}<|MERGE_RESOLUTION|>--- conflicted
+++ resolved
@@ -40,15 +40,12 @@
             ],
             "target_dir": "www/themes/BurningParrot/assets",
             "is_revisioned": true
-<<<<<<< HEAD
-=======
         }
     },
     "gettext-vue": {
         "create-pullrequest-button": {
             "scripts": "www/scripts",
             "po" : "www/scripts/create-pullrequest-button/po"
->>>>>>> 24caabca
         }
     },
     "components": ["www/scripts"]
