--- conflicted
+++ resolved
@@ -16,15 +16,11 @@
     "lodash.isstring": "^4.0.1",
     "lodash.partial": "^4.2.1",
     "lodash.partition": "^4.6.0",
-<<<<<<< HEAD
     "mustache": "^2.3.2",
-    "ui-select": "~0.13.2"
-=======
     "ui-select": "~0.13.2",
     "vue": "^2.5.13",
     "vue-gettext": "^2.1.0",
     "vuex": "^3.0.1"
->>>>>>> 24caabca
   },
   "devDependencies": {
     "angular-mocks": "^1.4.14",
@@ -34,17 +30,10 @@
     "bin": "../../../../node_modules/.bin/"
   },
   "scripts": {
-<<<<<<< HEAD
     "build": "rm -rf ../assets/* && NODE_ENV=production $npm_package_config_bin/webpack --mode=production",
-    "coverage": "rm -rf ./coverage && NODE_ENV=coverage $npm_package_config_bin/karma start ./karma.conf.js && $npm_package_config_bin/http-server -os -a 0.0.0.0 -p 9000 coverage/",
-    "test": "NODE_ENV=test $npm_package_config_bin/karma start ./karma.conf.js",
-    "watch": "NODE_ENV=watch $npm_package_config_bin/concurrently --raw --kill-others '$npm_package_config_bin/webpack --watch --mode=development' '$npm_package_config_bin/karma start ./karma.conf.js'"
-=======
-    "build": "rm -rf ../assets/* && gulp build && NODE_ENV=production $npm_package_config_bin/webpack --mode=production",
     "coverage": "rm -rf ./coverage && NODE_ENV=coverage $npm_package_config_bin/karma start ./karma.conf.js && NODE_ENV=coverage $npm_package_config_bin/karma start ./create-pullrequest-button/karma.conf.js && $npm_package_config_bin/http-server -os -a 0.0.0.0 -p 9000 coverage/",
     "test": "NODE_ENV=test $npm_package_config_bin/karma start ./karma.conf.js && NODE_ENV=test $npm_package_config_bin/karma start ./create-pullrequest-button/karma.conf.js ",
-    "watch": "NODE_ENV=watch $npm_package_config_bin/concurrently --raw --kill-others 'gulp watch' '$npm_package_config_bin/webpack --watch --mode=development' '$npm_package_config_bin/karma start ./karma.conf.js' '$npm_package_config_bin/karma start ./create-pullrequest-button/karma.conf.js'",
+    "watch": "NODE_ENV=watch $npm_package_config_bin/concurrently --raw --kill-others '$npm_package_config_bin/webpack --watch --mode=development' '$npm_package_config_bin/karma start ./karma.conf.js' '$npm_package_config_bin/karma start ./create-pullrequest-button/karma.conf.js'",
     "extract-gettext-cli": "$npm_package_config_bin/gettext-extract --attribute v-translate $(find create-pullrequest-button/ -type f -name '*.vue')"
->>>>>>> 24caabca
   }
 }