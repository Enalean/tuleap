--- conflicted
+++ resolved
@@ -23,20 +23,19 @@
  * 51 Franklin Street, Fifth Floor, Boston, MA 02110-1301 USA.
  */
 
-<<<<<<< HEAD
-require_once 'plugins_utils.php';
-
-if(is_dir("/usr/share/mediawiki")){
-forge_define_config_item('src_path','mediawiki', "/usr/share/mediawiki");
-forge_define_config_item('mwdata_path', 'mediawiki', '$core/data_path/plugins/mediawiki');
-forge_define_config_item('projects_path', 'mediawiki', '$mediawiki/mwdata_path/projects');
-forge_define_config_item('master_path', 'mediawiki', '$mediawiki/mwdata_path/master');
-forge_define_config_item('enable_uploads', 'mediawiki', false);
-forge_set_config_item_bool('enable_uploads', 'mediawiki');
-}
-=======
+
+//require_once 'plugins_utils.php';
+//
+//if(is_dir("/usr/share/mediawiki")){
+//forge_define_config_item('src_path','mediawiki', "/usr/share/mediawiki");
+//forge_define_config_item('mwdata_path', 'mediawiki', '$core/data_path/plugins/mediawiki');
+//forge_define_config_item('projects_path', 'mediawiki', '$mediawiki/mwdata_path/projects');
+//forge_define_config_item('master_path', 'mediawiki', '$mediawiki/mwdata_path/master');
+//forge_define_config_item('enable_uploads', 'mediawiki', false);
+//forge_set_config_item_bool('enable_uploads', 'mediawiki');
+//}
+
 require_once 'common/plugin/Plugin.class.php';
->>>>>>> c1dacfce
 
 class MediaWikiPlugin extends Plugin {
 	function __construct ($id=0) {
@@ -57,12 +56,12 @@
 		$this->_addHook("clone_project_from_template") ;
 		$this->_addHook('group_delete');
                 $this->_addHook('cssfile');
-<<<<<<< HEAD
+
 		$this->_addHook('service_is_used');
 		$this->_addHook('register_project_creation');
-=======
+
                 $this->_addHook(Event::SERVICE_REPLACE_TEMPLATE_NAME_IN_LINK);
->>>>>>> c1dacfce
+
                 // Search
                 $this->_addHook('search_type_entry', 'search_type_entry', false);
                 $this->_addHook('search_type', 'search_type', false);
