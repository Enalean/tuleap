--- conflicted
+++ resolved
@@ -51,13 +51,9 @@
 		$this->_addHook("project_admin_plugins"); // to show up in the admin page for group
 		$this->_addHook("clone_project_from_template") ;
 		$this->_addHook('group_delete');
-<<<<<<< HEAD
                 $this->_addHook('cssfile');
-=======
 		$this->_addHook('service_is_used');
 		$this->_addHook('register_project_creation');
-
->>>>>>> 32388fbc
                 // Search
                 $this->_addHook('search_type_entry', 'search_type_entry', false);
                 $this->_addHook('search_type', 'search_type', false);
