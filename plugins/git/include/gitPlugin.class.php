--- conflicted
+++ resolved
@@ -786,13 +786,10 @@
         );
     }
 
-<<<<<<< HEAD
-        $logger = $this->getLogger();
-=======
     private function getUserFromParams(array $params) {
         return UserManager::instance()->getUserById($params['user_id']);
     }
->>>>>>> 78468d96
+
 
     private function getUGroupFromParams(array $params) {
         if (isset($params['ugroup'])) {
@@ -803,7 +800,6 @@
             return $ugroup_manager->getUGroup($project, $params['ugroup_id']);
         }
     }
-
 
     /**
      * List plugin's widgets in customize menu
@@ -843,7 +839,6 @@
         return new Git_Driver_Gerrit_UserFinder(PermissionsManager::instance(), new UGroupManager());
     }
 
-<<<<<<< HEAD
     /**
      *
      * @return BackendLogger
@@ -862,7 +857,7 @@
     public function setLogger(BackendLogger $logger) {
         $this->logger = $logger;
     }
-=======
+
     private function getGerritMembershipManager() {
         require_once GIT_BASE_DIR .'/Git/Driver/Gerrit/MembershipManager.class.php';
         return new Git_Driver_Gerrit_MembershipManager(
@@ -873,7 +868,6 @@
         );
     }
 
->>>>>>> 78468d96
 }
 
 ?>