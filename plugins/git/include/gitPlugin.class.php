<?php
/**
 * Copyright (c) Xerox Corporation, Codendi Team, 2001-2009. All rights reserved
 * Copyright (c) Enalean, 2011 - 2016. All Rights Reserved.
 *
 * This file is a part of Tuleap.
 *
 * Tuleap is free software; you can redistribute it and/or modify
 * it under the terms of the GNU General Public License as published by
 * the Free Software Foundation; either version 2 of the License, or
 * (at your option) any later version.
 *
 * Tuleap is distributed in the hope that it will be useful,
 * but WITHOUT ANY WARRANTY; without even the implied warranty of
 * MERCHANTABILITY or FITNESS FOR A PARTICULAR PURPOSE.  See the
 * GNU General Public License for more details.
 *
 * You should have received a copy of the GNU General Public License
 * along with Tuleap; if not, write to the Free Software
 * Foundation, Inc., 59 Temple Place, Suite 330, Boston, MA  02111-1307  USA
 */

use Tuleap\Admin\AdminPageRenderer;
use Tuleap\Git\GerritCanMigrateChecker;
use Tuleap\Git\Gitolite\VersionDetector;
use Tuleap\Git\Gitolite\Gitolite3LogParser;
use Tuleap\Git\Permissions\FineGrainedRegexpValidator;
use Tuleap\Git\Permissions\PatternValidator;
use Tuleap\Git\Permissions\RegexpFineGrainedDao;
use Tuleap\Git\Permissions\RegexpFineGrainedDisabler;
use Tuleap\Git\Permissions\RegexpFineGrainedRetriever;
use Tuleap\Git\Permissions\RegexpFineGrainedEnabler;
use Tuleap\Git\Permissions\RegexpPermissionFilter;
use Tuleap\Git\Permissions\RegexpRepositoryDao;
use Tuleap\Git\RemoteServer\Gerrit\HttpUserValidator;
use Tuleap\Git\Gitolite\GitoliteFileLogsDao;
use Tuleap\Git\Webhook\WebhookDao;
use Tuleap\Git\Permissions\FineGrainedUpdater;
use Tuleap\Git\Permissions\FineGrainedRetriever;
use Tuleap\Git\Permissions\FineGrainedDao;
use Tuleap\Git\Permissions\FineGrainedPermissionFactory;
use Tuleap\Git\Permissions\FineGrainedPermissionSaver;
use Tuleap\Git\Permissions\DefaultFineGrainedPermissionFactory;
use Tuleap\Git\Permissions\DefaultFineGrainedPermissionSaver;
use Tuleap\Git\Permissions\DefaultFineGrainedPermissionReplicator;
use Tuleap\Git\CIToken\Manager as CITokenManager;
use Tuleap\Git\CIToken\Dao as CITokenDao;
use Tuleap\Git\Permissions\FineGrainedPermissionDestructor;
use Tuleap\Git\Permissions\FineGrainedRepresentationBuilder;
use Tuleap\Git\AccessRightsPresenterOptionsBuilder;
use Tuleap\Git\Permissions\FineGrainedPermissionReplicator;
use Tuleap\Git\Permissions\FineGrainedPatternValidator;
use Tuleap\Git\Permissions\FineGrainedPermissionSorter;
use Tuleap\Git\Permissions\HistoryValueFormatter;
use Tuleap\Git\Permissions\PermissionChangesDetector;
use Tuleap\Git\Permissions\DefaultPermissionsUpdater;
use Tuleap\Git\Repository\DescriptionUpdater;
use Tuleap\Git\History\GitPhpAccessLogger;
use Tuleap\Git\History\Dao as HistoryDao;

require_once 'constants.php';
require_once 'autoload.php';

/**
 * GitPlugin
 */
class GitPlugin extends Plugin {

    /**
     *
     * @var Logger
     */
    private $logger;

    /**
     * @var Git_UserAccountManager
     */
    private $user_account_manager;

    /**
     * Service short_name as it appears in 'service' table
     *
     * Should be transfered in 'ServiceGit' class when we introduce it
     */
    const SERVICE_SHORTNAME = 'plugin_git';

    const SYSTEM_NATURE_NAME = 'git_revision';

    private static $FREQUENCIES_GIT_READ = 'git';

    public function __construct($id)
    {
        parent::__construct($id);
        $this->setScope(Plugin::SCOPE_PROJECT);
        $this->_addHook('site_admin_option_hook', 'site_admin_option_hook', false);
        $this->_addHook('cssfile',                                         'cssFile',                                      false);
        $this->_addHook('javascript_file',                                 'jsFile',                                       false);
        $this->_addHook(Event::JAVASCRIPT,                                 'javascript',                                   false);
        $this->_addHook(Event::GET_SYSTEM_EVENT_CLASS,                     'getSystemEventClass',                          false);
        $this->_addHook(Event::GET_PLUGINS_AVAILABLE_KEYWORDS_REFERENCES,  'getReferenceKeywords',                         false);
        $this->_addHook(Event::GET_AVAILABLE_REFERENCE_NATURE,             'getReferenceNatures',                          false);
        $this->addHook(Event::GET_REFERENCE);
        $this->_addHook('SystemEvent_PROJECT_IS_PRIVATE',                  'changeProjectRepositoriesAccess',              false);
        $this->_addHook('SystemEvent_PROJECT_RENAME',                      'systemEventProjectRename',                     false);
        $this->_addHook('project_is_deleted',                              'project_is_deleted',                           false);
        $this->_addHook('file_exists_in_data_dir',                         'file_exists_in_data_dir',                      false);
        $this->addHook(Event::SERVICE_ICON);
        $this->addHook(Event::SERVICES_ALLOWED_FOR_PROJECT);

        // Stats plugin
        $this->_addHook('plugin_statistics_disk_usage_collect_project',    'plugin_statistics_disk_usage_collect_project', false);
        $this->_addHook('plugin_statistics_disk_usage_service_label',      'plugin_statistics_disk_usage_service_label',   false);
        $this->_addHook('plugin_statistics_color',                         'plugin_statistics_color',                      false);

        $this->_addHook(Event::LIST_SSH_KEYS,                              'getRemoteServersForUser',                      false);
        $this->_addHook(Event::DUMP_SSH_KEYS);
        $this->_addHook(Event::EDIT_SSH_KEYS);
        $this->_addHook(Event::PROCCESS_SYSTEM_CHECK);
        $this->_addHook(Event::SYSTEM_EVENT_GET_TYPES_FOR_DEFAULT_QUEUE);
        $this->_addHook(Event::SYSTEM_EVENT_GET_CUSTOM_QUEUES);
        $this->_addHook(Event::SYSTEM_EVENT_GET_TYPES_FOR_CUSTOM_QUEUE);

        $this->_addHook('permission_get_name',                             'permission_get_name',                          false);
        $this->_addHook('permission_get_object_type',                      'permission_get_object_type',                   false);
        $this->_addHook('permission_get_object_name',                      'permission_get_object_name',                   false);
        $this->_addHook('permission_get_object_fullname',                  'permission_get_object_fullname',               false);
        $this->_addHook('permission_user_allowed_to_change',               'permission_user_allowed_to_change',            false);
        $this->_addHook('permissions_for_ugroup',                          'permissions_for_ugroup',                       false);

        $this->_addHook('statistics_collector',                            'statistics_collector',                         false);

        $this->_addHook('collect_ci_triggers',                             'collect_ci_triggers',                          false);
        $this->_addHook('save_ci_triggers',                                'save_ci_triggers',                             false);
        $this->_addHook('update_ci_triggers',                              'update_ci_triggers',                           false);
        $this->_addHook('delete_ci_triggers',                              'delete_ci_triggers',                           false);

        $this->_addHook('logs_daily',                                       'logsDaily',                                   false);
        $this->_addHook('widget_instance',                                  'myPageBox',                                   false);
        $this->_addHook('widgets',                                          'widgets',                                     false);
        $this->_addHook('codendi_daily_start',                              'codendiDaily',                                false);
        $this->_addHook('show_pending_documents',                           'showArchivedRepositories',                    false);

        $this->_addHook('SystemEvent_USER_RENAME', 'systemevent_user_rename');

        // User Group membership modification
        $this->_addHook('project_admin_add_user');
        $this->_addHook('project_admin_ugroup_add_user');
        $this->_addHook('project_admin_remove_user');
        $this->_addHook('project_admin_ugroup_remove_user');
        $this->_addHook('project_admin_change_user_permissions');
        $this->_addHook('project_admin_ugroup_deletion');
        $this->_addHook('project_admin_remove_user_from_project_ugroups');
        $this->_addHook('project_admin_ugroup_creation');
        $this->_addHook('project_admin_parent_project_modification');
        $this->_addHook(Event::UGROUP_MANAGER_UPDATE_UGROUP_BINDING_ADD);
        $this->_addHook(Event::UGROUP_MANAGER_UPDATE_UGROUP_BINDING_REMOVE);

        // Project hierarchy modification
        $this->_addHook(Event::PROJECT_SET_PARENT_PROJECT, 'project_admin_parent_project_modification');
        $this->_addHook(Event::PROJECT_UNSET_PARENT_PROJECT, 'project_admin_parent_project_modification');

        //Gerrit user synch help
        $this->_addHook(Event::MANAGE_THIRD_PARTY_APPS, 'manage_third_party_apps');

        $this->_addHook(Event::REGISTER_PROJECT_CREATION);
        $this->_addHook(Event::GET_PROJECTID_FROM_URL);
        $this->_addHook('anonymous_access_to_script_allowed');
        $this->_addHook(Event::IS_SCRIPT_HANDLED_FOR_RESTRICTED);
        $this->_addHook(Event::GET_SERVICES_ALLOWED_FOR_RESTRICTED);
        $this->_addHook(Event::PROJECT_ACCESS_CHANGE);
        $this->_addHook(Event::SITE_ACCESS_CHANGE);

        $this->_addHook('fill_project_history_sub_events');
        $this->_addHook(Event::POST_SYSTEM_EVENTS_ACTIONS);

        $this->addHook(EVENT::REST_RESOURCES);
        $this->addHook(EVENT::REST_PROJECT_RESOURCES);
        $this->addHook(EVENT::REST_PROJECT_GET_GIT);
        $this->addHook(EVENT::REST_PROJECT_OPTIONS_GIT);

        $this->_addHook(Event::IMPORT_XML_PROJECT, 'importXmlProject', false);

        // Gerrit user suspension
        if (defined('LDAP_DAILY_SYNCHRO_UPDATE_USER')) {
            $this->addHook(LDAP_DAILY_SYNCHRO_UPDATE_USER);
        }

        $this->addHook(Event::SERVICES_TRUNCATED_EMAILS);

        $this->addHook('root_daily_start');

        $this->addHook(Event::BURNING_PARROT_GET_STYLESHEETS);
        $this->addHook(Event::BURNING_PARROT_GET_JAVASCRIPT_FILES);
    }

    public function getHooksAndCallbacks()
    {
        $this->addHook(Event::IS_IN_SITEADMIN);

        if (defined('STATISTICS_BASE_DIR')) {
            $this->addHook(Statistics_Event::FREQUENCE_STAT_ENTRIES);
            $this->addHook(Statistics_Event::FREQUENCE_STAT_SAMPLE);
        }

        return parent::getHooksAndCallbacks();
    }

    public function getServiceShortname() {
        return self::SERVICE_SHORTNAME;
    }

    public function service_icon($params) {
        $params['list_of_icon_unicodes'][$this->getServiceShortname()] = '\e806';
    }

    public function site_admin_option_hook() {
        $url  = $this->getPluginPath().'/admin/';
        $name = $GLOBALS['Language']->getText('plugin_git', 'descriptor_name');
        echo '<li><a href="', $url, '">', $name, '</a></li>';
    }

    /** @see Event::IS_IN_SITEADMIN */
    public function is_in_siteadmin($params)
    {
        if (strpos($_SERVER['REQUEST_URI'], $this->getPluginPath().'/admin/') === 0) {
            $params['is_in_siteadmin'] = true;
        }
    }

    public function getPluginInfo() {
        if (!is_a($this->pluginInfo, 'GitPluginInfo')) {
            $this->pluginInfo = new GitPluginInfo($this);
        }
        return $this->pluginInfo;
    }

    /**
     * @see Statistics_Event::FREQUENCE_STAT_ENTRIES
     */
    public function plugin_statistics_frequence_stat_entries($params)
    {
        $params['entries'][self::$FREQUENCIES_GIT_READ] = 'Git read access';
    }

    /**
     * @see Statistics_Event::FREQUENCE_STAT_SAMPLE
     */
    public function plugin_statistics_frequence_stat_sample($params)
    {
        if ($params['character'] === self::$FREQUENCIES_GIT_READ) {
            $params['sample'] = new Tuleap\Git\Statistics\FrequenciesSample();
        }
    }

    /**
     * Returns the configuration defined for given variable name
     *
     * @param String $key
     *
     * @return Mixed
     */
    public function getConfigurationParameter($key) {
        return $this->getPluginInfo()->getPropertyValueForName($key);
    }

    public function cssFile($params) {
        // Only show the stylesheet if we're actually in the Git pages.
        // This stops styles inadvertently clashing with the main site.
        if (strpos($_SERVER['REQUEST_URI'], $this->getPluginPath()) === 0 ||
            strpos($_SERVER['REQUEST_URI'], '/widgets/') === 0) {
            echo '<link rel="stylesheet" type="text/css" href="'.$this->getThemePath().'/css/style.css" />';
            echo '<link rel="stylesheet" type="text/css" href="/plugins/git/themes/default/css/gitphp.css" />';
        }
    }

    public function burning_parrot_get_stylesheets(array $params)
    {
        if (strpos($_SERVER['REQUEST_URI'], '/plugins/git') === 0) {
            $variant = $params['variant'];
            $params['stylesheets'][] = $this->getThemePath() .'/css/style-'. $variant->getName() .'.css';
        }
    }

    public function jsFile($params) {
        // Only show the javascript if we're actually in the Git pages.
        if (strpos($_SERVER['REQUEST_URI'], $this->getPluginPath()) === 0) {
            echo '<script type="text/javascript" src="'.$this->getPluginPath().'/scripts/git.js"></script>';
            echo '<script type="text/javascript" src="'.$this->getPluginPath().'/scripts/online_edit.js"></script>';
            echo '<script type="text/javascript" src="'.$this->getPluginPath().'/scripts/clone_url.js"></script>';
            echo '<script type="text/javascript" src="'.$this->getPluginPath().'/scripts/mass-update.js"></script>';
            echo '<script type="text/javascript" src="'.$this->getPluginPath().'/scripts/admin.js"></script>';
            echo '<script type="text/javascript" src="'.$this->getPluginPath().'/scripts/webhooks.js"></script>';
            echo '<script type="text/javascript" src="'.$this->getPluginPath().'/scripts/permissions.js"></script>';
        }
    }

    public function burning_parrot_get_javascript_files(array $params)
    {
        if (strpos($_SERVER['REQUEST_URI'], GIT_BASE_URL) === 0) {
            if (strpos($_SERVER['REQUEST_URI'], 'gerrit_servers_admin')) {
                $params['javascript_files'][] = GIT_BASE_URL . '/scripts/modal-add-gerrit-server.js';
                $params['javascript_files'][] = GIT_BASE_URL . '/scripts/modal-delete-gerrit-server.js';
                $params['javascript_files'][] = GIT_BASE_URL . '/scripts/modal-edit-gerrit-server.js';
            } else if (strpos($_SERVER['REQUEST_URI'], 'mirrors_admin')) {
                $params['javascript_files'][] = GIT_BASE_URL . '/scripts/modal-add-mirror.js';
                $params['javascript_files'][] = GIT_BASE_URL . '/scripts/modal-mirror-configuration.js';
            }
        }
    }

    public function javascript($params) {
        include $GLOBALS['Language']->getContent('script_locale', null, 'git');
    }

    public function system_event_get_types_for_default_queue(array &$params) {
        $params['types'] = array_merge($params['types'], $this->getGitSystemEventManager()->getTypesForDefaultQueue());
    }

    /** @see Event::SYSTEM_EVENT_GET_CUSTOM_QUEUES */
    public function system_event_get_custom_queues(array &$params) {
        $params['queues'][Git_SystemEventQueue::NAME] = new Git_SystemEventQueue($this->getLogger());
        $params['queues'][Git_Mirror_MirrorSystemEventQueue::NAME] = new Git_Mirror_MirrorSystemEventQueue($this->getLogger());
    }

    /** @see Event::SYSTEM_EVENT_GET_TYPES_FOR_CUSTOM_QUEUE */
    public function system_event_get_types_for_custom_queue(array &$params) {
        if ($params['queue'] == Git_SystemEventQueue::NAME) {
            $params['types'] = array_merge(
                $params['types'],
                $this->getGitSystemEventManager()->getTypes()
            );
        }

        if ($params['queue'] == Git_Mirror_MirrorSystemEventQueue::NAME) {
            $params['types'] = array_merge(
                $params['types'],
                $this->getGitSystemEventManager()->getGrokMirrorTypes()
            );
        }
    }

    /**
     *This callback make SystemEvent manager knows about git plugin System Events
     * @param <type> $params
     */
    public function getSystemEventClass($params) {
        switch($params['type']) {
            case SystemEvent_GIT_REPO_UPDATE::NAME:
                $params['class'] = 'SystemEvent_GIT_REPO_UPDATE';
                $params['dependencies'] = array(
                    $this->getRepositoryFactory(),
                    $this->getSystemEventDao(),
                    $this->getLogger(),
                    $this->getGitSystemEventManager()
                );
                break;
            case SystemEvent_GIT_REPO_DELETE::NAME:
                $params['class'] = 'SystemEvent_GIT_REPO_DELETE';
                $params['dependencies'] = array(
                    $this->getRepositoryFactory(),
                    $this->getLogger(),
                    $this->getGitSystemEventManager(),
                );
                break;
            case SystemEvent_GIT_LEGACY_REPO_DELETE::NAME:
                $params['class'] = 'SystemEvent_GIT_LEGACY_REPO_DELETE';
                $params['dependencies'] = array(
                    $this->getRepositoryFactory(),
                    $this->getManifestManager(),
                    $this->getLogger(),
                );
                break;
            case SystemEvent_GIT_LEGACY_REPO_ACCESS::NAME:
                $params['class'] = 'SystemEvent_GIT_LEGACY_REPO_ACCESS';
                break;
            case SystemEvent_GIT_GERRIT_MIGRATION::NAME:
                $params['class'] = 'SystemEvent_GIT_GERRIT_MIGRATION';
                $params['dependencies'] = array(
                    $this->getGitDao(),
                    $this->getRepositoryFactory(),
                    $this->getGerritServerFactory(),
                    $this->getLogger(),
                    $this->getProjectCreator(),
                    $this->getGitRepositoryUrlManager(),
                    UserManager::instance(),
                    new MailBuilder(
                        TemplateRendererFactory::build()
                    ),
                );
                break;
            case SystemEvent_GIT_REPO_FORK::NAME:
                $params['class'] = 'SystemEvent_GIT_REPO_FORK';
                $params['dependencies'] = array(
                    $this->getRepositoryFactory()
                );
                break;
            case SystemEvent_GIT_GERRIT_ADMIN_KEY_DUMP::NAME:
                $params['class'] = 'SystemEvent_GIT_GERRIT_ADMIN_KEY_DUMP';
                $params['dependencies'] = array(
                    $this->getGerritServerFactory(),
                    $this->getGitoliteSSHKeyDumper(),
                );
                break;
            case SystemEvent_GIT_GERRIT_PROJECT_DELETE::NAME:
                $params['class'] = 'SystemEvent_GIT_GERRIT_PROJECT_DELETE';
                $params['dependencies'] = array(
                    $this->getRepositoryFactory(),
                    $this->getGerritServerFactory(),
                    $this->getGerritDriverFactory()
                );
                break;
            case SystemEvent_GIT_GERRIT_PROJECT_READONLY::NAME:
                $params['class'] = 'SystemEvent_GIT_GERRIT_PROJECT_READONLY';
                $params['dependencies'] = array(
                    $this->getRepositoryFactory(),
                    $this->getGerritServerFactory(),
                    $this->getGerritDriverFactory()
                );
                break;
            case SystemEvent_GIT_USER_RENAME::NAME:
                $params['class'] = 'SystemEvent_GIT_USER_RENAME';
                $params['dependencies'] = array(
                    $this->getGitoliteSSHKeyDumper(),
                    UserManager::instance()
                );
                break;
            case SystemEvent_GIT_GROKMIRROR_MANIFEST_UPDATE::NAME:
                $params['class'] = 'SystemEvent_GIT_GROKMIRROR_MANIFEST_UPDATE';
                $params['dependencies'] = array(
                    $this->getRepositoryFactory(),
                    $this->getManifestManager(),
                );
                break;
            case SystemEvent_GIT_GROKMIRROR_MANIFEST_UPDATE_FOLLOWING_A_GIT_PUSH::NAME:
                $params['class'] = 'SystemEvent_GIT_GROKMIRROR_MANIFEST_UPDATE_FOLLOWING_A_GIT_PUSH';
                $params['dependencies'] = array(
                    $this->getRepositoryFactory(),
                    $this->getManifestManager(),
                );
                break;
            case SystemEvent_GIT_GROKMIRROR_MANIFEST_CHECK::NAME:
                $params['class'] = 'SystemEvent_GIT_GROKMIRROR_MANIFEST_CHECK';
                $params['dependencies'] = array(
                    $this->getManifestManager(),
                );
                break;
            case SystemEvent_GIT_GROKMIRROR_MANIFEST_REPODELETE::NAME:
                $params['class'] = 'SystemEvent_GIT_GROKMIRROR_MANIFEST_REPODELETE';
                $params['dependencies'] = array(
                    $this->getManifestManager(),
                );
                break;
            case SystemEvent_GIT_EDIT_SSH_KEYS::NAME:
                $params['class'] = 'SystemEvent_GIT_EDIT_SSH_KEYS';
                $params['dependencies'] = array(
                    UserManager::instance(),
                    $this->getSSHKeyDumper(),
                    $this->getUserAccountManager(),
                    $this->getGitSystemEventManager(),
                    $this->getLogger()
                );
                break;
            case SystemEvent_GIT_DUMP_ALL_SSH_KEYS::NAME:
                $params['class'] = 'SystemEvent_GIT_DUMP_ALL_SSH_KEYS';
                $params['dependencies'] = array(
                    $this->getSSHKeyMassDumper(),
                    $this->getLogger()
                );
                break;
            case SystemEvent_GIT_REPO_RESTORE::NAME:
                $params['class'] = 'SystemEvent_GIT_REPO_RESTORE';
                $params['dependencies'] = array(
                    $this->getRepositoryFactory(),
                    $this->getGitSystemEventManager(),
                    $this->getLogger()
                );
                break;
            case SystemEvent_GIT_PROJECTS_UPDATE::NAME:
                $params['class'] = 'SystemEvent_GIT_PROJECTS_UPDATE';
                $params['dependencies'] = array(
                    $this->getLogger(),
                    $this->getGitSystemEventManager(),
                    $this->getProjectManager(),
                    $this->getGitoliteDriver(),
                );
                break;
            case SystemEvent_GIT_DUMP_ALL_MIRRORED_REPOSITORIES::NAME:
                $params['class'] = 'SystemEvent_GIT_DUMP_ALL_MIRRORED_REPOSITORIES';
                $params['dependencies'] = array(
                    $this->getGitoliteDriver()
                );
                break;
            case SystemEvent_GIT_UPDATE_MIRROR::NAME:
                $params['class'] = 'SystemEvent_GIT_UPDATE_MIRROR';
                $params['dependencies'] = array(
                    $this->getGitoliteDriver()
                );
                break;
            case SystemEvent_GIT_DELETE_MIRROR::NAME:
                $params['class'] = 'SystemEvent_GIT_DELETE_MIRROR';
                $params['dependencies'] = array(
                    $this->getGitoliteDriver()
                );
                break;
            case SystemEvent_GIT_REGENERATE_GITOLITE_CONFIG::NAME:
                $params['class'] = 'SystemEvent_GIT_REGENERATE_GITOLITE_CONFIG';
                $params['dependencies'] = array(
                    $this->getGitoliteDriver(),
                    $this->getProjectManager()
                );
                break;
            default:
                break;
        }
    }

    private function getTemplateFactory() {
        return new Git_Driver_Gerrit_Template_TemplateFactory(new Git_Driver_Gerrit_Template_TemplateDao());
    }

    private function getSystemEventDao() {
        return new SystemEventDao();
    }

    public function getReferenceKeywords($params) {
        $params['keywords'] = array_merge(
            $params['keywords'],
            array(Git::REFERENCE_KEYWORD)
        );
    }

    public function getReferenceNatures($params) {
        $params['natures'] = array_merge(
            $params['natures'],
            array(
                Git::REFERENCE_NATURE => array(
                    'keyword' => Git::REFERENCE_KEYWORD,
                    'label'   => $GLOBALS['Language']->getText('plugin_git', 'reference_commit_nature_key')
                )
            )
        );
    }

    public function get_reference($params) {
        if ($params['keyword'] == Git::REFERENCE_KEYWORD) {
            $reference = false;
            if ($params['project']) {
                $git_reference_manager = new Git_ReferenceManager(
                    $this->getRepositoryFactory(),
                    $params['reference_manager']
                );
                $reference = $git_reference_manager->getReference(
                    $params['project'],
                    $params['keyword'],
                    $params['value']
                );
            }
            $params['reference'] = $reference;
        }
    }

    public function changeProjectRepositoriesAccess($params) {
        $groupId   = $params[0];
        $isPrivate = $params[1];
        $dao       = new GitDao();
        $factory   = $this->getRepositoryFactory();
        GitActions::changeProjectRepositoriesAccess($groupId, $isPrivate, $dao, $factory);
    }

    public function systemEventProjectRename($params) {
        GitActions::renameProject($params['project'], $params['new_name']);
    }

    public function file_exists_in_data_dir($params) {
        $params['result'] = $this->isNameAvailable($params['new_name'], $params['error']);
    }

    private function isNameAvailable($newName, &$error) {
        $backend_gitolite = $this->getBackendGitolite();
        $backend_gitshell = Backend::instance('Git','GitBackend', array($this->getGitRepositoryUrlManager()));

        if (! $backend_gitolite->isNameAvailable($newName) && ! $backend_gitshell->isNameAvailable($newName)) {
            $error = $GLOBALS['Language']->getText('plugin_git', 'actions_name_not_available');
            return false;
        }

        return true;
    }

    public function getBackendGitolite() {
        return new Git_Backend_Gitolite($this->getGitoliteDriver(), $this->getLogger());
    }

    public function process() {
        $this->getGitController()->process();
    }

    /**
     * We expect that the check fo access right to this method has already been done by the caller
     */
    public function processAdmin(Codendi_Request $request) {
        $admin = new Git_AdminRouter(
            $this->getGerritServerFactory(),
            new CSRFSynchronizerToken('/plugin/git/admin/'),
            $this->getMirrorDataMapper(),
            new Git_MirrorResourceRestrictor(
                new Git_RestrictedMirrorDao(),
                $this->getMirrorDataMapper(),
                $this->getGitSystemEventManager(),
                new ProjectHistoryDao()
            ),
            ProjectManager::instance(),
            $this->getManifestManager(),
            $this->getGitSystemEventManager(),
            $this->getRegexpFineGrainedRetriever(),
            $this->getRegexpFineGrainedEnabler(),
<<<<<<< HEAD
            $this->getAdminPageRenderer()
=======
            $this->getRegexpFineGrainedDisabler()
>>>>>>> a7102afe
        );
        $admin->process($request);
        $admin->display($request);
    }

    private function getRegexpFineGrainedEnabler()
    {
        return new RegexpFineGrainedEnabler(
            $this->getRegexpFineGrainedDao(),
            $this->getRegexpRepositoryDao()
        );
    }

    public function getRegexpFineGrainedRetriever()
    {
        return new RegexpFineGrainedRetriever(
            $this->getRegexpFineGrainedDao(),
            $this->getRegexpRepositoryDao()
        );
    }

    private function getRegexpFineGrainedDao()
    {
        return new RegexpFineGrainedDao();
    }

    private function getRegexpRepositoryDao()
    {
        return new RegexpRepositoryDao();
    }

    private function getMirrorDataMapper() {
        return new Git_Mirror_MirrorDataMapper(
            new Git_Mirror_MirrorDao(),
            UserManager::instance(),
            new GitRepositoryFactory(
                new GitDao(),
                ProjectManager::instance()
            ),
            $this->getProjectManager(),
            $this->getGitSystemEventManager(),
            new Git_Gitolite_GitoliteRCReader(),
            new DefaultProjectMirrorDao()
        );
    }

    private function getAdminPageRenderer()
    {
        return new AdminPageRenderer();
    }

    /**
     * Hook to collect docman disk size usage per project
     *
     * @param array $params
     */
    function plugin_statistics_disk_usage_collect_project($params) {
        $row = $params['project_row'];
        $sum = 0;

        // Git-Shell backend
        $path = $GLOBALS['sys_data_dir'].'/gitroot/'.strtolower($row['unix_group_name']);
        $sum += $params['DiskUsageManager']->getDirSize($path);

        // Gitolite backend
        $path = $GLOBALS['sys_data_dir'].'/gitolite/repositories/'.strtolower($row['unix_group_name']);
        $sum += $params['DiskUsageManager']->getDirSize($path);

        $params['DiskUsageManager']->_getDao()->addGroup($row['group_id'], self::SERVICE_SHORTNAME, $sum, $_SERVER['REQUEST_TIME']);
    }

    /**
     * Hook to list docman in the list of serices managed by disk stats
     *
     * @param array $params
     */
    function plugin_statistics_disk_usage_service_label($params) {
        $params['services'][self::SERVICE_SHORTNAME] = 'Git';
    }

    /**
     * Hook to choose the color of the plugin in the graph
     *
     * @param array $params
     */
    function plugin_statistics_color($params) {
        if ($params['service'] == self::SERVICE_SHORTNAME) {
            $params['color'] = 'palegreen';
        }
    }

    /**
     * Function called when a user is removed from a project
     * If a user is removed from a project wich having a private git repository, the
     * user should be removed from notification.
     *
     * @param array $params
     *
     * @return void
     */
    private function projectRemoveUserFromNotification($params) {
        $groupId = $params['group_id'];
        $userId = $params['user_id'];

        $userManager = UserManager::instance();
        $user = $userManager->getUserById($userId);

        $notificationsManager = new Git_PostReceiveMailManager();
        $notificationsManager->removeMailByProjectPrivateRepository($groupId, $user);

    }

    /**
     *
     * @see Event::EDIT_SSH_KEYS
     * @param array $params
     */
    public function edit_ssh_keys(array $params) {
        $this->getGitSystemEventManager()->queueEditSSHKey($params['user_id'], $params['original_keys']);
    }

    /**
     * Hook. Call by backend when SSH keys are modified
     *
     * @param array $params Should contain two entries:
     *     'user' => PFUser,
     *     'original_keys' => string of concatenated ssh keys
     */
    public function dump_ssh_keys(array $params) {
        $this->getGitSystemEventManager()->queueDumpAllSSHKeys();
    }

    /**
     *
     * @param PFUser $user
     * @return Git_UserAccountManager
     */
    private function getUserAccountManager() {
        if (! $this->user_account_manager) {
            $this->user_account_manager = new Git_UserAccountManager(
                $this->getGerritDriverFactory(),
                $this->getGerritServerFactory()
            );
        }

        return $this->user_account_manager;
    }

    /**
     *
     * @param Git_UserAccountManager $manager
     */
    public function setUserAccountManager(Git_UserAccountManager $manager) {
        $this->user_account_manager = $manager;
    }

    /**
     * Method called as a hook.
     *
     * @param array $params Should contain two entries:
     *     'user' => PFUser,
     *     'html' => string An emty string of html output- passed by reference
     */
    public function getRemoteServersForUser(array $params) {
        if (! $user = $this->getUserFromParameters($params)) {
            return;
        }

        if (! isset($params['html']) || ! is_string($params['html'])) {
            return;
        }
        $html = $params['html'];

        $remote_servers = $this->getGerritServerFactory()->getRemoteServersForUser($user);

        if (count($remote_servers) > 0) {
            $purifier = Codendi_HTMLPurifier::instance();
            $html     = '<br />'.
                $purifier->purify($GLOBALS['Language']->getText('plugin_git', 'push_ssh_keys_info')) .
                '<ul>';

            foreach ($remote_servers as $server) {
                $html .= '<li>
                        <a href="'. $purifier->purify($server->getBaseUrl()) .'/#/settings/ssh-keys">'.
                            $purifier->purify($server->getBaseUrl()) .'
                        </a>
                    </li>';
            }

            $html .= '</ul>
                <form action="" method="post">
                    <input type="submit"
                        class="btn btn-small"
                        title="'. $purifier->purify($GLOBALS['Language']->getText('plugin_git', 'push_ssh_keys_button_title')) .'"
                        value="'. $purifier->purify($GLOBALS['Language']->getText('plugin_git', 'push_ssh_keys_button_value')) .'"
                        name="ssh_key_push"/>
                </form>';
        }

        if (isset($_POST['ssh_key_push'])) {
            $this->pushUserSSHKeysToRemoteServers($user);
        }

        $params['html'] = $html;
    }

    /**
     * Method called as a hook.

     * Copies all SSH Keys to Remote Git Servers
     * @param PFUser $user
     */
    private function pushUserSSHKeysToRemoteServers(PFUser $user) {
        $this->getLogger()->info('Trying to push ssh keys for user: '.$user->getUnixName());
        $git_user_account_manager = $this->getUserAccountManager();

        try {
            $git_user_account_manager->pushSSHKeys(
                $user
            );
        } catch (Git_UserSynchronisationException $e) {
            $message = $GLOBALS['Language']->getText('plugin_git','push_ssh_keys_error');
            $GLOBALS['Response']->addFeedback('error', $message);

            $this->getLogger()->error('Unable to push ssh keys: ' . $e->getMessage());
            return;
        }

        $this->getLogger()->info('Successfully pushed ssh keys for user: '.$user->getUnixName());
    }

    private function getUserFromParameters($params) {
        if (! isset($params['user']) || ! $params['user'] instanceof PFUser) {
            $this->getLogger()->error('Invalid user passed in params: ' . print_r($params, true));
            return false;
        }

        return $params['user'];
    }

    function permission_get_name($params) {
        if (!$params['name']) {
            switch($params['permission_type']) {
                case 'PLUGIN_GIT_READ':
                    $params['name'] = $GLOBALS['Language']->getText('plugin_git', 'perm_R');
                    break;
                case 'PLUGIN_GIT_WRITE':
                    $params['name'] = $GLOBALS['Language']->getText('plugin_git', 'perm_W');
                    break;
                case 'PLUGIN_GIT_WPLUS':
                    $params['name'] = $GLOBALS['Language']->getText('plugin_git', 'perm_W+');
                    break;
                default:
                    break;
            }
        }
    }
    function permission_get_object_type($params) {
        if (!$params['object_type']) {
            if (in_array($params['permission_type'], array('PLUGIN_GIT_READ', 'PLUGIN_GIT_WRITE', 'PLUGIN_GIT_WPLUS'))) {
                $params['object_type'] = 'git_repository';
            }
        }
    }
    function permission_get_object_name($params) {
        if (!$params['object_name']) {
            if (in_array($params['permission_type'], array('PLUGIN_GIT_READ', 'PLUGIN_GIT_WRITE', 'PLUGIN_GIT_WPLUS'))) {
                $repository = new GitRepository();
                $repository->setId($params['object_id']);
                try {
                    $repository->load();
                    $params['object_name'] = $repository->getName();
                } catch (Exception $e) {
                    // do nothing
                }
            }
        }
    }
    function permission_get_object_fullname($params) {
        if (!$params['object_fullname']) {
            if (in_array($params['permission_type'], array('PLUGIN_GIT_READ', 'PLUGIN_GIT_WRITE', 'PLUGIN_GIT_WPLUS'))) {
                $repository = new GitRepository();
                $repository->setId($params['object_id']);
                try {
                    $repository->load();
                    $params['object_name'] = 'git repository '. $repository->getName();
                } catch (Exception $e) {
                    // do nothing
                }
            }
        }
    }
    function permissions_for_ugroup($params) {
        if (!$params['results']) {
            if (in_array($params['permission_type'], array('PLUGIN_GIT_READ', 'PLUGIN_GIT_WRITE', 'PLUGIN_GIT_WPLUS'))) {
                $repository = new GitRepository();
                $repository->setId($params['object_id']);
                try {
                    $repository->load();
                    $params['results']  = $repository->getName();
                } catch (Exception $e) {
                    // do nothing
                }
            }
        }
    }

    var $_cached_permission_user_allowed_to_change;
    function permission_user_allowed_to_change($params) {
        if (!$params['allowed']) {
            $user = $this->getCurrentUser();
            $project = $this->getProjectManager()->getProject($params['group_id']);

            if ($this->getGitPermissionsManager()->userIsGitAdmin($user, $project)) {
                $this->_cached_permission_user_allowed_to_change = true;
            }

            if (! $this->_cached_permission_user_allowed_to_change) {
                if (in_array($params['permission_type'], array('PLUGIN_GIT_READ', 'PLUGIN_GIT_WRITE', 'PLUGIN_GIT_WPLUS'))) {
                    $repository = new GitRepository();
                    $repository->setId($params['object_id']);
                    try {
                        $repository->load();
                        //Only project admin can update perms of project repositories
                        //Only repo owner can update perms of personal repositories
                        $this->_cached_permission_user_allowed_to_change = $repository->belongsTo($user) || $this->getPermissionsManager()->userIsGitAdmin($user, $project);
                    } catch (Exception $e) {
                        // do nothing
                    }
                }
            }
            $params['allowed'] = $this->_cached_permission_user_allowed_to_change;
        }
    }

    public function proccess_system_check($params) {
        $gitgc = new Git_GitoliteHousekeeping_GitoliteHousekeepingGitGc(
            new Git_GitoliteHousekeeping_GitoliteHousekeepingDao(),
            $params['logger'],
            $this->getGitoliteAdminPath()
        );
        $gitolite_driver  = $this->getGitoliteDriver();

        $system_check = new Git_SystemCheck(
            $gitgc,
            $gitolite_driver,
            $this->getGitSystemEventManager(),
            new PluginConfigChecker($params['logger']),
            $this
        );

        $system_check->process();
    }

    public function getGitoliteDriver() {
        return new Git_GitoliteDriver(
            $this->getLogger(),
            $this->getGitSystemEventManager(),
            $this->getGitRepositoryUrlManager(),
            $this->getGitDao(),
            new Git_Mirror_MirrorDao,
            $this,
            null,
            null,
            null,
            null,
            $this->getProjectManager(),
            $this->getMirrorDataMapper()
        );
    }

    /**
     * When project is deleted all its git repositories are archived and marked as deleted
     *
     * @param Array $params Parameters contining project id
     *
     * @return void
     */
    public function project_is_deleted($params) {
        if (!empty($params['group_id'])) {
            $project = ProjectManager::instance()->getProject($params['group_id']);
            if ($project) {
                $repository_manager = $this->getRepositoryManager();
                $repository_manager->deleteProjectRepositories($project);
            }
        }
    }

    /**
     * Display git backend statistics in CSV format
     *
     * @param Array $params parameters of the event
     *
     * @return void
     */
    public function statistics_collector($params) {
        if (!empty($params['formatter'])) {
            include_once('GitBackend.class.php');
            $formatter  = $params['formatter'];
            $gitBackend = Backend::instance('Git','GitBackend', array($this->getGitRepositoryUrlManager()));
            echo $gitBackend->getBackendStatistics($formatter);
        }
    }

    /**
     * Add ci trigger information for Git service
     *
     * @param Array $params Hook parms
     *
     * @return Void
     */
    public function collect_ci_triggers($params) {
        $ci = new Git_Ci();
        $triggers = $ci->retrieveTriggers($params);
        $params['services'][] = $triggers;
    }

    /**
     * Save ci trigger for Git service
     *
     * @param Array $params Hook parms
     *
     * @return Void
     */
    public function save_ci_triggers($params) {
        if (isset($params['job_id']) && !empty($params['job_id']) && isset($params['request']) && !empty($params['request'])) {
            if ($params['request']->get('hudson_use_plugin_git_trigger_checkbox')) {
                $repositoryId = $params['request']->get('hudson_use_plugin_git_trigger');
                if ($repositoryId) {
                    $vRepoId = new Valid_Uint('hudson_use_plugin_git_trigger');
                    $vRepoId->required();
                    if($params['request']->valid($vRepoId)) {
                        $ci = new Git_Ci();
                        if (!$ci->saveTrigger($params['job_id'], $repositoryId)) {
                            $GLOBALS['Response']->addFeedback('error', $GLOBALS['Language']->getText('plugin_git','ci_trigger_not_saved'));
                        }
                    } else {
                        $GLOBALS['Response']->addFeedback('error', $GLOBALS['Language']->getText('plugin_git','ci_bad_repo_id'));
                    }
                }
            }
        }
    }

    /**
     * Update ci trigger for Git service
     *
     * @param Array $params Hook parms
     *
     * @return Void
     */
    public function update_ci_triggers($params) {
        if (isset($params['request']) && !empty($params['request'])) {
            $jobId        = $params['request']->get('job_id');
            $repositoryId = $params['request']->get('hudson_use_plugin_git_trigger');
            if ($jobId) {
                $vJobId = new Valid_Uint('job_id');
                $vJobId->required();
                if($params['request']->valid($vJobId)) {
                    $ci = new Git_Ci();
                    $vRepoId = new Valid_Uint('hudson_use_plugin_git_trigger');
                    $vRepoId->required();
                    if ($params['request']->valid($vRepoId)) {
                        if (!$ci->saveTrigger($jobId, $repositoryId)) {
                            $GLOBALS['Response']->addFeedback('error', $GLOBALS['Language']->getText('plugin_git','ci_trigger_not_saved'));
                        }
                    } else {
                        if (!$ci->deleteTrigger($jobId)) {
                            $GLOBALS['Response']->addFeedback('error', $GLOBALS['Language']->getText('plugin_git','ci_trigger_not_deleted'));
                        }
                    }
                } else {
                    $GLOBALS['Response']->addFeedback('error', $GLOBALS['Language']->getText('plugin_git','ci_bad_repo_id'));
                }
            }
        }
    }

    /**
     * Delete ci trigger for Git service
     *
     * @param Array $params Hook parms
     *
     * @return Void
     */
    public function delete_ci_triggers($params) {
        if (isset($params['job_id']) && !empty($params['job_id'])) {
            $ci = new Git_Ci();
            if (!$ci->deleteTrigger($params['job_id'])) {
                $GLOBALS['Response']->addFeedback('error', $GLOBALS['Language']->getText('plugin_git','ci_trigger_not_deleted'));
            }
        }
    }

    /**
     * Add log access for git pushs
     *
     * @param Array $params parameters of the event
     *
     * @return Void
     */
    function logsDaily($params) {
        $pm      = ProjectManager::instance();
        $project = $pm->getProject($params['group_id']);
        if ($project->usesService(GitPlugin::SERVICE_SHORTNAME)) {
            $controler = $this->getGitController();
            $controler->logsDaily($params);
        }
    }

    /**
     * Instanciate the corresponding widget
     *
     * @param Array $params Name and instance of the widget
     *
     * @return Void
     */
    function myPageBox($params) {
        switch ($params['widget']) {
            case 'plugin_git_user_pushes':
                $params['instance'] = new Git_Widget_UserPushes($this->getPluginPath());
                break;
            case 'plugin_git_project_pushes':
                $params['instance'] = new Git_Widget_ProjectPushes($this->getPluginPath());
                break;
            default:
                break;
        }
    }

    public function project_admin_remove_user_from_project_ugroups($params) {
        foreach ($params['ugroups'] as $ugroup_id) {
            $this->project_admin_ugroup_remove_user(
                array(
                    'group_id'  => $params['group_id'],
                    'user_id'   => $params['user_id'],
                    'ugroup_id' => $ugroup_id,
                )
            );
        }
    }

    public function project_admin_change_user_permissions($params) {
        if ($params['user_permissions']['admin_flags'] == 'A') {
            $params['ugroup_id'] = ProjectUGroup::PROJECT_ADMIN;
            $this->project_admin_ugroup_add_user($params);
        } else {
            $params['ugroup_id'] = ProjectUGroup::PROJECT_ADMIN;
            $this->project_admin_ugroup_remove_user($params);
        }
    }

    public function project_admin_ugroup_deletion($params) {
        $ugroup     = $params['ugroup'];
        $users      = $ugroup->getMembers();
        $project_id = $params['group_id'];

        foreach ($users as $user) {
            $calling = array(
                'group_id' => $project_id,
                'user_id'  => $user->getId(),
                'ugroup'   => $ugroup
            );
            $this->project_admin_ugroup_remove_user($calling);
        }

        $this->getFineGrainedUpdater()->deleteUgroupPermissions($ugroup, $project_id);

        $this->getGitSystemEventManager()->queueProjectsConfigurationUpdate(array($project_id));
    }

    public function project_admin_add_user($params) {
        $params['ugroup_id'] = ProjectUGroup::PROJECT_MEMBERS;
        $this->project_admin_ugroup_add_user($params);
    }

    public function project_admin_remove_user($params) {
        $params['ugroup_id'] = ProjectUGroup::PROJECT_MEMBERS;
        $this->project_admin_ugroup_remove_user($params);
        $this->projectRemoveUserFromNotification($params);
    }

    public function project_admin_ugroup_add_user($params) {
        $this->getGerritMembershipManager()->addUserToGroup(
            $this->getUserFromParams($params),
            $this->getUGroupFromParams($params)
        );
    }

    public function project_admin_ugroup_remove_user($params) {
        $this->getGerritMembershipManager()->removeUserFromGroup(
            $this->getUserFromParams($params),
            $this->getUGroupFromParams($params)
        );
    }

    public function project_admin_ugroup_creation($params) {
        $this->getGerritMembershipManager()->createGroupOnProjectsServers(
            $this->getUGroupFromParams($params)
        );
    }

    public function project_admin_parent_project_modification($params) {
        try {
            $project        = ProjectManager::instance()->getProject($params['group_id']);
            $gerrit_servers = $this->getGerritServerFactory()->getServersForProject($project);

            $this->getGerritUmbrellaProjectManager()->recursivelyCreateUmbrellaProjects($gerrit_servers, $project);
        } catch (Git_Driver_Gerrit_Exception $exception) {
            $GLOBALS['Response']->addFeedback(Feedback::ERROR, $GLOBALS['Language']->getText('plugin_git', 'gerrit_remote_exception', $exception->getMessage()));
        } catch (Exception $exception) {
            $GLOBALS['Response']->addFeedback(Feedback::ERROR, $exception->getMessage());
        }
    }

    public function ugroup_manager_update_ugroup_binding_add($params) {
        $this->getGerritMembershipManager()->addUGroupBinding(
            $params['ugroup'],
            $params['source']
        );
    }

    public function ugroup_manager_update_ugroup_binding_remove($params) {
        $this->getGerritMembershipManager()->removeUGroupBinding(
            $params['ugroup']
        );
    }

    private function getUserFromParams(array $params) {
        return UserManager::instance()->getUserById($params['user_id']);
    }


    private function getUGroupFromParams(array $params) {
        if (isset($params['ugroup'])) {
            return $params['ugroup'];
        } else {
            $project = ProjectManager::instance()->getProject($params['group_id']);
            return $this->getUGroupManager()->getUGroup($project, $params['ugroup_id']);
        }
    }

    /**
     * List plugin's widgets in customize menu
     *
     * @param Array $params List of widgets
     *
     * @return Void
     */
    function widgets($params) {
        require_once('common/widget/WidgetLayoutManager.class.php');
        if ($params['owner_type'] == WidgetLayoutManager::OWNER_TYPE_USER) {
            $params['codendi_widgets'][] = 'plugin_git_user_pushes';
        }
        $request = HTTPRequest::instance();
        $groupId = $request->get('group_id');
        $pm      = ProjectManager::instance();
        $project = $pm->getProject($groupId);
        if ($project->usesService(GitPlugin::SERVICE_SHORTNAME)) {
            if ($params['owner_type'] == WidgetLayoutManager::OWNER_TYPE_GROUP) {
                $params['codendi_widgets'][] = 'plugin_git_project_pushes';
            }
        }
    }

    private function getProjectCreator() {
        $tmp_dir = ForgeConfig::get('tmp_dir') .'/gerrit_'. uniqid();
        return new Git_Driver_Gerrit_ProjectCreator(
            $tmp_dir,
            $this->getGerritDriverFactory(),
            $this->getGerritUserFinder(),
            $this->getUGroupManager(),
            $this->getGerritMembershipManager(),
            $this->getGerritUmbrellaProjectManager(),
            $this->getTemplateFactory(),
            $this->getTemplateProcessor()
        );
    }

    private function getTemplateProcessor() {
        return new Git_Driver_Gerrit_Template_TemplateProcessor();
    }

    private function getGerritUmbrellaProjectManager() {
        return new Git_Driver_Gerrit_UmbrellaProjectManager(
            $this->getUGroupManager(),
            $this->getProjectManager(),
            $this->getGerritMembershipManager(),
            $this->getGerritDriverFactory()
        );
    }

    private function getProjectManager() {
        return ProjectManager::instance();
    }

    private function getGerritUserFinder() {
        return new Git_Driver_Gerrit_UserFinder(PermissionsManager::instance(), $this->getUGroupManager());
    }

    private function getProjectCreatorStatus() {
        $dao = new Git_Driver_Gerrit_ProjectCreatorStatusDao();

        return new Git_Driver_Gerrit_ProjectCreatorStatus($dao);
    }

    private function getDescriptionUpdater()
    {
        return new DescriptionUpdater(new ProjectHistoryDao(), $this->getGitSystemEventManager());
    }

    private function getGitController() {
        $gerrit_server_factory = $this->getGerritServerFactory();
        return new Git(
            $this,
            $this->getGerritServerFactory(),
            $this->getGerritDriverFactory(),
            $this->getRepositoryManager(),
            $this->getGitSystemEventManager(),
            new Git_Driver_Gerrit_UserAccountManager($this->getGerritDriverFactory(), $gerrit_server_factory),
            $this->getRepositoryFactory(),
            UserManager::instance(),
            ProjectManager::instance(),
            PluginManager::instance(),
            HTTPRequest::instance(),
            $this->getProjectCreator(),
            new Git_Driver_Gerrit_Template_TemplateFactory(new Git_Driver_Gerrit_Template_TemplateDao()),
            $this->getGitPermissionsManager(),
            $this->getGitRepositoryUrlManager(),
            $this->getLogger(),
            $this->getBackendGitolite(),
            $this->getMirrorDataMapper(),
            $this->getProjectCreatorStatus(),
            new GerritCanMigrateChecker(EventManager::instance(), $gerrit_server_factory),
            new WebhookDao(),
            $this->getFineGrainedUpdater(),
            $this->getFineGrainedFactory(),
            $this->getFineGrainedRetriever(),
            $this->getFineGrainedPermissionSaver(),
            $this->getDefaultFineGrainedPermissionFactory(),
            new CITokenManager(new CITokenDao()),
            $this->getFineGrainedPermissionDestructor(),
            $this->getFineGrainedRepresentationBuilder(),
            $this->getFineGrainedPermissionReplicator(),
            $this->getHistoryValueFormatter(),
            $this->getPermissionChangesDetector(),
            $this->getDefaultPermissionsUpdater(),
            new ProjectHistoryDao(),
            $this->getDescriptionUpdater(),
            $this->getGitPhpAccessLogger(),
            new VersionDetector(),
            $this->getRegexpFineGrainedRetriever(),
            $this->getRegexpFineGrainedEnabler(),
            $this->getRegexpFineGrainedDisabler(),
            $this->getRegexpPermissionFilter()
        );
    }

    private function getRegexpPermissionFilter()
    {
        return new RegexpPermissionFilter(
            $this->getFineGrainedFactory(),
            $this->getPatternValidator(),
            $this->getFineGrainedPermissionDestructor()
        );
    }

    private function getRegexpFineGrainedDisabler()
    {
        return new RegexpFineGrainedDisabler(new RegexpRepositoryDao(), new RegexpFineGrainedDao());
    }

    private function getDefaultPermissionsUpdater()
    {
        return new DefaultPermissionsUpdater(
            $this->getPermissionsManager(),
            new ProjectHistoryDao(),
            $this->getHistoryValueFormatter(),
            $this->getFineGrainedRetriever(),
            $this->getDefaultFineGrainedPermissionFactory(),
            $this->getFineGrainedUpdater(),
            $this->getDefaultFineGrainedPermissionSaver(),
            $this->getPermissionChangesDetector(),
            $this->getRegexpFineGrainedEnabler()
        );
    }

    private function getPermissionChangesDetector()
    {
        return new PermissionChangesDetector(
            $this->getGitPermissionsManager(),
            $this->getFineGrainedRetriever()
        );
    }

    private function getFineGrainedPermissionReplicator()
    {
        $dao             = $this->getFineGrainedDao();
        $default_factory = $this->getDefaultFineGrainedPermissionFactory();
        $saver           = $this->getFineGrainedPermissionSaver();
        $factory         = $this->getFineGrainedFactory();

        return new FineGrainedPermissionReplicator(
            $dao,
            $default_factory,
            $saver,
            $factory
        );
    }

    private function getFineGrainedRepresentationBuilder()
    {
        $user_group_factory  = new User_ForgeUserGroupFactory(new UserGroupDao());
        $permissions_manager = $this->getPermissionsManager();
        $option_builder      = new AccessRightsPresenterOptionsBuilder($user_group_factory, $permissions_manager);

        return new FineGrainedRepresentationBuilder($option_builder);
    }

    private function getFineGrainedDao()
    {
        return new FineGrainedDao();
    }

    private function getFineGrainedPermissionDestructor()
    {
        $dao = $this->getFineGrainedDao();
        return new FineGrainedPermissionDestructor($dao);
    }

    private function getDefaultFineGrainedPermissionSaver()
    {
        $dao = $this->getFineGrainedDao();
        return new DefaultFineGrainedPermissionSaver($dao);
    }

    private function getDefaultFineGrainedPermissionFactory()
    {
        $dao = $this->getFineGrainedDao();
        return new DefaultFineGrainedPermissionFactory(
            $dao,
            $this->getUGroupManager(),
            new PermissionsNormalizer(),
            $this->getPermissionsManager(),
            $this->getPatternValidator(),
            $this->getFineGrainedPermissionSorter()
        );
    }

    private function getFineGrainedPermissionSorter()
    {
        return new FineGrainedPermissionSorter();
    }

    /**
     * @return FineGrainedPermissionSaver
     */
    private function getFineGrainedPermissionSaver()
    {
        $dao = $this->getFineGrainedDao();
        return new FineGrainedPermissionSaver($dao);
    }

    /**
     * @return FineGrainedUpdater
     */
    private function getFineGrainedUpdater()
    {
        $dao = $this->getFineGrainedDao();
        return new FineGrainedUpdater($dao);
    }

    /**
     * @return FineGrainedRetriever
     */
    public function getFineGrainedRetriever()
    {
        $dao = $this->getFineGrainedDao();
        return new FineGrainedRetriever($dao);
    }

    /**
     * @return FineGrainedPermissionFactory
     */
    public function getFineGrainedFactory()
    {
        $dao = $this->getFineGrainedDao();
        return new FineGrainedPermissionFactory(
            $dao,
            $this->getUGroupManager(),
            new PermissionsNormalizer(),
            $this->getPermissionsManager(),
            $this->getPatternValidator(),
            $this->getFineGrainedPermissionSorter()
        );
    }

    private function getPatternValidator()
    {
        return new PatternValidator(
            $this->getFineGrainedPatternValidator(),
            $this->getRegexpPatternValidator(),
            $this->getRegexpFineGrainedRetriever()
        );
    }

    private function getFineGrainedPatternValidator()
    {
        return new FineGrainedPatternValidator();
    }

    private function getRegexpPatternValidator()
    {
        return new FineGrainedRegexpValidator();
    }

    private function getHistoryValueFormatter()
    {
        return new HistoryValueFormatter(
            $this->getPermissionsManager(),
            $this->getUGroupManager(),
            $this->getFineGrainedRetriever(),
            $this->getDefaultFineGrainedPermissionFactory(),
            $this->getFineGrainedFactory()
        );
    }

    public function getGitSystemEventManager() {
        return new Git_SystemEventManager(SystemEventManager::instance(), $this->getRepositoryFactory());
    }

    /**
     * @return GitRepositoryManager
     */
    private function getRepositoryManager() {
        return new GitRepositoryManager(
            $this->getRepositoryFactory(),
            $this->getGitSystemEventManager(),
            $this->getGitDao(),
            $this->getConfigurationParameter('git_backup_dir'),
            new GitRepositoryMirrorUpdater($this->getMirrorDataMapper(), new ProjectHistoryDao()),
            $this->getMirrorDataMapper(),
            $this->getFineGrainedPermissionReplicator(),
            new ProjectHistoryDao(),
            $this->getHistoryValueFormatter()
        );
    }

    public function getRepositoryFactory() {
        return new GitRepositoryFactory($this->getGitDao(), ProjectManager::instance());
    }

    private function getGitDao() {
        return new GitDao();
    }

    /**
     * @return Git_Driver_Gerrit_GerritDriverFactory
     */
    private function getGerritDriverFactory() {
        return new Git_Driver_Gerrit_GerritDriverFactory($this->getLogger());
    }

    private function getPermissionsManager() {
        return PermissionsManager::instance();
    }

    private function getGitPermissionsManager() {
        return new GitPermissionsManager(
            new Git_PermissionsDao(),
            $this->getGitSystemEventManager(),
            $this->getFineGrainedDao(),
            $this->getFineGrainedRetriever()
        );
    }

    /**
     *
     * @return Logger
     */
    public function getLogger() {
        if (!$this->logger) {
            $this->logger = new GitBackendLogger();
        }

        return $this->logger;
    }

    /**
     *
     * @param Logger $logger
     */
    public function setLogger(Logger $logger) {
        $this->logger = $logger;
    }

    private function getGerritMembershipManager() {
        return new Git_Driver_Gerrit_MembershipManager(
            new Git_Driver_Gerrit_MembershipDao(),
            $this->getGerritDriverFactory(),
            new Git_Driver_Gerrit_UserAccountManager($this->getGerritDriverFactory(), $this->getGerritServerFactory()),
            $this->getGerritServerFactory(),
            $this->getLogger(),
            $this->getUGroupManager(),
            $this->getProjectManager()
        );
    }

    protected function getGerritServerFactory() {
        return new Git_RemoteServer_GerritServerFactory(
            new Git_RemoteServer_Dao(),
            $this->getGitDao(),
            $this->getGitSystemEventManager(),
            $this->getProjectManager()
        );
    }

    private function getGitoliteSSHKeyDumper() {
        $gitolite_admin_path = $this->getGitoliteAdminPath();
        return new Git_Gitolite_SSHKeyDumper(
            $gitolite_admin_path,
            new Git_Exec($gitolite_admin_path)
        );
    }

    private function getGitoliteAdminPath() {
        return $GLOBALS['sys_data_dir'] . '/gitolite/admin';
    }

    private function getUGroupManager() {
        return new UGroupManager();
    }

    /**
     * @param array $params
     * Parameters:
     *     'user' => PFUser
     *     'html' => string
     */
    public function manage_third_party_apps($params) {
        $this->resynch_gerrit_groups_with_user($params);
    }

    /**
     * @param array $params
     * Parameters:
     *     'user' => PFUser
     *     'html' => string
     */
    private function resynch_gerrit_groups_with_user($params) {
        if (! $this->getGerritServerFactory()->hasRemotesSetUp()) {
            return;
        }

        $renderer = TemplateRendererFactory::build()->getRenderer(dirname(GIT_BASE_DIR).'/templates');
        $presenter = new GitPresenters_GerritAsThirdPartyPresenter();
        $params['html'] .= $renderer->renderToString('gerrit_as_third_party', $presenter);

        $request = HTTPRequest::instance();
        $action = $request->get('action');
        if ($action && $action = $presenter->form_action) {
            $this->addMissingGerritAccess($params['user']);
        }
    }

    private function addMissingGerritAccess($user) {
        $this->getGerritMembershipManager()->addUserToAllTheirGroups($user);
    }

    /**
     * @see Event::USER_RENAME
     */
    public function systemevent_user_rename($params) {
        $this->getGitSystemEventManager()->queueUserRenameUpdate($params['old_user_name'], $params['user']);
    }

    public function register_project_creation($params)
    {
        $this->getPermissionsManager()->duplicateWithStaticMapping(
                $params['template_id'],
                $params['group_id'],
                array(Git::PERM_ADMIN, Git::DEFAULT_PERM_READ, Git::DEFAULT_PERM_WRITE, Git::DEFAULT_PERM_WPLUS),
                $params['ugroupsMapping']
        );

        $this->getDefaultFineGrainedPermissionReplicator()->replicate(
            $this->getProjectManager()->getProject($params['template_id']),
            $params['group_id'],
            $params['ugroupsMapping']
        );

        $this->getMirrorDataMapper()->duplicate($params['template_id'], $params['group_id']);
    }

    private function getDefaultFineGrainedPermissionReplicator()
    {
        return new DefaultFineGrainedPermissionReplicator(
            new FineGrainedDao(),
            $this->getDefaultFineGrainedPermissionFactory(),
            $this->getDefaultFineGrainedPermissionSaver()
        );
    }

    /** @see Event::GET_PROJECTID_FROM_URL */
    public function get_projectid_from_url($params) {
        if (strpos($_SERVER['REQUEST_URI'], $this->getPluginPath()) === 0) {
            $url = new Git_URL(
                ProjectManager::instance(),
                $this->getRepositoryFactory(),
                $_SERVER['REQUEST_URI']
            );
            if ($url->isSmartHTTP()) {
                return;
            }

            $project = $url->getProject();
            if ($project && ! $project->isError()) {
                $params['project_id'] = $url->getProject()->getId();
            }
        }
    }

    public function anonymous_access_to_script_allowed($params) {
        if (strpos($_SERVER['REQUEST_URI'], $this->getPluginPath()) === 0) {
            $url = new Git_URL(
                ProjectManager::instance(),
                $this->getRepositoryFactory(),
                $_SERVER['REQUEST_URI']
            );
            if ($url->isSmartHTTP()) {
                $params['anonymous_allowed'] = true;
            }
        }
    }

    /**
     * @return boolean true if friendly URLs have been activated
     */
    public function areFriendlyUrlsActivated() {
        return (bool) $this->getConfigurationParameter('git_use_friendly_urls');
    }

    /**
     * @return Git_GitRepositoryUrlManager
     */
    private function getGitRepositoryUrlManager() {
        return new Git_GitRepositoryUrlManager($this);
    }

    /**
     * @return Git_Mirror_ManifestManager
     */
    public function getManifestManager() {
        return new Git_Mirror_ManifestManager(
            $this->getMirrorDataMapper(),
            new Git_Mirror_ManifestFileGenerator(
                $this->getLogger(),
                ForgeConfig::get('sys_data_dir').'/gitolite/grokmirror'
            )
        );
    }

    private function getSSHKeyDumper() {
        $admin_path = $GLOBALS['sys_data_dir'] . '/gitolite/admin';
        $git_exec   = new Git_Exec($admin_path);
        return new Git_Gitolite_SSHKeyDumper($admin_path, $git_exec);
    }

    private function getSSHKeyMassDumper() {
        return new Git_Gitolite_SSHKeyMassDumper(
            $this->getSSHKeyDumper(),
            UserManager::instance()
        );
    }

    /**
     * Hook: called by daily codendi script.
     */
    function codendiDaily() {
        $this->getRepositoryManager()->purgeArchivedRepositories($this->getLogger());
    }

    public function fill_project_history_sub_events($params) {
        array_push(
            $params['subEvents']['event_others'],
            'git_repo_create',
            'git_repo_delete',
            'git_repo_update',
            'git_repo_mirroring_update',
            'git_repo_to_gerrit',
            'git_create_template',
            'git_delete_template',
            'git_disconnect_gerrit_delete',
            'git_disconnect_gerrit_read_only',
            'git_admin_groups',
            'git_fork_repositories'
        );
    }

    /**
     * @see Event::POST_EVENTS_ACTIONS
     */
    public function post_system_events_actions($params) {
        if (! $this->pluginIsConcerned($params)) {
            return;
        }

        $this->getLogger()->info('Processing git post system events actions');

        $executed_events_ids = $params['executed_events_ids'];

        $this->getGitoliteDriver()->commit('Modifications from events ' . implode(',', $executed_events_ids));
        $this->getGitoliteDriver()->push();
    }

    private function pluginIsConcerned($params) {
        return $params['queue_name'] == "git"
            && is_array($params['executed_events_ids'])
            && count($params['executed_events_ids']) > 0;
    }

    public function getRESTRepositoryRepresentationBuilder($version) {
        $class  = "Tuleap\\Git\\REST\\".$version."\\RepositoryRepresentationBuilder";
        return new $class(
            $this->getGitPermissionsManager(),
            $this->getGerritServerFactory()
        );
    }

    public function rest_project_get_git($params) {
        $class            = "Tuleap\\Git\\REST\\".$params['version']."\\ProjectResource";
        $project_resource = new $class($this->getRepositoryFactory(), $this->getRESTRepositoryRepresentationBuilder($params['version']));
        $project          = $params['project'];

        $params['result'] = $project_resource->getGit(
            $project,
            $this->getCurrentUser(),
            $params['limit'],
            $params['offset'],
            $params['fields']
        );

        $params['total_git_repo'] = count($this->getRepositoryFactory()->getAllRepositories($project));
    }

    public function rest_project_options_git($params) {
        $params['activated'] = true;
    }

    /**
     * @see Event::REST_PROJECT_RESOURCES
     */
    public function rest_project_resources(array $params) {
        $injector = new Git_REST_ResourcesInjector();
        $injector->declareProjectPlanningResource($params['resources'], $params['project']);
    }

    /**
     * @see REST_RESOURCES
     */
    public function rest_resources($params) {
        $injector = new Git_REST_ResourcesInjector();
        $injector->populate($params['restler']);
    }

    /**
     * @return PFUser
     */
    private function getCurrentUser() {
        return UserManager::instance()->getCurrentUser();
    }

    /**
     * Hook to list archived repositories for restore in site admin page
     *
     * @param array $params
     */
    public function showArchivedRepositories($params) {
        $group_id              = $params['group_id'];
        $archived_repositories = $this->getRepositoryManager()->getRepositoriesForRestoreByProjectId($group_id);
        $tab_content           = '<div class="contenu_onglet" id="contenu_onglet_git_repository">';

        if (count($archived_repositories) == 0) {
            $tab_content .= '<center>'.$GLOBALS['Language']->getText('plugin_git', 'restore_no_repo_found').'</center>';
        } else {
            $tab_content .= '<table>';
            foreach($archived_repositories as $archived_repository) {
                $tab_content .= '<tr class="boxitemgrey">';
                $tab_content .= '<td>'.$archived_repository->getName().'</td>';
                $tab_content .= '<td>'.$archived_repository->getCreationDate().'</td>';
                $tab_content .= '<td>'.$archived_repository->getCreator()->getName().'</td>';
                $tab_content .= '<td>'.$archived_repository->getDeletionDate().'</td>';
                $tab_content .= '<td><a href="/plugins/git/?action=restore&group_id='.$group_id.'&repo_id='.$archived_repository->getId().'"><img src="'.util_get_image_theme("ic/convert.png").'" onClick="return confirm(\''.$GLOBALS['Language']->getText('plugin_git', 'restore_confirmation').'\')" border="0" height="16" width="16"></a></td>';
                $tab_content .= '</tr>';
            }
            $tab_content .= '</table>';
        }
        $tab_content     .= '</div>';
        $params['id'][]  = 'git_repository';
        $params['nom'][] = $GLOBALS['Language']->getText('plugin_git', 'archived_repositories');
        $params['html'][]= $tab_content;
    }

    public function is_script_handled_for_restricted($params) {
        $uri = $params['uri'];
        if (strpos($uri, $this->getPluginPath()) === 0) {
            $params['allow_restricted'] = true;
        }
    }

    public function get_services_allowed_for_restricted($params) {
        $params['allowed_services'][] = $this->getServiceShortname();
    }

    /**
     * @see Event::PROJECT_ACCESS_CHANGE
     * @param type $params
     */
    public function project_access_change($params) {
        $project = ProjectManager::instance()->getProject($params['project_id']);

        $this->getGitPermissionsManager()->updateProjectAccess($project, $params['old_access'], $params['access']);
    }

    /**
     * @see Event::SITE_ACCESS_CHANGE
     * @param array $params
     */
    public function site_access_change(array $params) {
        $this->getGitPermissionsManager()->updateSiteAccess($params['old_value'], $params['new_value']);
    }

    /**
     * @param PFUser user
     */
    public function ldap_daily_synchro_update_user(PFUser $user) {
        if ($user->getStatus() == PFUser::STATUS_SUSPENDED) {
            $factory = $this->getGerritServerFactory();
            $gerrit_servers = $factory->getServers();
            $gerritDriverFactory = new Git_Driver_Gerrit_GerritDriverFactory ($this->getLogger());
            foreach($gerrit_servers as $server) {
                $gerritDriver = $gerritDriverFactory->getDriver($server);
                $gerritDriver->setUserAccountInactive($server, $user);
            }
        }
    }

    /** @see Event::SERVICES_TRUNCATED_EMAILS */
    public function services_truncated_emails(array $params) {
        $project = $params['project'];
        if ($project->usesService($this->getServiceShortname())) {
            $params['services'][] = $GLOBALS['Language']->getText('plugin_git', 'service_lbl_key');
        }
    }


    /**
     *
     * @param array $params
     * @see Event::IMPORT_XML_PROJECT
     */
    public function importXmlProject($params) {
        $importer = new GitXmlImporter(
            $params['logger'],
            $this->getRepositoryManager(),
            $this->getRepositoryFactory(),
            $this->getBackendGitolite(),
            $this->getGitSystemEventManager(),
            PermissionsManager::instance(),
            $this->getUGroupManager(),
            EventManager::instance()
        );

        $importer->import($params['configuration'], $params['project'], UserManager::
        instance()->getCurrentUser(), $params['xml_content'], $params['extraction_path']);
    }

    /**
     * @return GitPhpAccessLogger
     */
    private function getGitPhpAccessLogger()
    {
        $dao = new HistoryDao();

        return new GitPhpAccessLogger($dao);
    }

    public function root_daily_start()
    {
        $detector = new VersionDetector();

        if ($detector->isGitolite3()) {
            $this->parseCurrentAndPrevisousMonthLogs();
        }
    }

    private function parseCurrentAndPrevisousMonthLogs()
    {
        $this->getGitolite3Parser()->parseCurrentAndPreviousMonthLogs(GITOLITE3_LOGS_PATH);
    }

    private function getGitolite3Parser()
    {
        return new Gitolite3LogParser(
            new GitBackendLogger(),
            new System_Command(),
            new HttpUserValidator(),
            new HistoryDao(),
            $this->getRepositoryFactory(),
            UserManager::instance(),
            new GitoliteFileLogsDao()
        );
    }
}<|MERGE_RESOLUTION|>--- conflicted
+++ resolved
@@ -614,11 +614,8 @@
             $this->getGitSystemEventManager(),
             $this->getRegexpFineGrainedRetriever(),
             $this->getRegexpFineGrainedEnabler(),
-<<<<<<< HEAD
-            $this->getAdminPageRenderer()
-=======
+            $this->getAdminPageRenderer(),
             $this->getRegexpFineGrainedDisabler()
->>>>>>> a7102afe
         );
         $admin->process($request);
         $admin->display($request);
