--- conflicted
+++ resolved
@@ -584,42 +584,6 @@
         }
     }
 
-<<<<<<< HEAD
-    private function getRepositoryManager() {
-        return new GitRepositoryManager($this->getRepositoryFactory(), SystemEventManager::instance());
-    }
-
-    private function getRepositoryFactory() {
-        return new GitRepositoryFactory($this->getGitDao(), ProjectManager::instance());
-    }
-
-    private function getGitDao() {
-        return new GitDao();
-    }
-
-    private function getGerritDriver() {
-        return new Git_Driver_Gerrit(
-            new Git_Driver_Gerrit_RemoteSSHCommand($this->getLogger()),
-            $this->getLogger()
-        );
-    }
-
-    /**
-     *
-     * @return \Git_RemoteServer_GerritServerFactory
-     */
-    public function getGerritServerFactory() {
-
-        $gitolite_admin_path = $GLOBALS['sys_data_dir'] . '/gitolite/admin';
-        $gitExec = new Git_Exec($gitolite_admin_path);
-
-        $replication_key_factory = new Git_RemoteServer_Gerrit_ReplicationSSHKeyFactory($gitExec);
-
-        return new Git_RemoteServer_GerritServerFactory(new Git_RemoteServer_Dao(), $this->getGitDao(), $replication_key_factory);
-    }
-
-=======
->>>>>>> 107be6f4
     /**
      * Display git backend statistics in CSV format
      *
@@ -892,8 +856,6 @@
         return new Git_Driver_Gerrit_UserFinder(PermissionsManager::instance(), new UGroupManager());
     }
 
-<<<<<<< HEAD
-=======
     private function getGitController() {
         return new Git(
             $this,
@@ -931,7 +893,6 @@
         );
     }
 
->>>>>>> 107be6f4
     /**
      *
      * @return BackendLogger
