--- conflicted
+++ resolved
@@ -387,16 +387,6 @@
             $c->redirect('/plugins/git/?action=index&group_id='.$projectId);
             return false;
         }
-<<<<<<< HEAD
-        if ( empty($repoAccess) && empty($repoDescription) ) {
-            $c->addError( $this->getText('actions_params_error') );
-            $c->redirect('/plugins/git/index.php/'.$projectId.'/view/'.$repoId.'/');
-            return false;
-        }
-        
-        $repository = new GitRepository();
-        $repository->setId($repoId);
-=======
         $repository = $this->factory->getRepositoryById($repoId);
         if (! $repository) {
             $this->addError('actions_repo_not_found');
@@ -415,7 +405,6 @@
             $repository->setDescription($repoDescription);
         }
 
->>>>>>> 8a566e87
         try {
             $repository->save();
             if ( !empty($repoAccess) ) {
@@ -435,21 +424,12 @@
             $repository->getBackend()->commitTransaction($repository);
             
         } catch (GitDaoException $e) {
-<<<<<<< HEAD
             $c->addError( $e->getMessage() );
             $this->redirectToRepoManagement($projectId, $repoId, $pane);
             return false;
         }
         $c->addInfo( $this->getText('actions_save_repo_process') );
         $this->redirectToRepoManagement($projectId, $repoId, $pane);
-=======
-            $c->addError( $e->getMessage() );             
-            $this->redirectToRepo($projectId, $repoId);
-            return false;
-        }
-        $c->addInfo( $this->getText('actions_save_repo_process') );
-        $this->redirectToRepo($projectId, $repoId);
->>>>>>> 8a566e87
         return;
     }
 
