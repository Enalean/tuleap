--- conflicted
+++ resolved
@@ -77,11 +77,8 @@
         Git_SystemEventManager               $git_system_event_manager,
         RegexpFineGrainedRetriever           $regexp_retriever,
         RegexpFineGrainedEnabler             $regexp_enabler,
-<<<<<<< HEAD
-        AdminPageRenderer                    $admin_page_renderer
-=======
+        AdminPageRenderer                    $admin_page_renderer,
         RegexpFineGrainedDisabler            $regexp_disabler
->>>>>>> a7102afe
     ) {
         $this->gerrit_server_factory          = $gerrit_server_factory;
         $this->csrf                           = $csrf;
@@ -92,11 +89,8 @@
         $this->git_system_event_manager       = $git_system_event_manager;
         $this->regexp_retriever               = $regexp_retriever;
         $this->regexp_enabler                 = $regexp_enabler;
-<<<<<<< HEAD
         $this->admin_page_renderer            = $admin_page_renderer;
-=======
-        $this->regexp_disabler = $regexp_disabler;
->>>>>>> a7102afe
+        $this->regexp_disabler                = $regexp_disabler;
     }
 
     public function process(Codendi_Request $request) {
@@ -140,11 +134,8 @@
                 $this->csrf,
                 $this->regexp_retriever,
                 $this->regexp_enabler,
-<<<<<<< HEAD
-                $this->admin_page_renderer
-=======
+                $this->admin_page_renderer,
                 $this->regexp_disabler
->>>>>>> a7102afe
             );
         }
     }
