--- conflicted
+++ resolved
@@ -153,11 +153,6 @@
      * @return \Git_RemoteServer_GerritServer
      */
     public function instantiateFromRow(array $row) {
-<<<<<<< HEAD
-        $replictaion_key_value = $this->replication_key_factory->fetchForGerritServerId($row['id']);
-
-=======
->>>>>>> 107be6f4
         return new Git_RemoteServer_GerritServer(
             $row['id'],
             $row['host'],
