<?php

/**
 * Copyright (c) Enalean, 2012. All Rights Reserved.
 *
 * This file is a part of Tuleap.
 *
 * Tuleap is free software; you can redistribute it and/or modify
 * it under the terms of the GNU General Public License as published by
 * the Free Software Foundation; either version 2 of the License, or
 * (at your option) any later version.
 *
 * Tuleap is distributed in the hope that it will be useful,
 * but WITHOUT ANY WARRANTY; without even the implied warranty of
 * MERCHANTABILITY or FITNESS FOR A PARTICULAR PURPOSE.  See the
 * GNU General Public License for more details.
 *
 * You should have received a copy of the GNU General Public License
 * along with Tuleap. If not, see <http://www.gnu.org/licenses/>.
 */

require_once 'GerritServer.class.php';
require_once 'NotFoundException.class.php';
require_once 'Dao.class.php';
require_once GIT_BASE_DIR .'/GitRepository.class.php';
require_once GIT_BASE_DIR .'/Git/RemoteServer/Gerrit/ReplicationSSHKeyFactory.class.php';

class Git_RemoteServer_GerritServerFactory {

    /** @var Git_RemoteServer_Dao */
    private $dao;

    /** @var GitDao */
    private $git_dao;

    /** @var Git_RemoteServer_Gerrit_ReplicationSSHKeyFactory */
    private $replication_key_factory;

    /**
     *
     * @param Git_RemoteServer_Dao $dao
     * @param GitDao $git_dao
     * @param Git_RemoteServer_Gerrit_ReplicationSSHKeyFactory $replication_key_factory
     */
    public function __construct(Git_RemoteServer_Dao $dao, GitDao $git_dao, Git_RemoteServer_Gerrit_ReplicationSSHKeyFactory $replication_key_factory) {
        $this->dao     = $dao;
        $this->git_dao = $git_dao;
        $this->replication_key_factory = $replication_key_factory;
    }

    /**
     *
     * @param GitRepository $repository
     * @return Git_RemoteServer_GerritServer
     */
    public function getServer(GitRepository $repository) {
        $id  = $repository->getRemoteServerId();
        return $this->getServerById($id);
    }

    /**
     *
     * @param int $id
     * @return Git_RemoteServer_GerritServer
     * @throws Git_RemoteServer_NotFoundException
     */
    public function getServerById($id) {
        $row = $this->dao->searchById($id)->getRow();
        if ($row) {
            return $this->instantiateFromRow($row);
        }
        throw new Git_RemoteServer_NotFoundException($id);
    }

    /**
     * @return Git_RemoteServer_GerritServer[]
     */
    public function getServers() {
        $servers = array();
        foreach ($this->dao->searchAll() as $row) {
            $servers[$row['id']] = $this->instantiateFromRow($row);
        }
        return $servers;
    }

    /**
     *
     * @param Git_RemoteServer_GerritServer $server
     */
    public function save(Git_RemoteServer_GerritServer $server) {
        $new_server = ($server->getId() === 0);

        $last_saved_id = $this->dao->save(
            $server->getId(),
            $server->getHost(),
            $server->getSSHPort(),
            $server->getHTTPPort(),
            $server->getLogin(),
            $server->getIdentityFile()
        );

        if ($new_server && $last_saved_id) {
            $server->setId($last_saved_id);
            $server->getReplicationKey()->setGerritHostId($last_saved_id);
        }

        $this->replication_key_factory->save($server->getReplicationKey());
    }

    /**
     *
     * @param Git_RemoteServer_GerritServer $server
     */
    public function delete(Git_RemoteServer_GerritServer $server) {
        if (! $this->isServerUsed($server)) {
            $this->dao->delete($server->getId());
            $this->replication_key_factory->deleteForGerritServerId($server->getId());
        }
    }

    /**
     *
     * @param Git_RemoteServer_GerritServer $server
     * @return bool
     */
    public function isServerUsed(Git_RemoteServer_GerritServer $server) {
        return $this->git_dao->isRemoteServerUsed($server->getId());
    }

    /**
     *
     * @param array $row
     * @return \Git_RemoteServer_GerritServer
     */
    private function instantiateFromRow(array $row) {
<<<<<<< HEAD
        $replictaion_key_value = $this->replication_key_factory->getForGerritServerId($row['id']);
=======
        $replictaion_key = $this->replication_key_factory->fetchForGerritServerId($row['id']);
>>>>>>> 5f65fec6

        return new Git_RemoteServer_GerritServer(
            $row['id'],
            $row['host'],
            $row['ssh_port'],
            $row['http_port'],
            $row['login'],
            $row['identity_file'],
            $replictaion_key
        );
    }

}
?><|MERGE_RESOLUTION|>--- conflicted
+++ resolved
@@ -133,11 +133,7 @@
      * @return \Git_RemoteServer_GerritServer
      */
     private function instantiateFromRow(array $row) {
-<<<<<<< HEAD
-        $replictaion_key_value = $this->replication_key_factory->getForGerritServerId($row['id']);
-=======
-        $replictaion_key = $this->replication_key_factory->fetchForGerritServerId($row['id']);
->>>>>>> 5f65fec6
+        $replictaion_key = $this->replication_key_factory->getForGerritServerId($row['id']);
 
         return new Git_RemoteServer_GerritServer(
             $row['id'],
