<?php
/**
 * Copyright (c) Enalean, 2012. All Rights Reserved.
 *
 * This file is a part of Tuleap.
 *
 * Tuleap is free software; you can redistribute it and/or modify
 * it under the terms of the GNU General Public License as published by
 * the Free Software Foundation; either version 2 of the License, or
 * (at your option) any later version.
 *
 * Tuleap is distributed in the hope that it will be useful,
 * but WITHOUT ANY WARRANTY; without even the implied warranty of
 * MERCHANTABILITY or FITNESS FOR A PARTICULAR PURPOSE.  See the
 * GNU General Public License for more details.
 *
 * You should have received a copy of the GNU General Public License
 * along with Tuleap. If not, see <http://www.gnu.org/licenses/>.
 */

require_once 'common/backend/BackendLogger.class.php';

/**
 * I know how to speak to a Gerrit remote server
 */
class Git_Driver_Gerrit {

    const COMMAND      = 'gerrit';
    const GSQL_COMMAND = 'gerrit gsql --format json -c';
    const EXIT_CODE    = 1;

    /**
     * @var Git_Driver_Gerrit_RemoteSSHCommand
     */
    private $ssh;

    /** @var Logger */
    private $logger;

    public function __construct(Git_Driver_Gerrit_RemoteSSHCommand $ssh, Logger $logger) {
        $this->ssh = $ssh;
        $this->logger = $logger;
    }

    /**
     *
     * @param Git_RemoteServer_GerritServer $server
     * @param GitRepository $repository
     * @param String $parent_project_name
     * @return String Gerrit project name
     */
    public function createProject(Git_RemoteServer_GerritServer $server, GitRepository $repository, $parent_project_name) {
        $gerrit_project = $this->getGerritProjectName($repository);
        $command = implode(' ', array(self::COMMAND, 'create-project --parent', $parent_project_name, $gerrit_project));
        return $this->actionCreateProject($server, $command, $gerrit_project);
    }

    /**
     *
     * @param Git_RemoteServer_GerritServer $server
     * @param GitRepository $repository
     * @param String $admin_group_name
     * @return String Gerrit parent project name
     */
    public function createParentProject(Git_RemoteServer_GerritServer $server, GitRepository $repository, $admin_group_name) {
        $project_parent_name = $repository->getProject()->getUnixName();
        $command = implode(' ', array(self::COMMAND, 'create-project --permissions-only', $project_parent_name, '--owner', $admin_group_name));
        return $this->actionCreateProject($server, $command, $project_parent_name);
    }

    /**
     *
     * @param Git_RemoteServer_GerritServer $server
     * @param string $command
     * @param string $project_name
     * @return string Gerrit project name
     * @throws Git_Driver_Gerrit_Exception
     * @throws Git_Driver_Gerrit_RemoteSSHCommandFailure
     */
    private function actionCreateProject(Git_RemoteServer_GerritServer $server, $command, $project_name) {
        try {
            $this->ssh->execute($server, $command);
            $this->logger->info("Gerrit: Project $project_name successfully initialized");
            return $project_name;
        } catch (Git_Driver_Gerrit_RemoteSSHCommandFailure $e) {
            throw $this->computeException($e, $command);
        }
    }

    /**
     *
     * @param Git_RemoteServer_GerritServer $server
     * @param type $project_name
     * @return true if the gerrit project exists, else return false
     */
    public function doesTheParentProjectExist(Git_RemoteServer_GerritServer $server, $project_name) {
        return in_array($project_name, $this->listParentProjects($server));
    }

    /**
     *
     * @param Git_RemoteServer_GerritServer $server
     * @return array : the list of the parent project created in the gerrit server
     */
    public function listParentProjects(Git_RemoteServer_GerritServer $server) {
        $command = self::COMMAND . ' ls-projects --type PERMISSIONS';
        return explode(PHP_EOL, $this->ssh->execute($server, $command));
    }

    /**
     *
     * @param Git_RemoteServer_GerritServer $server
     * @param String $group_name
     * @param array $user_name_list
     */
    public function createGroup(Git_RemoteServer_GerritServer $server, $group_name, array $user_name_list){
        if ($this->doesTheGroupExist($server, $group_name)) {
            $this->logger->info("Gerrit: Group $group_name already exists on Gerrit");
            return;
        }

        $base_command = array(self::COMMAND, "create-group", $group_name);
        $member_args  = $this->compileMemberCommands($user_name_list);
        $command_line = implode(' ', array_merge($base_command, $member_args));
        try {
            $this->ssh->execute($server, $command_line);
        } catch (Git_Driver_Gerrit_RemoteSSHCommandFailure $e) {
            throw $this->computeException($e, $command_line);
        }

        $this->logger->info("Gerrit: Group $group_name successfully created");
    }


    public function getGroupUUID(Git_RemoteServer_GerritServer $server, $group_full_name) {
        $json_result = $this->getAccountGroupsInfo($server, $group_full_name);
        if (isset($json_result->columns->group_uuid)) {
            return $json_result->columns->group_uuid;
        }
    }

    /**
     * Returns gerrit GROUP_ID for a user group
     *
     * Can throw Git_Driver_Gerrit_RemoteSSHCommandFailure exception
     *
     * @param Git_RemoteServer_GerritServer $server
     * @param type $group_full_name
     *
     * @return type
     */
    public function getGroupId(Git_RemoteServer_GerritServer $server, $group_full_name) {
        $json_result = $this->getAccountGroupsInfo($server, $group_full_name);
        if (isset($json_result->columns->group_id)) {
            return $json_result->columns->group_id;
        }
    }

    private function getAccountGroupsInfo(Git_RemoteServer_GerritServer $server, $group_full_name) {
        $sql = "SELECT * FROM account_groups WHERE name='".$group_full_name."'";
        $command_result = $this->executeQuery($server, $sql);
        return json_decode(array_shift(explode("\n", $command_result)));
    }

    public function doesTheGroupExist(Git_RemoteServer_GerritServer $server, $group_name) {
        return in_array($group_name, $this->listGroups($server));
    }

    public function listGroups(Git_RemoteServer_GerritServer $server) {
        $command = self::COMMAND . ' ls-groups';
        return explode(PHP_EOL, $this->ssh->execute($server, $command));
    }

    private function computeException(Git_Driver_Gerrit_RemoteSSHCommandFailure $e, $command) {
        return $this->isGerritFailure($e) ? $this->gerritDriverException($e, $command) : $e;

    }

    private function isGerritFailure($e) {
        return $e->getExitCode() === self::EXIT_CODE;
    }

    private function gerritDriverException($e, $command) {
        return new Git_Driver_Gerrit_Exception("Command: $command".PHP_EOL."Error: ".$e->getStdErr());
    }

    public function getGerritProjectName(GitRepository $repository) {
        $project = $repository->getProject()->getUnixName();
        $repo    = $repository->getFullName();
        return "$project/$repo";
    }

    private function compileMemberCommands($user_name_list) {
        $member_args = array();
        foreach ($user_name_list as $user_name) {
            $user_name = $this->escapeUserIdentifierAsWeNeedToGiveTheParameterToGsqlBehindSSH($user_name);
            $member_args[] = "--member $user_name";
        }
        return $member_args;
    }

    private function escapeUserIdentifierAsWeNeedToGiveTheParameterToGsqlBehindSSH($user_identifier) {
        return escapeshellarg(escapeshellarg($user_identifier));
    }

    public function setAccount(Git_RemoteServer_GerritServer $server, PFUser $user) {
        $query = self::COMMAND .' set-account '. $user->getLdapId();
        $this->ssh->execute($server, $query);
    }

    /**
     * Add a user to a user group on a given gerrit server
     *
     * Can throw Git_Driver_Gerrit_RemoteSSHCommandFailure exception
     *
     * @param Git_RemoteServer_GerritServer $server
     * @param PFUser $user
     * @param String $group_name
     */
    public function addUserToGroup(Git_RemoteServer_GerritServer $server, PFUser $user, $group_name) {
        $this->setAccount($server, $user);

        $username = $user->getLdapId();

        $sql_query = "INSERT INTO account_group_members (account_id, group_id) SELECT A.account_id, G.group_id FROM account_external_ids A, account_groups G WHERE A.external_id='username:". $username ."' AND G.name='". $group_name ."'";
        $this->executeQuery($server, $sql_query);

        $this->flushGerritCaches($server);
    }

    /**
     * Remove a user from a user group on a given gerrit server
     *
     * Can throw Git_Driver_Gerrit_RemoteSSHCommandFailure exception
     *
     * @param Git_RemoteServer_GerritServer $server
     * @param PFUser $user
     * @param String $group_name
     */
    public function removeUserFromGroup(Git_RemoteServer_GerritServer $server, PFUser $user, $group_name) {
        $username = $user->getLdapId();

        $sql_query = "DELETE FROM account_group_members WHERE account_id=(SELECT account_id FROM account_external_ids WHERE external_id='username:". $username ."') AND group_id=(SELECT group_id FROM account_groups WHERE name='". $group_name ."')";
        $this->executeQuery($server, $sql_query);

        $this->flushGerritCaches($server);
    }

    /**
     * Remove all members from a user group on a given gerrit server
     *
     * Can throw Git_Driver_Gerrit_RemoteSSHCommandFailure exception
     *
     * @param Git_RemoteServer_GerritServer $server
     * @param String $group_name
     */
    public function removeAllGroupMembers(Git_RemoteServer_GerritServer $server, $group_name) {
        $sql_query = "DELETE FROM account_group_members WHERE group_id=(SELECT group_id FROM account_groups WHERE name='". $group_name ."')";
        $this->executeQuery($server, $sql_query);
        $this->flushGerritCaches($server);
    }

    /**
     * Add a user group as member of another user group on a given gerrit server
     *
     * Can throw Git_Driver_Gerrit_RemoteSSHCommandFailure exception
     *
     * @param Git_RemoteServer_GerritServer $server
     * @param String $group_name
     * @param String $included_group_name
     */
    public function addIncludedGroup(Git_RemoteServer_GerritServer $server, $group_name, $included_group_name) {
        $this->insertAccountGroupIncludes($server, $group_name, $included_group_name);
        $this->flushGerritCaches($server);
    }

    private function insertAccountGroupIncludes(Git_RemoteServer_GerritServer $server, $group_name, $included_group_name) {
        $sql_query = "INSERT INTO ACCOUNT_GROUP_INCLUDES (GROUP_ID, INCLUDE_ID) SELECT G.GROUP_ID, I.GROUP_ID FROM ACCOUNT_GROUPS G, ACCOUNT_GROUPS I WHERE G.name='".$group_name."' AND I.name='".$included_group_name."'";
        $this->executeQuery($server, $sql_query);
    }

    /**
     * Remove all user groups that are member of a user group on a given gerrit server
     *
     * Can throw Git_Driver_Gerrit_RemoteSSHCommandFailure exception
     *
     * @param Git_RemoteServer_GerritServer $server
     * @param String $group_name
     */
    public function removeAllIncludedGroups(Git_RemoteServer_GerritServer $server, $group_name) {
        $this->removeAccountGroupIncludes($server, $this->getGroupId($server, $group_name));
        $this->flushGerritCaches($server);
    }

    private function removeAccountGroupIncludes(Git_RemoteServer_GerritServer $server, $gerrit_group_id) {
        $sql_query = "DELETE FROM ACCOUNT_GROUP_INCLUDES I WHERE I.GROUP_ID=$gerrit_group_id";
        $this->executeQuery($server, $sql_query);
    }

    private function flushGerritCaches($server) {
        $query = self::COMMAND .' flush-caches';
        $this->ssh->execute($server, $query);
    }

<<<<<<< HEAD
    private function escapeSQLQuery($string) {
        $escaped_string = str_replace(' ', '\ ', $string);
        $escaped_string = str_replace("'", "\\'", $escaped_string);
=======
    private function executeQuery(Git_RemoteServer_GerritServer $server, $sql_query) {
        $query = self::GSQL_COMMAND .' '. $this->escapeSQLQuery('"'.$sql_query.'"');
        return $this->ssh->execute($server, $query);
    }

    private function escapeSQLQuery($query) {
        $escaped_query = str_replace(' ', '\ ', $query);
        $escaped_query = str_replace("'", "\\'", $escaped_query);
>>>>>>> 78468d96

        return $escaped_string;
    }

    /**
     * 
     * @param Git_RemoteServer_GerritServer $server
     * @param PFUser $user
     * @param string $ssh_key
     * @throws Git_Driver_Gerrit_RemoteSSHCommandFailure
     * 
     */
    public function addSSHKeyToAccount(Git_RemoteServer_GerritServer $server, PFUser $user, $ssh_key) {
        $escaped_ssh_key = escapeshellarg($ssh_key);
        $query = self::COMMAND .' set-account --add-ssh-key "'. $escaped_ssh_key .'" '. $user->getLdapId();
        $this->ssh->execute($server, $query);
    }

    /**
     * 
     * @param Git_RemoteServer_GerritServer $server
     * @param PFUser $user
     * @param string $ssh_key
     * @throws Git_Driver_Gerrit_RemoteSSHCommandFailure
     */
    public function removeSSHKeyFromAccount(Git_RemoteServer_GerritServer $server, PFUser $user, $ssh_key) {
        $escaped_ssh_key = escapeshellarg($ssh_key);
        $query = self::COMMAND .' set-account --delete-ssh-key "'. $escaped_ssh_key .'" '. $user->getLdapId();
        $this->ssh->execute($server, $query);
    }
}
?><|MERGE_RESOLUTION|>--- conflicted
+++ resolved
@@ -131,7 +131,6 @@
         $this->logger->info("Gerrit: Group $group_name successfully created");
     }
 
-
     public function getGroupUUID(Git_RemoteServer_GerritServer $server, $group_full_name) {
         $json_result = $this->getAccountGroupsInfo($server, $group_full_name);
         if (isset($json_result->columns->group_uuid)) {
@@ -302,23 +301,18 @@
         $this->ssh->execute($server, $query);
     }
 
-<<<<<<< HEAD
     private function escapeSQLQuery($string) {
         $escaped_string = str_replace(' ', '\ ', $string);
         $escaped_string = str_replace("'", "\\'", $escaped_string);
-=======
+
+        return $escaped_string;
+    }
+
     private function executeQuery(Git_RemoteServer_GerritServer $server, $sql_query) {
         $query = self::GSQL_COMMAND .' '. $this->escapeSQLQuery('"'.$sql_query.'"');
         return $this->ssh->execute($server, $query);
     }
 
-    private function escapeSQLQuery($query) {
-        $escaped_query = str_replace(' ', '\ ', $query);
-        $escaped_query = str_replace("'", "\\'", $escaped_query);
->>>>>>> 78468d96
-
-        return $escaped_string;
-    }
 
     /**
      * 
