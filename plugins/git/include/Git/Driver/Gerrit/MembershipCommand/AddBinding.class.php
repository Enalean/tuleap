<?php
/**
 * Copyright Enalean (c) 2011, 2012, 2013, 2014. All rights reserved.
 *
 * Tuleap and Enalean names and logos are registrated trademarks owned by
 * Enalean SAS. All other trademarks or names are properties of their respective
 * owners.
 *
 * This file is a part of Tuleap.
 *
 * Tuleap is free software; you can redistribute it and/or modify
 * it under the terms of the GNU General Public License as published by
 * the Free Software Foundation; either version 2 of the License, or
 * (at your option) any later version.
 *
 * Tuleap is distributed in the hope that it will be useful,
 * but WITHOUT ANY WARRANTY; without even the implied warranty of
 * MERCHANTABILITY or FITNESS FOR A PARTICULAR PURPOSE.  See the
 * GNU General Public License for more details.
 *
 * You should have received a copy of the GNU General Public License
 * along with Tuleap. If not, see <http://www.gnu.org/licenses/>.
 */

require_once GIT_BASE_DIR .'/Git/Driver/Gerrit/MembershipCommand.class.php';

class Git_Driver_Gerrit_MembershipCommand_AddBinding extends Git_Driver_Gerrit_MembershipCommand {
    private $source_ugroup;

<<<<<<< HEAD
    public function __construct(
        Git_Driver_Gerrit_MembershipManager $membership_manager,
        Git_Driver_Gerrit_GerritDriverFactory $driver_factory,
        UGroup $ugroup,
        UGroup $source_ugroup
    ) {
        parent::__construct($membership_manager, $driver_factory, $ugroup);
=======
    public function __construct(Git_Driver_Gerrit_MembershipManager $membership_manager, Git_Driver_Gerrit $driver, ProjectUGroup $ugroup, ProjectUGroup $source_ugroup) {
        parent::__construct($membership_manager, $driver, $ugroup);
>>>>>>> 12c7acb0
        $this->source_ugroup = $source_ugroup;
    }

    public function execute(Git_RemoteServer_GerritServer $server) {
        $driver = $this->getDriver($server);
        $group_name = $this->membership_manager->getFullyQualifiedUGroupName($this->ugroup);
        $included_group_name = $this->membership_manager->createGroupForServer($server, $this->source_ugroup);
        $driver->removeAllGroupMembers($server, $group_name);
        if ($this->ugroup->getSourceGroup()) {
            $driver->removeAllIncludedGroups($server, $group_name);
        }
        $driver->addIncludedGroup($server, $group_name, $included_group_name);
    }
}<|MERGE_RESOLUTION|>--- conflicted
+++ resolved
@@ -27,18 +27,13 @@
 class Git_Driver_Gerrit_MembershipCommand_AddBinding extends Git_Driver_Gerrit_MembershipCommand {
     private $source_ugroup;
 
-<<<<<<< HEAD
     public function __construct(
         Git_Driver_Gerrit_MembershipManager $membership_manager,
         Git_Driver_Gerrit_GerritDriverFactory $driver_factory,
-        UGroup $ugroup,
-        UGroup $source_ugroup
+        ProjectUGroup $ugroup,
+        ProjectUGroup $source_ugroup
     ) {
         parent::__construct($membership_manager, $driver_factory, $ugroup);
-=======
-    public function __construct(Git_Driver_Gerrit_MembershipManager $membership_manager, Git_Driver_Gerrit $driver, ProjectUGroup $ugroup, ProjectUGroup $source_ugroup) {
-        parent::__construct($membership_manager, $driver, $ugroup);
->>>>>>> 12c7acb0
         $this->source_ugroup = $source_ugroup;
     }
 
