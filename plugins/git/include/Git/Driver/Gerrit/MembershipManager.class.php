<?php
/**
 * Copyright (c) Enalean, 2013. All Rights Reserved.
 *
 * This file is a part of Tuleap.
 *
 * Tuleap is free software; you can redistribute it and/or modify
 * it under the terms of the GNU General Public License as published by
 * the Free Software Foundation; either version 2 of the License, or
 * (at your option) any later version.
 *
 * Tuleap is distributed in the hope that it will be useful,
 * but WITHOUT ANY WARRANTY; without even the implied warranty of
 * MERCHANTABILITY or FITNESS FOR A PARTICULAR PURPOSE.  See the
 * GNU General Public License for more details.
 *
 * You should have received a copy of the GNU General Public License
 * along with Tuleap. If not, see <http://www.gnu.org/licenses/>.
 */

require_once 'MembershipDao.class.php';
require_once 'MembershipCommand/AddUser.class.php';
require_once 'MembershipCommand/RemoveUser.class.php';
require_once 'MembershipCommand/AddBinding.class.php';
require_once 'MembershipCommand/RemoveBinding.class.php';

/**
 * I'm responsible of user group management on gerrit
 * -> create groups
 * -> adding and removing user and groups
 */
class Git_Driver_Gerrit_MembershipManager {
    private $dao;
    private $driver_factory;
    private $gerrit_server_factory;
    private $logger;
    private $gerrit_user_manager;
    private $ugroup_manager;

    /** @var ProjectManager */
    private $project_manager;

    private $cache_groups = array();

    public function __construct(
        Git_Driver_Gerrit_MembershipDao       $dao,
        Git_Driver_Gerrit_GerritDriverFactory $driver_factory,
        Git_Driver_Gerrit_UserAccountManager  $gerrit_usermanager,
        Git_RemoteServer_GerritServerFactory  $gerrit_server_factory,
        Logger                                $logger,
        UGroupManager                         $ugroup_manager,
        ProjectManager                        $project_manager
    ) {
        $this->dao                    = $dao;
        $this->driver_factory         = $driver_factory;
        $this->gerrit_user_manager    = $gerrit_usermanager;
        $this->gerrit_server_factory  = $gerrit_server_factory;
        $this->logger                 = $logger;
        $this->ugroup_manager         = $ugroup_manager;
        $this->project_manager        = $project_manager;
    }

    /**
     * Add a user into a user group
     *
     * @param PFUser $user
     * @param ProjectUGroup $ugroup
     */
    public function addUserToGroup(PFUser $user, ProjectUGroup $ugroup) {
        $this->updateUserMembership(
            new Git_Driver_Gerrit_MembershipCommand_AddUser($this, $this->driver_factory, $this->gerrit_user_manager, $ugroup, $user)
        );
    }

    /**
     * @param PFUser $user
     */
    public function addUserToAllTheirGroups(PFUser $user) {
        $static_user_groups  = $this->ugroup_manager->getByUserId($user);
        $dynamic_user_groups = $this->getDynamicUgroupsForUser($user);

        $user_groups =  array_merge($static_user_groups, $dynamic_user_groups);
        foreach ($user_groups as $ugroup) {
            $this->updateUserMembership(
                new Git_Driver_Gerrit_MembershipCommand_AddUser($this, $this->driver_factory, $this->gerrit_user_manager, $ugroup, $user)
            );
        }
    }

    /**
     * @param PFUser $user
     * @return ProjectUGroup[]
     */
    private function getDynamicUgroupsForUser(PFUser $user) {
        $project_ids = $user->getProjects();
        $ugroups     = array();

        foreach ($project_ids as $group_id) {
            $ugroups[] = new ProjectUGroup(array('ugroup_id' => ProjectUGroup::PROJECT_MEMBERS, 'group_id' => $group_id));

            if ($user->isAdmin($group_id)) {
                $ugroups[] = new ProjectUGroup(array('ugroup_id' => ProjectUGroup::PROJECT_ADMIN, 'group_id' => $group_id));
            }
        }

        return $ugroups;
    }

    /**
     * Remove a user from a user group
     *
     * @param PFUser $user
     * @param ProjectUGroup $ugroup
     */
    public function removeUserFromGroup(PFUser $user, ProjectUGroup $ugroup) {
        $this->updateUserMembership(
            new Git_Driver_Gerrit_MembershipCommand_RemoveUser($this, $this->driver_factory, $this->gerrit_user_manager, $ugroup, $user)
        );
    }

    private function updateUserMembership(Git_Driver_Gerrit_MembershipCommand $command) {
        $this->runCommandOnServers(
            $this->gerrit_server_factory->getServersForUGroup($command->getUGroup()),
            $command
        );
    }

    /**
     * Bind $ugroup with $source_ugroup
     *
     * @param ProjectUGroup $ugroup
     * @param ProjectUGroup $source_ugroup
     */
    public function addUGroupBinding(ProjectUGroup $ugroup, ProjectUGroup $source_ugroup) {
        $this->updateUGroupBinding(
            new Git_Driver_Gerrit_MembershipCommand_AddBinding($this, $this->driver_factory, $ugroup, $source_ugroup)
        );
    }

    /**
     * Remove binding set on a user group
     *
     * @param ProjectUGroup $ugroup
     */
    public function removeUGroupBinding(ProjectUGroup $ugroup) {
        $this->updateUGroupBinding(
            new Git_Driver_Gerrit_MembershipCommand_RemoveBinding($this, $this->driver_factory, $ugroup)
        );
    }

    private function updateUGroupBinding(Git_Driver_Gerrit_MembershipCommand $command) {
        $this->runCommandOnServers(
            $this->gerrit_server_factory->getServersForUGroup($command->getUGroup()),
            $command
        );
    }

    /**
     * Create a user group on all gerrit servers a project use
     *
     * @param ProjectUGroup $ugroup
     */
    public function createGroupOnProjectsServers(ProjectUGroup $ugroup) {
        $remote_servers = $this->getServersForProjectAndItsChildren($ugroup->getProject());
        foreach ($remote_servers as $remote_server) {
            $this->createGroupForServer($remote_server, $ugroup);
        }
    }

    private function getServersForProjectAndItsChildren(Project $project) {
        $remote_servers = $this->gerrit_server_factory->getServersForProject($project);
        $children       = $this->project_manager->getChildProjects($project->getID());

        foreach ($children as $child) {
            $child_remote_servers = $this->gerrit_server_factory->getServersForProject($child);
            $remote_servers       = array_unique(array_merge($remote_servers, $child_remote_servers));
        }

        return $remote_servers;
    }

    /**
     * Create groups during repository migration
     *
     * @param Git_RemoteServer_GerritServer $server
     * @param ProjectUGroup[]                      $ugroups
     * @return ProjectUGroup[]
     */
    public function createArrayOfGroupsForServer(Git_RemoteServer_GerritServer $server, array $ugroups) {
        $migrated_ugroups = array();

        $need_flush = false;

        foreach ($ugroups as $ugroup) {
            if ($this->doesGroupExistOnServer($server, $ugroup)) {
                $migrated_ugroups[] = $ugroup;
            } elseif ($this->createGroupForServer($server, $ugroup)) {
                $need_flush = true;
                $migrated_ugroups[] = $ugroup;
            }
        }
        if ($need_flush) {
            $this->invalidGerritGroupsCaches($server);
        }

        return $migrated_ugroups;
    }

    private function invalidGerritGroupsCaches(Git_RemoteServer_GerritServer $server) {
        unset($this->cache_groups[$server->getId()]);
        $this->driver_factory->getDriver($server)->flushGerritCacheAccounts($server);
    }

    /**
     * Create a user group
     *
     * @param Git_RemoteServer_GerritServer $server
     * @param ProjectUGroup $ugroup
     *
     * @return String Name of group on gerrit server | false in case of error
     */
    public function createGroupForServer(Git_RemoteServer_GerritServer $server, ProjectUGroup $ugroup) {
        try {
            if ($this->ugroupCanBeMigrated($ugroup)) {
                $admin_ugroup = $this->getProjectAdminsUGroup($ugroup);
                $this->createProjectAdminsGroup($server, $admin_ugroup);
                return $this->createGroupOnServerWithoutCheckingUGroupValidity($server, $ugroup, $admin_ugroup);
            } else {
                return false;
            }
        }
        catch (Git_Driver_Gerrit_Exception $e) {
            $this->logger->error($e->getMessage());
        }
        catch (Exception $e) {
            $this->logger->error('Unknown error: ' . $e->getMessage());
        }
        return false;
    }

    private function createProjectAdminsGroup(Git_RemoteServer_GerritServer $server, ProjectUGroup $admin_ugroup) {
        if ( ! $this->doesGroupExistOnServer($server, $admin_ugroup)) {
            $this->createGroupOnServerWithoutCheckingUGroupValidity($server, $admin_ugroup, $admin_ugroup);
        }
    }

    private function getProjectAdminsUGroup(ProjectUGroup $ugroup) {
        return $this->ugroup_manager->getUGroup($ugroup->getProject(), ProjectUGroup::PROJECT_ADMIN);
    }

<<<<<<< HEAD
    private function createGroupOnServerWithoutCheckingUGroupValidity(
        Git_RemoteServer_GerritServer $server,
        UGroup $ugroup,
        UGroup $admin_ugroup
    ) {
=======
    private function createGroupOnServerWithoutCheckingUGroupValidity(Git_RemoteServer_GerritServer $server, ProjectUGroup $ugroup, ProjectUGroup $admin_ugroup) {
>>>>>>> 12c7acb0
        $admin_group_name  = $this->getFullyQualifiedUGroupName($admin_ugroup);
        $gerrit_group_name = $this->getFullyQualifiedUGroupName($ugroup);
        $driver            = $this->driver_factory->getDriver($server);

        if (! $driver->doesTheGroupExist($server, $gerrit_group_name)) {
            $driver->createGroup($server, $gerrit_group_name, $admin_group_name);
            $this->dao->addReference($ugroup->getProjectId(), $ugroup->getId(), $server->getId());
        }
        $this->fillGroupWithMembers($ugroup);

        return $gerrit_group_name;
    }

    private function fillGroupWithMembers(ProjectUGroup $ugroup) {
        $source_ugroup = $ugroup->getSourceGroup();
        if ($source_ugroup) {
            $this->addUGroupBinding($ugroup, $source_ugroup);
        } else {
            foreach ($ugroup->getMembers() as $user) {
                $this->addUserToGroupWithoutFlush($user, $ugroup);
            }
        }
    }

<<<<<<< HEAD
    protected function addUserToGroupWithoutFlush(PFUser $user, UGroup $ugroup) {
        $command = new Git_Driver_Gerrit_MembershipCommand_AddUser($this, $this->driver_factory, $this->gerrit_user_manager, $ugroup, $user);
=======
    protected function addUserToGroupWithoutFlush(PFUser $user, ProjectUGroup $ugroup) {
        $command = new Git_Driver_Gerrit_MembershipCommand_AddUser($this, $this->driver, $this->gerrit_user_manager, $ugroup, $user);
>>>>>>> 12c7acb0
        $command->disableAutoFlush();
        $this->updateUserMembership($command);
    }


    /**
     * This should probably be in a dedicated GerritUserGroup object.
     *
     * @param ProjectUGroup $ugroup
     * @return String
     */
    public function getFullyQualifiedUGroupName(ProjectUGroup $ugroup) {
        return $ugroup->getProject()->getUnixName().'/'.$ugroup->getNormalizedName();
    }

    /**
     * Returns true if the user group exists on given server
     *
     * @param Git_RemoteServer_GerritServer $server
     * @param ProjectUGroup $ugroup
     * @return Boolean
     */
    public function doesGroupExistOnServer(Git_RemoteServer_GerritServer $server, ProjectUGroup $ugroup) {
        $this->cacheGroupDefinitionForServer($server);
        return isset($this->cache_groups[$server->getId()][$this->getFullyQualifiedUGroupName($ugroup)]);
    }

    /**
     * Returns gerrit user group uuid
     *
     * @param Git_RemoteServer_GerritServer $server
     * @param String                        $ugroup
     * @return String
     * @throws Exception
     */
    public function getGroupUUIDByNameOnServer(Git_RemoteServer_GerritServer $server, $gerrit_group_name) {
        $this->cacheGroupDefinitionForServer($server);
        if (isset($this->cache_groups[$server->getId()][$gerrit_group_name])) {
            return $this->cache_groups[$server->getId()][$gerrit_group_name];
        }
        throw new Exception("Group $gerrit_group_name doesn't not exist on server ".$server->getId()." ".$server->getHost());
    }

    private function cacheGroupDefinitionForServer(Git_RemoteServer_GerritServer $server) {
        if ( ! isset($this->cache_groups[$server->getId()])) {
            $this->cache_groups[$server->getId()] = $this->driver_factory->getDriver($server)->getAllGroups($server);
        }
    }

    /**
     *
     * @param ProjectUGroup $ugroup
     * @return bool
     */
    private function ugroupCanBeMigrated(ProjectUGroup $ugroup) {
         return $ugroup->getId() > ProjectUGroup::NONE ||
            $ugroup->getId() == ProjectUGroup::PROJECT_MEMBERS ||
            $ugroup->getId() == ProjectUGroup::PROJECT_ADMIN;
    }

    private function runCommandOnServers(array $remote_servers, Git_Driver_Gerrit_MembershipCommand $command) {
        foreach ($remote_servers as $remote_server) {
            try {
                $command->execute($remote_server);
            } catch (Git_Driver_Gerrit_Exception $e) {
                $this->logger->error($e->getMessage());
            }
        }
    }

}<|MERGE_RESOLUTION|>--- conflicted
+++ resolved
@@ -248,15 +248,11 @@
         return $this->ugroup_manager->getUGroup($ugroup->getProject(), ProjectUGroup::PROJECT_ADMIN);
     }
 
-<<<<<<< HEAD
     private function createGroupOnServerWithoutCheckingUGroupValidity(
         Git_RemoteServer_GerritServer $server,
-        UGroup $ugroup,
-        UGroup $admin_ugroup
+        ProjectUGroup $ugroup,
+        ProjectUGroup $admin_ugroup
     ) {
-=======
-    private function createGroupOnServerWithoutCheckingUGroupValidity(Git_RemoteServer_GerritServer $server, ProjectUGroup $ugroup, ProjectUGroup $admin_ugroup) {
->>>>>>> 12c7acb0
         $admin_group_name  = $this->getFullyQualifiedUGroupName($admin_ugroup);
         $gerrit_group_name = $this->getFullyQualifiedUGroupName($ugroup);
         $driver            = $this->driver_factory->getDriver($server);
@@ -281,13 +277,8 @@
         }
     }
 
-<<<<<<< HEAD
-    protected function addUserToGroupWithoutFlush(PFUser $user, UGroup $ugroup) {
+    protected function addUserToGroupWithoutFlush(PFUser $user, ProjectUGroup $ugroup) {
         $command = new Git_Driver_Gerrit_MembershipCommand_AddUser($this, $this->driver_factory, $this->gerrit_user_manager, $ugroup, $user);
-=======
-    protected function addUserToGroupWithoutFlush(PFUser $user, ProjectUGroup $ugroup) {
-        $command = new Git_Driver_Gerrit_MembershipCommand_AddUser($this, $this->driver, $this->gerrit_user_manager, $ugroup, $user);
->>>>>>> 12c7acb0
         $command->disableAutoFlush();
         $this->updateUserMembership($command);
     }
