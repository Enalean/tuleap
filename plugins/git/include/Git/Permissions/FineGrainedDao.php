--- conflicted
+++ resolved
@@ -346,7 +346,6 @@
         return $this->update($sql);
     }
 
-<<<<<<< HEAD
     public function deleteUgroupPermissions($ugroup_id, $project_id)
     {
         $ugroup_id  = $this->da->escapeInt($ugroup_id);
@@ -451,7 +450,8 @@
         }
 
         return $this->da->commit();
-=======
+    }
+
     public function duplicateDefaultFineGrainedPermissionsEnabled(
         $template_project_id,
         $new_project_id
@@ -465,6 +465,5 @@
                 WHERE project_id = $template_project_id";
 
         return $this->update($sql);
->>>>>>> a20c5aa6
     }
 }