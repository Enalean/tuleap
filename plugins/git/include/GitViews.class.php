<?php

/**
 * Copyright (c) Xerox Corporation, Codendi Team, 2001-2009. All rights reserved
 *
 * This file is a part of Codendi.
 *
 * Codendi is free software; you can redistribute it and/or modify
 * it under the terms of the GNU General Public License as published by
 * the Free Software Foundation; either version 2 of the License, or
 * (at your option) any later version.
 *
 * Codendi is distributed in the hope that it will be useful,
 * but WITHOUT ANY WARRANTY; without even the implied warranty of
 * MERCHANTABILITY or FITNESS FOR A PARTICULAR PURPOSE. See the
 * GNU General Public License for more details.
 *
 * You should have received a copy of the GNU General Public License
 * along with Codendi. If not, see <http://www.gnu.org/licenses/
 */

require_once GIT_BASE_DIR .'/mvc/PluginViews.class.php';
require_once GIT_BASE_DIR .'/gitPlugin.class.php';
require_once GIT_BASE_DIR .'/GitDao.class.php';
require_once GIT_BASE_DIR .'/Git_LogDao.class.php';
require_once GIT_BASE_DIR .'/GitBackend.class.php';
require_once GIT_BASE_DIR .'/GitViewsRepositoriesTraversalStrategy_Selectbox.class.php';
require_once GIT_BASE_DIR .'/GitViewsRepositoriesTraversalStrategy_Tree.class.php';
require_once 'www/project/admin/permissions.php';
require_once 'common/include/CSRFSynchronizerToken.class.php';
require_once 'GitViews/RepoManagement/RepoManagement.class.php';

/**
 * GitViews
 */
class GitViews extends PluginViews {

    public function __construct($controller) {
        parent::__construct($controller);
        $this->groupId     = (int)$this->request->get('group_id');
        $this->project     = ProjectManager::instance()->getProject($this->groupId);
        $this->projectName = $this->project->getUnixName();
        $this->userName    = $this->user->getName();        
    }

    public function header() {
        $title = $GLOBALS['Language']->getText('plugin_git','title');
        $GLOBALS['HTML']->header(array('title'=>$title,'group'=>$this->groupId, 'toptab'=>'plugin_git'));
    }

    public function footer() {
        $GLOBALS['HTML']->footer(array());
    }

    public function getText($key, $params=array() ) {
        return $GLOBALS['Language']->getText('plugin_git', $key, $params);
    }

    /**
     * HELP VIEW
     */
    public function help($topic, $params=array()) {
        if ( empty($topic) ) {
            return false;
        }
        $display = 'block';
        if ( !empty($params['display']) ) {
            $display = $params['display'];
        }
        switch( $topic ) {
                case 'init':
             ?>
<div id="help_init" class="help" style="display:<?php echo $display?>">
    <h3><?php echo $this->getText('help_reference_title'); ?></h3>
    <p>
                       <?php
                       echo '<ul>'.$this->getText('help_init_reference').'</ul>';
                       ?>
    </p>
    </div>
                    <?php
                    break;
                    case 'create':
                        ?>                        
                        <div id="help_create" class="help" style="display:<?php echo $display?>">
                            <h3><?php echo $this->getText('help_create_reference_title'); ?></h3>
                        <?php
                        echo '<ul>'.$this->getText('help_create_reference').'</ul>';
                        ?>
                        </div>
                        <?php
                        break;
                    case 'tree':
                        ?>
                        <div id="help_tree" class="help" style="display:<?php echo $display?>">                            
                        <?php
                        echo '<ul>'.$this->getText('help_tree').'</ul>';
                        ?>
                        </div>
                        <?php
                        break;
                    case 'fork':
                        ?>
                        <div id="help_fork" class="help" style="display:<?php echo $display?>">
                        <?php
                        echo '<ul>'.$this->getText('help_fork').'</ul>';
                        ?>
                        </div>
                        <?php
                        break;
                default:
                    break;
            }            
        }      

        /**
         * REPO VIEW
         */
        public function view() {
            $gitphp      = '';
            $params       = $this->getData();
            if ( empty($params['repository']) ) {
                $this->getController()->redirect('/plugins/git/?action=index&group_id='.$this->groupId);
                return false;
            }
            $repository   = $params['repository'];
            $repoId       = $repository->getId();
            $repoName     = $repository->getName();
            $initialized  = $repository->isInitialized();
            $creator      = $repository->getCreator();
            $parent       = $repository->getParent();
            $access       = $repository->getAccess();
            $description  = $repository->getDescription();
            $creatorName  = '';
            if ( !empty($creator) ) {
                $creatorName  = UserHelper::instance()->getLinkOnUserFromUserId($creator->getId());
            }
            $creationDate = html_time_ago(strtotime($repository->getCreationDate()));

            ob_start();
            $this->getView($repository);
            $gitphp = ob_get_contents();
            ob_end_clean();

            //download
            if ( $this->request->get('noheader') == 1 ) {
                die($gitphp);
            }

            echo '<br />';
            if ( !$initialized ) {
                $this->help('init', array('repository'=>$repository));
            }
            $this->_getBreadCrumb();
            
            // Access type
            $accessType = $this->fetchAccessType($access, $repository->getBackend() instanceof Git_Backend_Gitolite);

            // Actions
            $repoActions = '<ul id="plugin_git_repository_actions">';
            if ($this->getController()->isAPermittedAction('repo_management')) {
                $repoActions .= '<li>'.$this->linkTo($this->getText('admin_repo_management'), '/plugins/git/?action=repo_management&group_id='.$this->groupId.'&repo_id='.$repoId, 'class="repo_admin"').'</li>';
            }

            /** Disable fork of gitshell repositories **/
            /*
            if ($initialized && $this->getController()->isAPermittedAction('clone') && !($repository->getBackend() instanceof Git_Backend_Gitolite)) {
                $repoActions .= '<li>'.$this->linkTo($this->getText('admin_fork_creation_title'), '/plugins/git/?action=fork&group_id='.$this->groupId.'&repo_id='.$repoId, 'class="repo_fork"').'</li>';
            }
            */
            $repoActions .= '</ul>';

            echo '<div id="plugin_git_reference">';
            echo '<h1>'.$accessType.$repository->getFullName().'</h1>';
            echo $repoActions;
            echo '<p id="plugin_git_reference_author">'. 
                $this->getText('view_repo_creator') 
                .' '. 
                $creatorName
                .' '.
                $creationDate
                .'</p>';
            ?>
    <?php
    if ( !empty($parent) ) :
    ?>
    <p id="plugin_git_repo_parent"><?php echo $this->getText('view_repo_parent');
            ?>: <span><?php echo $this->_getRepositoryPageUrl( $parent->getId(), $parent->getName() );?></span>
    </p>
    <?php
    endif;
    
    ?>
<<<<<<< HEAD
    <div id="plugin_git_clone_url">
    <ul>
    <?php 
    $urls      = $repository->getAccessURL();
    $selected  = ' checked="checked"';
    $first_url = '';
    $is_first  = true;
    foreach ($urls as $transport => $url) {
        echo '<li><label>';
        echo '<input type="radio" class="plugin_git_transport" name="plugin_git_transport" value="'.$url.'"'.$selected.'/>';
        echo $transport;
        echo '</label></li>';        
        if ($is_first) {
            $first_url = $url;
            $selected  = '';
            $is_first  = false;
        }
    } 
    ?>
    </ul>
    <input id="plugin_git_clone_field" type="text" value="<?= $first_url; ?>" /></label>
    </div>
</form>
=======
    <p id="plugin_git_clone_url"><?php echo $this->getText('view_repo_clone_url');
            ?>: <input id="plugin_git_clone_field" type="text" value="git clone <?php echo $repository->getAccessURL(); ?>" />
    </p>
>>>>>>> feed0fa9
        <?php
        echo '</div>';
        echo $gitphp;
    }

    /**
     * REPOSITORY MANAGEMENT VIEW
     */
    public function repoManagement() {
        $params = $this->getData();
        $repository   = $params['repository'];
        $repoId       = $repository->getId();
        $repoName     = $repository->getName();
<<<<<<< HEAD
        $this->repoId = $repository->getId();
        $mailPrefix   = $repository->getMailPrefix();
=======

>>>>>>> feed0fa9
        echo "<br/>";
        $this->_getBreadCrumb();
        echo '<h2>'. $this->_getRepositoryPageUrl($repoId, $repoName) .' - '. $this->getText('admin_repo_management') .'</h2>';

        $repo_management_view = new GitViews_RepoManagement($repository, $this->controller->getRequest());
        $repo_management_view->display();
    }
    
    /**
     * FORK VIEW
     */
    public function fork() {
        $params = $this->getData();
        $repository   = $params['repository'];
        $repoId       = $repository->getId();
        $repoName     = $repository->getName();
        $initialized  = $repository->isInitialized();
        echo "<br/>";
        $this->_getBreadCrumb();
        echo "<h1>".$this->_getRepositoryPageUrl($repoId, $repoName)."</h1>";
        ?>
        <form id="repoAction" name="repoAction" method="POST" action="/plugins/git/?group_id=<?php echo $this->groupId?>">
        <input type="hidden" id="action" name="action" value="edit" />
        <input type="hidden" id="repo_id" name="repo_id" value="<?php echo $repoId?>" />
        <?php
        if ( $initialized && $this->getController()->isAPermittedAction('clone') ) :
        ?>
            <p id="plugin_git_fork_form">
                <input type="hidden" id="parent_id" name="parent_id" value="<?php echo $repoId?>">
                <label for="repo_name"><?php echo $this->getText('admin_fork_creation_input_name');
        ?>:     </label>
                <input type="text" id="repo_name" name="repo_name" value="" /><input type="submit" name="clone" value="<?php echo $this->getText('admin_fork_creation_submit');?>" />
                <a href="#" onclick="$('help_fork').toggle();"> [?]</a>
            </p>
        </form>
        <?php
        endif;
        $this->help('fork', array('display'=>'none'));
    }

    /**
     * CONFIRM PRIVATE
     */
    public function confirmPrivate() {
        $params = $this->getData();
        $repository   = $params['repository'];
        $repoId       = $repository->getId();
        $repoName     = $repository->getName();
        $initialized  = $repository->isInitialized();
        $mails        = $params['mails'];
        if ( $this->getController()->isAPermittedAction('save') ) :
        ?>
        <div class="confirm">
        <h3><?php echo $this->getText('set_private_confirm'); ?></h3>
        <form id="confirm_private" method="POST" action="/plugins/git/?group_id=<?php echo $this->groupId; ?>" >
        <input type="hidden" id="action" name="action" value="set_private" />
        <input type="hidden" id="repo_id" name="repo_id" value="<?php echo $repoId; ?>" />
        <input type="submit" id="submit" name="submit" value="<?php echo $this->getText('yes') ?>"/><span><input type="button" value="<?php echo $this->getText('no')?>" onclick="window.location='/plugins/git/?action=view&group_id=<?php echo $this->groupId;?>&repo_id=<?php echo $repoId?>'"/> </span>
        </form>
        <h3><?php echo $this->getText('set_private_mails'); ?></h3>
    <table>
        <?php
        $i = 0;
        foreach ($mails as $mail) {
            echo '<tr class="'.html_get_alt_row_color(++$i).'">';
            echo '<td>'.$mail.'</td>';
            echo '</tr>';
        }
        ?>
    </table>
    </div>
        <?php
        endif;
    }

    /**
     * TREE VIEW
     */
    public function index() {        
        $params = $this->getData();
        $this->_getBreadCrumb();
        $this->_tree($params);
        if ( $this->getController()->isAPermittedAction('add') ) {
            $this->_createForm();
        }
    }

    /**
     * Configure gitphp output
     * 
     * @param GitRepository $repository
     */
    public function getView($repository) {
        include_once 'common/include/Codendi_HTMLPurifier.class.php';
        if ( empty($_REQUEST['a']) )  {
            $_REQUEST['a'] = 'summary';
        }
        set_time_limit(300);
        $_GET['a'] = $_REQUEST['a'];        
        $_REQUEST['group_id']      = $this->groupId;
        $_REQUEST['repo_id']       = $repository->getId();
        $_REQUEST['repo_name']     = $repository->getFullName();
        $_GET['p']                 = $_REQUEST['repo_name'].'.git';
        $_REQUEST['repo_path']     = $repository->getPath();
        $_REQUEST['project_dir']   = $repository->getProject()->getUnixName();
        $_REQUEST['git_root_path'] = $repository->getGitRootPath();
        $_REQUEST['action']        = 'view';
        if ( empty($_REQUEST['noheader']) ) {
            //echo '<hr>';
            echo '<div id="gitphp">';
        }

        include($this->getGitPhpIndexPath());

        if ( empty($_REQUEST['noheader']) ) {
            echo '</div>';
        }
    }

    /**
     * Return path to GitPhp index file
     *
     * @return String
     */
    private function getGitPhpIndexPath() {
        $gitphp_path = $this->getController()->getPlugin()->getConfigurationParameter('gitphp_path');
        if ($gitphp_path) {
            $this->initGitPhpEnvironement();
        } else {
            $gitphp_path = GIT_BASE_DIR .'/../gitphp';
        }
        return $gitphp_path.'/index.php';
    }

    private function initGitPhpEnvironement() {
        define('GITPHP_CONFIGDIR', GIT_BASE_DIR .'/../etc/');
        ini_set('include_path', '/usr/share/gitphp-tuleap:'.ini_get('include_path'));
    }

    /**
     * CREATE REF FORM
     */
    protected function _createForm() {
        $user = UserManager::instance()->getCurrentUser();
        ?>
<h3><?php echo $this->getText('admin_reference_creation_title');
        ?><a href="#" onclick="$('help_create').toggle();$('help_init').toggle()"> [?]</a></h3>
<p>
<form id="addRepository" action="/plugins/git/?group_id=<?php echo $this->groupId ?>" method="POST">
    <input type="hidden" id="action" name="action" value="add" />
    
    <label for="repo_name"><?= $this->getText('admin_reference_creation_input_name'); ?></label>
    <input id="repo_name" name="repo_name" class="" type="text" value=""/>

    <input type="submit" id="repo_add" name="repo_add" value="<?php echo $this->getText('admin_reference_creation_submit')?>">
</form>
</p>
        <?php
        $this->help('create', array('display'=>'none')) ;
        $this->help('init', array('display'=>'none')) ;
    }

    /**
     * @todo make a breadcrumb out of the repository hierarchie ?
     */
    protected function _getBreadCrumb() {
        echo $this->linkTo( '<b>'.$this->getText('bread_crumb_home').'</b>', '/plugins/git/?group_id='.$this->groupId, 'class=""');
        echo ' | ';

        echo $this->linkTo( '<b>'.$this->getText('fork_repositories').'</b>', '/plugins/git/?group_id='.$this->groupId .'&action=fork_repositories', 'class=""');
        echo ' | ';

        echo $this->linkTo( '<b>'.$this->getText('bread_crumb_help').'</b>', 'javascript:help_window(\'/documentation/user_guide/html/'.$this->user->getLocale().'/VersionControlWithGit.html\')');
    }
    
    /**
     * @todo several cases ssh, http ...
     * @param <type> $repositoryName
     * @return <type>
     */
    protected function _getRepositoryUrl($repositoryName) {
        $serverName  = $_SERVER['SERVER_NAME'];
        return  $this->userName.'@'.$serverName.':/gitroot/'.$this->projectName.'/'.$repositoryName.'.git';
    }

    public function _getRepositoryPageUrl($repoId, $repoName) {
        return $this->linkTo($repoName,'/plugins/git/index.php/'.$this->groupId.'/view/'.$repoId.'/');
    }
    
    protected function forkRepositories() {
        $params = $this->getData();
        $this->_getBreadCrumb();
        echo '<h2>'. $this->getText('fork_repositories') .'</h2>';
        if ($this->user->isMember($this->groupId)) {
            echo $this->getText('fork_personal_repositories_desc');
        }
        echo $this->getText('fork_project_repositories_desc');
        if ( !empty($params['repository_list']) ) {
            echo '<form action="" method="POST">';
            echo '<input type="hidden" name="group_id" value="'. (int)$this->groupId .'" />';
            echo '<input type="hidden" name="action" value="do_fork_repositories" />';
            $token = new CSRFSynchronizerToken('/plugins/git/?group_id='. (int)$this->groupId .'&action=fork_repositories');
            echo $token->fetchHTMLInput();

            echo '<table id="fork_repositories" cellspacing="0">';
            echo '<thead>';
            echo '<tr valign="top">';
            echo '<td class="first">';
            echo '<label style="font-weight: bold;">'. $this->getText('fork_repositories_select') .'</label>';
            echo '</td>';
            echo '<td>';
            echo '<label style="font-weight: bold;">'. $this->getText('fork_destination_project') .'</label>';
            echo '</td>';
            echo '<td>';
            echo '<label style="font-weight: bold;">'. $this->getText('fork_repositories_path') .'</label>';
            echo '</td>';
            echo '<td class="last">&nbsp;</td>';
            echo '</tr>';
            echo '</thead>';

            echo '<tbody><tr valign="top">';
            echo '<td class="first">';
            $strategy = new GitViewsRepositoriesTraversalStrategy_Selectbox($this);
            echo $strategy->fetch($params['repository_list'], $this->user);
            echo '</td>';

            echo '<td>';
            $options = ' disabled="true" ';
            if ($this->user->isMember($this->groupId)) {
                $options = ' checked="true" ';
            }
            echo '<div>
                <input id="choose_personal" type="radio" name="choose_destination" value="personal" '.$options.' />
                <label for="choose_personal">'.$this->getText('fork_choose_destination_personal').'</label>
            </div>';

            echo $this->fetchCopyToAnotherProject();

            echo '</td>';

            echo '<td>';
            $placeholder = $this->getText('fork_repositories_placeholder');
            echo '<input type="text" title="'. $placeholder .'" placeholder="'. $placeholder .'" id="fork_repositories_path" name="path" />';
            echo '<input type="hidden" id="fork_repositories_prefix" value="u/'. $this->user->getName() .'" />';
            echo '</td>';

            echo '<td class="last">';
            echo '<input type="submit" value="'. $this->getText('fork_repositories') .'" />';
            echo '</td>';

            echo '</tr></tbody></table>';

            echo '</form>';
        }
        echo '<br />';
    }
    
    private function fetchCopyToAnotherProject() {
        $html = '';
        $userProjectOptions = $this->getUserProjectsAsOptions($this->user, ProjectManager::instance(), $this->groupId);
        if ($userProjectOptions) {
            $options = ' checked="true" ';
            if ($this->user->isMember($this->groupId)) {
                $options = '';
            }
            $html .= '<div>
                <input id="choose_project" type="radio" name="choose_destination" value="project" '.$options.' />
                <label for="choose_project">'.$this->getText('fork_choose_destination_project').'</label>
            </div>';
            
            $html .= '<select name="to_project" id="fork_destination">';
            $html .= $userProjectOptions;
            $html .= '</select>';
        }
        return $html;
    }
    
    public function getUserProjectsAsOptions(User $user, ProjectManager $manager, $currentProjectId) {
        $purifier   = Codendi_HTMLPurifier::instance();
        $html       = '';
        $option     = '<option value="%d" title="%s">%s</option>';
        $usrProject = array_diff($user->getAllProjects(), array($currentProjectId));
        
        foreach ($usrProject as $projectId) {
            $project = $manager->getProject($projectId);
            if ($user->isMember($projectId, 'A') && $project->usesService(GitPlugin::SERVICE_SHORTNAME)) {
                $projectName     = $project->getPublicName();
                $projectUnixName = $purifier->purify($project->getUnixName()); 
                $html           .= sprintf($option, $projectId, $projectUnixName, $projectName);
            }
        }
        return $html;
    }
    
    /**
     * TREE SUBVIEW
     */
    protected function _tree( $params=array() ) {
        if ( empty($params) ) {
            $params = $this->getData();
        }
        if (!empty($params['repository_list']) || (isset($params['repositories_owners']) && $params['repositories_owners']->rowCount() > 0)) {
            //echo '<h3>'.$this->getText('tree_title_available_repo').' <a href="#" onclick="$(\'help_tree\').toggle();"> [?]</a></h3>';
            if (isset($params['repositories_owners']) && $params['repositories_owners']->rowCount() > 0) {
                $current_id = null;
                if (!empty($params['user'])) {
                    $current_id = (int)$params['user'];
                }
                $select = '<select name="user" onchange="this.form.submit()">';
                $uh = UserHelper::instance();
                $selected = 'selected="selected"';
                $select .= '<option value="" '. ($current_id ? '' : $selected) .'>'. $this->getText('tree_title_available_repo') .'</option>';
                foreach ($params['repositories_owners'] as $owner) {
                    $select .= '<option value="'. (int)$owner['repository_creation_user_id'] .'" '. ($owner['repository_creation_user_id'] == $current_id ? $selected : '') .'>'. $uh->getDisplayName($owner['user_name'], $owner['realname']) .'</option>';
                }
                $select .= '</select>';
                echo '<form action="" method="GET">';
                echo '<p>';
                echo '<input type="hidden" name="action" value="index" />';
                echo '<input type="hidden" name="group_id" value="'. (int)$this->groupId .'" />';
                echo $select;
                echo '<noscript><input type="submit" value="'. $GLOBALS['Language']->getText('global', 'btn_submit') .'" /></noscript>';
                echo '</p>';
                echo '</form>';
            }
            $this->help('tree', array('display' => 'none'));


            $lastPushes = array();
            $dao = new Git_LogDao();
            foreach ($params['repository_list'] as $repository) {
                $id  = $repository['repository_id'];
                $dar = $dao->searchLastPushForRepository($id);
                if ($dar && !$dar->isError() && $dar->rowCount() == 1) {
                    $lastPushes[$id] = $dar->getRow();
                }
            }
            $strategy = new GitViewsRepositoriesTraversalStrategy_Tree($this, $lastPushes);
            echo $strategy->fetch($params['repository_list'], $this->user);
        }
        else {
            echo "<h3>".$this->getText('tree_msg_no_available_repo')."</h3>";
        }
    }
    
    /**
     * Fetch the html code to display the icon of a repository (depends on type of project)
     *
     * @param $access
     * @param $backend_type
     */
    public function fetchAccessType($access, $backendIsGitolite) {
        $accessType = '<span class="plugin_git_repo_privacy" title=';

        if ($backendIsGitolite) {
            //$accessType .= '"'.$this->getText('view_repo_access_custom').'">';
            $accessType .= '"custom">';
            $accessType .= '<img src="'.$this->getController()->getPlugin()->getThemePath().'/images/perms.png" />';
        } else {
            switch ($access) {
                case GitRepository::PRIVATE_ACCESS:
                    $accessType .= '"'.$this->getText('view_repo_access_private').'">';
                    $accessType .= '<img src="'.util_get_image_theme('ic/lock.png').'" />';
                    break;
                case GitRepository::PUBLIC_ACCESS:
                    $accessType .= '"'.$this->getText('view_repo_access_public').'">';
                    $accessType .= '<img src="'.util_get_image_theme('ic/lock-unlock.png').'" />';
                    break;
            }
        }
        $accessType .= '</span>';
        return $accessType;
    }
}

?><|MERGE_RESOLUTION|>--- conflicted
+++ resolved
@@ -191,7 +191,6 @@
     endif;
     
     ?>
-<<<<<<< HEAD
     <div id="plugin_git_clone_url">
     <ul>
     <?php 
@@ -215,11 +214,6 @@
     <input id="plugin_git_clone_field" type="text" value="<?= $first_url; ?>" /></label>
     </div>
 </form>
-=======
-    <p id="plugin_git_clone_url"><?php echo $this->getText('view_repo_clone_url');
-            ?>: <input id="plugin_git_clone_field" type="text" value="git clone <?php echo $repository->getAccessURL(); ?>" />
-    </p>
->>>>>>> feed0fa9
         <?php
         echo '</div>';
         echo $gitphp;
@@ -233,12 +227,6 @@
         $repository   = $params['repository'];
         $repoId       = $repository->getId();
         $repoName     = $repository->getName();
-<<<<<<< HEAD
-        $this->repoId = $repository->getId();
-        $mailPrefix   = $repository->getMailPrefix();
-=======
-
->>>>>>> feed0fa9
         echo "<br/>";
         $this->_getBreadCrumb();
         echo '<h2>'. $this->_getRepositoryPageUrl($repoId, $repoName) .' - '. $this->getText('admin_repo_management') .'</h2>';
