<?php
/**
 * Copyright (c) Enalean, 2011. All Rights Reserved.
 *
 * This file is a part of Tuleap.
 *
 * Tuleap is free software; you can redistribute it and/or modify
 * it under the terms of the GNU General Public License as published by
 * the Free Software Foundation; either version 2 of the License, or
 * (at your option) any later version.
 *
 * Tuleap is distributed in the hope that it will be useful,
 * but WITHOUT ANY WARRANTY; without even the implied warranty of
 * MERCHANTABILITY or FITNESS FOR A PARTICULAR PURPOSE.  See the
 * GNU General Public License for more details.
 *
 * You should have received a copy of the GNU General Public License
 * along with Tuleap; if not, write to the Free Software
 * Foundation, Inc., 59 Temple Place, Suite 330, Boston, MA  02111-1307  USA
 */

require_once 'common/project/Project.class.php';
require_once 'common/user/User.class.php';
require_once 'common/permission/ExternalPermissions.class.php';
require_once 'GitDao.class.php';
require_once 'Git_PostReceiveMailManager.class.php';
require_once 'exceptions/Git_Command_Exception.class.php';
require_once 'PathJoinUtil.php';


/**
 * This class manage the interaction between Tuleap and Gitolite
 * Warning: as gitolite "interface" is made through a git repository
 * we need to execute git commands. Those commands are very sensitive
 * to the environement (especially the current working directory). 
 * So this class expect to work in Tuleap's Gitolite admin directory
 * all the time (chdir in constructor/setAdminPath) and change back to
 * the previous location after push.
 * If you want to re-do some gitolite stuff after push; you have to either
 * + Use new object
 * + Call setAdminPath again
 * And if you don't push, you will stay in Gitolite admin directory!
 *
 */
class Git_GitoliteDriver {
    protected $oldCwd;
    protected $confFilePath;
    protected $adminPath;
    public static $permissions_types = array(
        Git::PERM_READ  => ' R  ',
        Git::PERM_WRITE => ' RW ',
        Git::PERM_WPLUS => ' RW+'
    );

    public function repoFullName(GitRepository $repo, $unix_name) {
        return unixPathJoin(array($unix_name, $repo->getFullName()));
    }

    /**
     * Constructor
     *
     * @param string $adminPath The path to admin folder of gitolite. 
     *                          Default is $sys_data_dir . "/gitolite/admin"
     */
    public function __construct($adminPath = null) {
        if (!$adminPath) {
            $adminPath = $GLOBALS['sys_data_dir'] . '/gitolite/admin';
        }
        $this->setAdminPath($adminPath);
    }
    
    /**
     * Getter for $adminPath
     *
     * @return string
     */
    public function getAdminPath() { 
        return $this->adminPath; 
    }
    
    /**
     * Get repositories path
     *
     * @return string
     */
    public function getRepositoriesPath() {
        return realpath($this->adminPath .'/../repositories'); 
    }

    public function setAdminPath($adminPath) {
        $this->oldCwd    = getcwd();
        $this->adminPath = $adminPath;
        chdir($this->adminPath);

        $this->confFilePath = 'conf/gitolite.conf';
    }
    
    public function isInitialized($repoPath) {
        try {
            $headsPath = $repoPath.'/refs/heads';
            if (is_dir($headsPath)) {
                $dir = new DirectoryIterator($headsPath);
                foreach ($dir as $fileinfo) {
                    if (!$fileinfo->isDot()) {
                        return true;
                    }
                }
            }
        } catch(Exception $e) {
            // If directory doesn't even exists, return false
        }
        return false;
    }

    public function push() {
        $res = $this->gitPush();
        chdir($this->oldCwd);
        return $res;
    }

    public function updateMainConfIncludes($project) {
        if (is_file($this->confFilePath)) {
            $conf = file_get_contents($this->confFilePath);
        } else {
            $conf = '';
        }
        if (strpos($conf, 'include "projects/'.$project->getUnixName().'.conf"') === false) {
            $backend = Backend::instance();
            if ($conf) {
                $backend->removeBlock($this->confFilePath);
            }
            $newConf = '';
            $dir = new DirectoryIterator('conf/projects');
            foreach ($dir as $file) {
                if (!$file->isDot()) {
                    $newConf .= 'include "projects/'.basename($file->getFilename()).'"'.PHP_EOL;
                }
            }
            if ($backend->addBlock($this->confFilePath, $newConf)) {
                return $this->gitAdd($this->confFilePath);
            }
            return false;
        }
        return true;
    }
    
    /**
     * Dump ssh keys into gitolite conf
     */
    public function dumpSSHKeys() {
        if (is_dir($this->getAdminPath())) {
            $userdao = new UserDao(CodendiDataAccess::instance());
            foreach ($userdao->searchSSHKeys() as $row) {
                $user = new User($row);
                $this->initUserKeys($user);
            }
            return $this->push();
        }
        return false;
    }

    /**
     * @param User $user
     */
    public function initUserKeys($user) {
        // First remove existing keys
        $this->removeUserExistingKeys($user);

        // Create path if need
        clearstatcache();
        $keydir = 'keydir';
        if (!is_dir($keydir)) {
            if (!mkdir($keydir)) {
                throw new Exception('Unable to create "keydir" directory in '.getcwd());
            }
        }

        // Dump keys
        $i    = 0;
        foreach ($user->getAuthorizedKeys(true) as $key) {
            $filePath = $keydir.'/'.$user->getUserName().'@'.$i.'.pub';
            if (file_put_contents($filePath, $key) == strlen($key)) {
                $this->gitAdd($filePath);
            }
            $i++;
        }

        $this->gitCommit('Update '.$user->getUserName().' (Id: '.$user->getId().') SSH keys');
    }

    /**
     * Remove all pub SSH keys previously associated to a user
     *
     * @param User $user
     */
    protected function removeUserExistingKeys($user) {
        $keydir = 'keydir';
        if (is_dir($keydir)) {
            $dir = new DirectoryIterator($keydir);
            foreach ($dir as $file) {
                $userbase = $user->getUserName().'@';
                if (preg_match('/^'.$userbase.'[0-9]+.pub$/', $file)) {
                    //unlink($file->getPathname());
                    $this->gitRm($file->getPathname());
                }
            }
        }
    }

    protected function gitMv($from, $to) {
        $cmd = 'git mv '.escapeshellarg($from) .' '. escapeshellarg($to);
        return $this->gitCmd($cmd);
    }

    protected function gitAdd($file) {
        $cmd = 'git add '.escapeshellarg($file);
        return $this->gitCmd($cmd);
    }

    protected function gitRm($file) {
        $cmd = 'git rm '.escapeshellarg($file);
        return $this->gitCmd($cmd);
    }

    /**
     * Commit stuff to repository
     * 
     * Always force commit, even when there no changes it's mandatory with
     * dump ssh keys event, otherwise the commit is empty and it raises errors.
     * TODO: find a better way to manage that!
     *
     * @param String $message
     */
    protected function gitCommit($message) {
        $cmd = 'git commit --allow-empty -m '.escapeshellarg($message);
        return $this->gitCmd($cmd);
    }
    
    protected function gitPush() {
        $cmd = 'git push origin master';
        return $this->gitCmd($cmd);
    }
    
    protected function gitCmd($cmd) {
        $cmd = $cmd.' 2>&1';
        exec($cmd, $output, $retVal);
        if ($retVal == 0) {
            return true;
        } else {
            throw new Git_Command_Exception($cmd, $output, $retVal);
        }
    }

    /**
     * Save on filesystem all permission configuration for a project
     *
     * @param Project $project
     */
    public function dumpProjectRepoConf($project) {
        $dar = $this->getDao()->getAllGitoliteRespositories($project->getId());
        if (!$dar || $dar->isError()) {
            return;
        }
        $project_config   = '';
        $notification_manager = $this->getPostReceiveMailManager();
        foreach ($dar as $row) {
            $repository      = $this->buildRepositoryFromRow($row, $project, $notification_manager);
            $project_config .= $this->fetchReposConfig($project, $repository);  
        }
        
        $config_file = $this->getProjectPermissionConfFile($project);
        if ($this->writeGitConfig($config_file, $project_config)) {
            return $this->commitConfigFor($project);
        }
    }
    
    protected function buildRepositoryFromRow($row, $project, $notification_manager = null) {
        $repository_id = $row[GitDao::REPOSITORY_ID];
        $repository = new GitRepository();
        $repository->setId($repository_id);
        $repository->setName($row[GitDao::REPOSITORY_NAME]);
        $repository->setProject($project);
        if (! $notification_manager ) {
            $notification_manager = $this->getPostReceiveMailManager();
        }
        $notified_mails = $notification_manager->getNotificationMailsByRepositoryId($repository_id);
        $repository->setNotifiedMails($notified_mails);
        $repository->setMailPrefix($row[GitDao::REPOSITORY_MAIL_PREFIX]);
        $repository->setNamespace($row[GitDao::REPOSITORY_NAMESPACE]);
        return $repository;
    }
    
    protected function fetchReposConfig($project, $repository) {
        $repo_config  = 'repo '. $this->repoFullName($repository, $project->getUnixName()) . PHP_EOL;
        $repo_config .= $this->fetchMailHookConfig($project, $repository);
        $repo_config .= $this->fetchConfigPermissions($project, $repository, Git::PERM_READ);
        $repo_config .= $this->fetchConfigPermissions($project, $repository, Git::PERM_WRITE);
        $repo_config .= $this->fetchConfigPermissions($project, $repository, Git::PERM_WPLUS);
        return $repo_config . PHP_EOL;
    }
    
    /**
     * Returns post-receive-email hook config in gitolite format
     *
     * @param Project $project
     * @param GitRepository $repository
     */
    public function fetchMailHookConfig($project, $repository) {
        $conf  = '';
        $conf .= ' config hooks.showrev = "'. $repository->getPostReceiveShowRev(). '"';
        $conf .= PHP_EOL;
        if ($repository->getNotifiedMails() && count($repository->getNotifiedMails()) > 0) {
            $conf .= ' config hooks.mailinglist = "'. implode(', ', $repository->getNotifiedMails()). '"';
        } else {
            $conf .= ' config hooks.mailinglist = ""';
        }
        $conf .= PHP_EOL;
        if ($repository->getMailPrefix() != GitRepository::DEFAULT_MAIL_PREFIX) {
            $conf .= ' config hooks.emailprefix = "'. $repository->getMailPrefix() .'"';
            $conf .= PHP_EOL;
        }
        return $conf;
    }
<<<<<<< HEAD

    /**
     * Convert given ugroup id to a format managed by Git_GitoliteMembershipPgmTest
     *
     * @param String $ug UGroupId
     */
    protected function ugroupId2GitoliteFormat(&$ug, $key, $project) {
        if ($ug > 100) {
            $ug = '@ug_'. $ug;
        } else {
            switch ($ug) {
                case $GLOBALS['UGROUP_REGISTERED']:
                    $ug = '@site_active '.'@'.$project->getUnixName().'_project_members';
                    break;
                case $GLOBALS['UGROUP_PROJECT_MEMBERS'];
                    $ug = '@'.$project->getUnixName().'_project_members';
                    break;
                case $GLOBALS['UGROUP_PROJECT_ADMIN']:
                    $ug = '@'.$project->getUnixName().'_project_admin';
                    break;
                default:
                    $ug = null;
                    break;
            }
        }
        return false;
    }

=======
    
>>>>>>> 661f07c1
    /**
     * Fetch the gitolite readable conf for permissions on a repository
     *
     * @return string
     */
    public function fetchConfigPermissions($project, $repository, $permission_type) {
        if (!isset(self::$permissions_types[$permission_type])) {
            return '';
        }
        $repository_groups = ExternalPermissions::getProjectObjectGroups($project, $repository->getId(), $permission_type);
        if (count($repository_groups) == 0) {
            return '';
        }
        return self::$permissions_types[$permission_type] . ' = ' . implode(' ', $repository_groups) . PHP_EOL; 
    }
    
    protected function getProjectPermissionConfFile($project) {
        $prjConfDir = 'conf/projects';
        if (!is_dir($prjConfDir)) {
            mkdir($prjConfDir);
        }
        return $prjConfDir.'/'.$project->getUnixName().'.conf';
    }
    
    protected function writeGitConfig($config_file, $config_datas) {
        if (strlen($config_datas) !== file_put_contents($config_file, $config_datas)) {
            return false;
        }
        return $this->gitAdd($config_file);
    }
    
    protected function commitConfigFor($project) {
        if ($this->updateMainConfIncludes($project)) {
            return $this->gitCommit('Update: '.$project->getUnixName());
        }
    }

    /**
     * Wrapper for GitDao
     *
     * @return GitDao
     */
    protected function getDao() {
        return new GitDao();
    }

    /**
     * Wrapper for Git_PostReceiveMailManager
     *
     * @return Git_PostReceiveMailManager
     */
    protected function getPostReceiveMailManager() {
        return new Git_PostReceiveMailManager();
    }
    
    /**
     * Rename a project
     * 
     * This method is intended to be called by a "codendiadm" owned process while general
     * rename process is owned by "root" (system-event) so there is dedicated script
     * (see bin/gl-rename-project.php) and more details in Git_Backend_Gitolite::glRenameProject.
     *
     * @param String $oldName The old name of the project
     * @param String $newName The new name of the project
     *
     * @return true if success, false otherwise
     */
    public function renameProject($oldName, $newName) {
        $ok = true;
        if (is_file('conf/projects/'. $oldName .'.conf')) {
            $ok = $this->gitMv(
                'conf/projects/'. $oldName .'.conf',
                'conf/projects/'. $newName .'.conf'
            );
            if ($ok) {
                //conf/projects/newone.conf
                $orig = file_get_contents('conf/projects/'. $newName .'.conf');
                $dest = preg_replace('`(^|\n)repo '. preg_quote($oldName) .'/`', '$1repo '. $newName .'/', $orig);
                $dest = str_replace('@'. $oldName .'_project_', '@'. $newName .'_project_', $dest);
                file_put_contents('conf/projects/'. $newName .'.conf', $dest);
                $this->gitAdd('conf/projects/'. $newName .'.conf');
                
                //conf/gitolite.conf
                $orig = file_get_contents($this->confFilePath);
                $dest = str_replace('include "projects/'. $oldName .'.conf"', 'include "projects/'. $newName .'.conf"', $orig);
                file_put_contents($this->confFilePath, $dest);
                $this->gitAdd($this->confFilePath);
                
                //commit
                $ok = $this->gitCommit('Rename project '. $oldName .' to '. $newName) && $this->gitPush();
            }
        }
        return $ok;
    }
    
    public function delete($path) {
        if ( empty($path) || !is_writable($path) ) {
           throw new GitDriverErrorException('Empty path or permission denied '.$path);
        }
        $rcode = 0;
        $output = system('rm -fr '.escapeshellarg($path), $rcode);
        if ( $rcode != 0 ) {
           throw new GitDriverErrorException('Unable to delete path '.$path);
        }
        return true;
    }
    
    public function fork($repo, $old_ns, $new_ns){
        $source = unixPathJoin(array($this->getRepositoriesPath(), $old_ns, $repo)) .'.git';
        $target = unixPathJoin(array($this->getRepositoriesPath(), $new_ns, $repo)) .'.git';
        if (!is_dir($target)) {
            $asGroupGitolite = 'sg - gitolite -c ';
            $cmd = 'umask 0007; '.$asGroupGitolite.' "git clone --bare '. $source .' '. $target.'"';
            $clone_result = $this->gitCmd($cmd);
            
            $copyHooks  = 'cd '.$this->getRepositoriesPath().'; ';
            $copyHooks .= $asGroupGitolite.' "cp -f '.$source.'/hooks/* '.$target.'/hooks/"';
            $this->gitCmd($copyHooks);
            
            $saveNamespace = 'cd '.$this->getRepositoriesPath().'; ';
            $saveNamespace .= $asGroupGitolite.' "echo -n '.$new_ns.' > '.$target.'/tuleap_namespace"';
            $this->gitCmd($saveNamespace);
            
            return $clone_result;
        }
        return false;
    }

    /**
     * Save repository description in the filesystem
     *
     * @param String $repoPath    Path of the git repository
     * @param String $description Description of the git repository
     *
     * @return Boolean
     */
    /*public function setDescription($repoPath, $description) {
        // TODO: set the description in gitolite way
        // be careful not to use file_put_contents() like in gitshell
        return true;
    }*/

    /**
     * Obtain the repository description from the filesystem
     *
     * @param String $repoPath Path of the git repository
     *
     * @return String
     */
    /*public function getDescription($repoPath) {
        // TODO: Uncomment this when GIT_GitoliteDriver::setDescription() is ready
        return file_get_contents($repoPath.'/description');
    }*/

}

?><|MERGE_RESOLUTION|>--- conflicted
+++ resolved
@@ -321,38 +321,7 @@
         }
         return $conf;
     }
-<<<<<<< HEAD
-
-    /**
-     * Convert given ugroup id to a format managed by Git_GitoliteMembershipPgmTest
-     *
-     * @param String $ug UGroupId
-     */
-    protected function ugroupId2GitoliteFormat(&$ug, $key, $project) {
-        if ($ug > 100) {
-            $ug = '@ug_'. $ug;
-        } else {
-            switch ($ug) {
-                case $GLOBALS['UGROUP_REGISTERED']:
-                    $ug = '@site_active '.'@'.$project->getUnixName().'_project_members';
-                    break;
-                case $GLOBALS['UGROUP_PROJECT_MEMBERS'];
-                    $ug = '@'.$project->getUnixName().'_project_members';
-                    break;
-                case $GLOBALS['UGROUP_PROJECT_ADMIN']:
-                    $ug = '@'.$project->getUnixName().'_project_admin';
-                    break;
-                default:
-                    $ug = null;
-                    break;
-            }
-        }
-        return false;
-    }
-
-=======
-    
->>>>>>> 661f07c1
+
     /**
      * Fetch the gitolite readable conf for permissions on a repository
      *
