<?php

/**
  * Copyright (c) Xerox Corporation, Codendi Team, 2001-2009. All rights reserved
  *
  * This file is a part of Codendi.
  *
  * Codendi is free software; you can redistribute it and/or modify
  * it under the terms of the GNU General Public License as published by
  * the Free Software Foundation; either version 2 of the License, or
  * (at your option) any later version.
  *
  * Codendi is distributed in the hope that it will be useful,
  * but WITHOUT ANY WARRANTY; without even the implied warranty of
  * MERCHANTABILITY or FITNESS FOR A PARTICULAR PURPOSE. See the
  * GNU General Public License for more details.
  *
  * You should have received a copy of the GNU General Public License
  * along with Codendi. If not, see <http://www.gnu.org/licenses/
  */

require_once('mvc/PluginController.class.php');
require_once('GitViews/GitViews.class.php');
require_once('GitActions.class.php');
require_once('GitRepository.class.php');
require_once('GitLog.class.php');
require_once 'Git_LastPushesGraph.class.php';

require_once('common/valid/ValidFactory.class.php');

/**
 * Git
 * @author Guillaume Storchi
 */
class Git extends PluginController {
    const PERM_READ  = 'PLUGIN_GIT_READ';
    const PERM_WRITE = 'PLUGIN_GIT_WRITE';
    const PERM_WPLUS = 'PLUGIN_GIT_WPLUS';
    
    /**
     * Lists all git-related permission types.
     * 
     * @return array
     */
    public static function allPermissionTypes() {
        return array(Git::PERM_READ, Git::PERM_WRITE, Git::PERM_WPLUS);
    }

    /**
     * @var int
     */
    protected $groupId;
    
    /**
     * @var GitRepositoryFactory
     */
    protected $factory;
    
    /**
     * @var UserManager
     */
    private $userManager;
    
    /**
     * @var ProjectManager
     */
    private $projectManager;
    
    /**
     * @var GitPlugin
     */
    private $plugin;

    public function __construct(GitPlugin $plugin) {
        parent::__construct();
        
        $this->userManager    = UserManager::instance();
        $this->projectManager = ProjectManager::instance();
        $this->factory        = new GitRepositoryFactory(new GitDao(), $this->projectManager);
        
        $matches = array();
        if ( preg_match_all('/^\/plugins\/git\/index.php\/(\d+)\/([^\/][a-zA-Z]+)\/([a-zA-Z\-\_0-9]+)\/\?{0,1}.*/', $_SERVER['REQUEST_URI'], $matches) ) {
            $this->request->set('group_id', $matches[1][0]);
            $this->request->set('action', $matches[2][0]);
            $repo_id = 0;            
            //repository id is passed            
            if ( preg_match('/^([0-9]+)$/', $matches[3][0]) === 1 ) {
               $repo_id = $matches[3][0];
            } else {
            //get repository by name and group id to retrieve repo id
               $repo = new GitRepository();
               $repo->setName($matches[3][0]);
               $repo->setProject( $this->projectManager->getProject($matches[1][0]) );
               try {
                   $repo->load();
               } catch (Exception $e) {                   
                   $this->addError('Bad request');
                   $this->redirect('/');                   
               }
               $repo_id = $repo->getId();               
            }
            $this->request->set('repo_id', $repo_id);
        }        
        $this->plugin      = $plugin;
        $valid = new Valid_GroupId('group_id');
        $valid->required();
        if($this->request->valid($valid)) {
            $this->groupId = (int)$this->request->get('group_id');
        }
        $valid = new Valid_String('action');
        $valid->required();
        if($this->request->valid($valid)) {
            $this->action = $this->request->get('action');
        }

        if (  empty($this->action) ) {
            $this->action = 'index';
        }                  
        if ( empty($this->groupId) ) {            
            $this->addError('Bad request');
            $this->redirect('/');
        }
      
        $this->projectName      = $this->projectManager->getProject($this->groupId)->getUnixName();
        if ( !PluginManager::instance()->isPluginAllowedForProject($this->plugin, $this->groupId) ) {
            $this->addError( $this->getText('project_service_not_available') );
            $this->redirect('/projects/'.$this->projectName.'/');
        }

        $this->permittedActions = array();
    }
    
    public function setProjectManager($projectManager) {
        $this->projectManager = $projectManager;
    }

    public function setFactory(GitRepositoryFactory $factory) {
        $this->factory = $factory;
    }
    
    public function setRequest(Codendi_Request $request) {
        $this->request = $request;
    }
    
    public function setUserManager(UserManager $userManager) {
        $this->userManager = $userManager;
    }
    
    public function setAction($action) {
        $this->action = $action;
    }
    
    public function setGroupId($groupId) {
        $this->groupId = $groupId;
    }
    
    public function setPermittedActions($permittedActions) {
        $this->permittedActions = $permittedActions;
    }

    protected function getText($key, $params = array()) {
        return $GLOBALS['Language']->getText('plugin_git', $key, $params);
    }

    /**
     * @return GitPlugin
     */
    public function getPlugin() {
        return $this->plugin;
    }

    protected function definePermittedActions($repoId, $user) {
        if ( $this->user->isMember($this->groupId, 'A') === true ) {
            $this->permittedActions = array('index',
                                            'view' ,
                                            'edit',
                                            'clone',
                                            'add',
                                            'del',
                                            'create',
                                            'confirm_deletion',
                                            'save',
                                            'repo_management',
                                            'mail_prefix',
                                            'add_mail',
                                            'remove_mail',
                                            'fork',
                                            'set_private',
                                            'confirm_private',
                                            'fork_repositories',
                                            'do_fork_repositories',
                                            'view_last_git_pushes',
            );
        } else {
            $this->addPermittedAction('index');
            $this->addPermittedAction('view_last_git_pushes');
            $this->addPermittedAction('fork_repositories');
            $this->addPermittedAction('do_fork_repositories');

            if ($repoId !== 0) {
                $repo = $this->factory->getRepositoryById($repoId);
                if ($repo && $repo->userCanRead($user)) {
                    $this->addPermittedAction('view');
                    $this->addPermittedAction('edit');
                    $this->addPermittedAction('clone');
                    if ($repo->belongsTo($user)) {
                        $this->addPermittedAction('repo_management');
                        $this->addPermittedAction('mail_prefix');
                        $this->addPermittedAction('add_mail');
                        $this->addPermittedAction('remove_mail');
                        $this->addPermittedAction('del');
                        $this->addPermittedAction('confirm_deletion');
                        $this->addPermittedAction('save');
                    }
                }
            }
        }
    }

    public function request() {
        $valid = new Valid_String('repo_name');
        $valid->required();
        $repositoryName = null;
        if($this->request->valid($valid)) {
            $repositoryName = trim($this->request->get('repo_name'));
        }
        $valid = new Valid_UInt('repo_id');
        $valid->required();
        if($this->request->valid($valid)) {
            $repoId = $this->request->get('repo_id');
        } else {
            $repoId = 0;
        }

        $user = $this->userManager->getCurrentUser();

        //define access permissions
        $this->definePermittedActions($repoId, $user);

        //check permissions
        if ( empty($this->permittedActions) || !$this->isAPermittedAction($this->action) ) {
            $this->addError($this->getText('controller_access_denied'));
            $this->redirect('/plugins/git/?group_id='.$this->groupId);
            return;
        }

        $this->_informAboutPendingEvents($repoId);
        $this->_dispatchActionAndView($this->action, $repoId, $repositoryName, $user);

    }
    
    public function _dispatchActionAndView($action, $repoId, $repositoryName, $user) {
        switch ($action) {
            #CREATE REF
            case 'create':
                $this->addView('create');
                break;
            #admin
            case 'view':
                $this->addAction( 'getRepositoryDetails', array($this->groupId, $repoId) );                
                $this->addView('view');
                break;
           
            #ADD REF
            case 'add':
                $this->addAction('createReference', array($this->groupId, $repositoryName) );
                $this->addView('index');
                break;
             #DELETE a repository
            case 'del':                
                $this->addAction( 'deleteRepository', array($this->groupId, $repoId) );
                $this->addView('index');
                break;
            #EDIT
            case 'edit':                
                if ( $this->isAPermittedAction('clone') && $this->request->get('clone') ) {
                    $valid = new Valid_UInt('parent_id');
                    $valid->required();
                    if($this->request->valid($valid)) {
                        $parentId = (int)$this->request->get('parent_id');
                    }
                    $this->addAction( 'cloneRepository', array($this->groupId, $repositoryName, $parentId) );
                    $this->addAction( 'getRepositoryDetails', array($this->groupId, $parentId) );
                    $this->addView('view');
                }
                else if ( $this->isAPermittedAction('confirm_deletion') && $this->request->get('confirm_deletion') ) {
                    $repository = $this->factory->getRepositoryById($repoId);
                    $this->addAction('confirmDeletion', array($this->groupId, $repository));
                    $this->addView('confirm_deletion', array( 0=>array('repo_id'=>$repoId) ) );
                }
<<<<<<< HEAD
                else if ( $this->isAPermittedAction('save') && $this->request->get('save') ) {
                    $repoDesc = null;
=======
                else if ( $this->isAPermittedAction('save') && $this->request->get('save') ) {                    
                    $repoDesc = GitRepository::DEFAULT_DESCRIPTION;
>>>>>>> 8a566e87
                    $valid = new Valid_Text('repo_desc');
                    $valid->required();
                    if($this->request->valid($valid)) {
                        $repoDesc = $this->request->get('repo_desc');
                    }
                    $repoAccess = null;
                    $valid = new Valid_String('repo_access');
                    $valid->required();
                    if($this->request->valid($valid) || is_array($this->request->get('repo_access'))) {
                        $repoAccess = $this->request->get('repo_access');
                    }
                    $pane = $this->request->get('pane');
                    $this->addAction('save', array($this->groupId, $repoId, $repoAccess, $repoDesc, $pane) );
                    $this->addView('view');
                } else {
                    $this->addError( $this->getText('controller_access_denied') );
                    $this->redirect('/plugins/git/?group_id='.$this->groupId);
                }
                break;
            #repo_management
            case 'repo_management':
                $this->addAction('repoManagement', array($this->groupId, $repoId));
                $this->addView('repoManagement');
                break;
            #mail prefix
            case 'mail_prefix':
                $valid = new Valid_String('mail_prefix');
                $valid->required();
                if($this->request->valid($valid)) {
                    $mailPrefix = $this->request->get('mail_prefix');
                } else {
                    $mailPrefix = '';
                }
                $this->addAction('notificationUpdatePrefix', array($this->groupId, $repoId, $mailPrefix));
                $this->addView('repoManagement');
                break;
            #add mail
            case 'add_mail':
                $validMails = array();
                $mails      = array_map('trim', preg_split('/[,;]/', $this->request->get('add_mail')));
                $rule       = new Rule_Email();
                $um         = UserManager::instance();
                foreach ($mails as $mail) {
                    if ($rule->isValid($mail)) {
                        $validMails[] = $mail;
                    } else {
                        $user = $um->findUser($mail);
                        if ($user) {
                            $mail = $user->getEmail();
                            if ($mail) {
                                $validMails[] = $mail;
                            } else {
                                $this->addError($this->getText('no_user_mail', array($mail)));
                            }
                        } else {
                            $this->addError($this->getText('no_user', array($mail)));
                        }
                    }
                }
                $this->addAction('notificationAddMail', array($this->groupId, $repoId, $validMails, $this->request->get('pane')));
                $this->addView('repoManagement');
                break;
            #remove mail
            case 'remove_mail':
                $mails = array();
                $valid = new Valid_Email('mail');
                $valid->required();
                if($this->request->validArray($valid)) {
                    $mails = $this->request->get('mail');
                }
                if (count($mails) > 0) {
                    $this->addAction('notificationRemoveMail', array($this->groupId, $repoId, $mails, $this->request->get('pane')));
                    $this->addView('repoManagement');
                } else {
                    $this->addAction('repoManagement', array($this->groupId, $repoId));
                    $this->addView('repoManagement');
                }
                break;
            #fork
            case 'fork':
                $this->addAction('repoManagement', array($this->groupId, $repoId));
                $this->addView('forkRepositories');
                break;
            #confirm_private
            case 'confirm_private':
                if ( $this->isAPermittedAction('confirm_deletion') && $this->request->get('confirm_deletion') ) {
                    $repository = $this->factory->getRepositoryById($repoId);
                    $this->addAction('confirmDeletion', array($this->groupId, $repository));
                    $this->addView('confirm_deletion', array( 0=>array('repo_id'=>$repoId) ) );
                }
                else if ( $this->isAPermittedAction('save') && $this->request->get('save') ) {
                    $valid = new Valid_Text('repo_desc');
                    $valid->required();
                    if($this->request->valid($valid)) {
                        $repoDesc = $this->request->get('repo_desc');
                    }
                    $valid = new Valid_String('repo_access');
                    $valid->required();
                    if($this->request->valid($valid)) {
                        $repoAccess = $this->request->get('repo_access');
                    }
                    $this->addAction('confirmPrivate', array($this->groupId, $repoId, $repoAccess, $repoDesc) );
                    $this->addView('confirmPrivate');
                }
                break;
             #SET TO PRIVATE
            case 'set_private':
                $this->addAction('setPrivate', array($this->groupId, $repoId));
                $this->addView('view');
                break;
            case 'fork_repositories':
                $this->addAction('getProjectRepositoryList', array($this->groupId));
                $this->addView('forkRepositories');
                break;
            case 'do_fork_repositories':
                try {
                    if ($this->request->get('choose_destination') == 'personal') {
                        if ($this->user->isMember($this->groupId)) {
                            $this->_doDispatchForkRepositories($this->request, $user);
                        } else {
                            $this->addError($this->getText('controller_access_denied'));
                        }
                    } else {
                        $this->_doDispatchForkCrossProject($this->request, $user);
                    }
                } catch (MalformedPathException $e) {
                    $this->addError($this->getText('fork_malformed_path'));
                }
                $this->addAction('getProjectRepositoryList', array($this->groupId));
                $this->addView('forkRepositories');
                break;
            case "view_last_git_pushes":
                $vGroupId = new Valid_GroupId();
                $vGroupId->required();
                if ($this->request->valid($vGroupId)) {
                    $groupId = $this->request->get('group_id');
                }
                $vWeeksNumber = new Valid_UInt('weeks_number');
                if ($this->request->valid($vWeeksNumber)) {
                    $weeksNumber = $this->request->get('weeks_number');
                }
                if (empty($weeksNumber) || $weeksNumber > Git_LastPushesGraph::MAX_WEEKSNUMBER) {
                    $weeksNumber = 12;
                }
                $imageRenderer = new Git_LastPushesGraph($groupId, $weeksNumber);
                $imageRenderer->display();
                break;
            #LIST
            default:
                
                $user_id = null;
                $valid = new Valid_UInt('user');
                $valid->required();
                if($this->request->valid($valid)) {
                    $user_id = $this->request->get('user');
                    $this->addData(array('user' => $user_id));
                }
                $this->addAction( 'getProjectRepositoryList', array($this->groupId, $user_id) );
                $this->addView('index');
                break;
        }
    }

    protected function _informAboutPendingEvents($repoId) {
        $sem = SystemEventManager::instance();
        $dar = $sem->_getDao()->searchWithParam('head', $this->groupId, array('GIT_REPO_CREATE', 'GIT_REPO_CLONE', 'GIT_REPO_DELETE'), array(SystemEvent::STATUS_NEW, SystemEvent::STATUS_RUNNING));
        foreach ($dar as $row) {
            $p = explode(SystemEvent::PARAMETER_SEPARATOR, $row['parameters']);
            $repository = $this->factory->getDeletedRepository($p[1]);
            switch($row['type']) {
            case 'GIT_REPO_CREATE':
                $GLOBALS['Response']->addFeedback('info', $this->getText('feedback_event_create', array($p[1])));
                break;

            case 'GIT_REPO_CLONE':
                $GLOBALS['Response']->addFeedback('info', $this->getText('feedback_event_fork', array($p[1])));
                break;

            case 'GIT_REPO_DELETE':
                $GLOBALS['Response']->addFeedback('info', $this->getText('feedback_event_delete', array($repository->getFullName())));
                break;
            }
            
        }

        if ($repoId !== 0) {
            $dar = $sem->_getDao()->searchWithParam('head', $repoId, array('GIT_REPO_ACCESS'), array(SystemEvent::STATUS_NEW, SystemEvent::STATUS_RUNNING));
            foreach ($dar as $row) {
                $GLOBALS['Response']->addFeedback('info', $this->getText('feedback_event_access'));
            }
        }
    }
    
    /**
     * Instantiate an action based on a given name.
     *
     * Can be overriden to pass additionnal parameters to the action
     *
     * @param string $action The name of the action
     *
     * @return PluginActions
     */
    protected function instantiateAction($action) {
        $system_event_manager   = SystemEventManager::instance();
        $git_repository_manager = new GitRepositoryManager($this->factory, $system_event_manager);
        return new $action($this, $system_event_manager, $this->factory, $git_repository_manager);
    }

    public function _doDispatchForkCrossProject($request, $user) {
        $this->checkSynchronizerToken('/plugins/git/?group_id='. (int)$this->groupId .'&action=fork_repositories');
        $validators = array(new Valid_UInt('to_project'), new Valid_Array('repos'));

        foreach ($validators as $validator) {
            $validator->required();
            if (!$request->valid($validator)) {
                $this->addError($this->getText('missing_parameter_'. $validator->key));
                $this->redirect('/plugins/git/?group_id='.$this->groupId);
                return;
            }
        }
        $to_project_id = $request->get('to_project');
        if ($user->isMember($to_project_id, 'A')) {
            $to_project    = $this->projectManager->getProject($to_project_id);
            $repos_ids     = $request->get('repos');
            $repos         = $this->getRepositoriesFromIds($repos_ids);
            $namespace     = '';
            $scope         = GitRepository::REPO_SCOPE_PROJECT;
            $redirect_url  = '/plugins/git/?group_id='. (int)$to_project_id;
            $this->addAction('fork', array($repos, $to_project, $namespace, $scope, $user, $GLOBALS['HTML'], $redirect_url));
        } else {
            $this->addError($this->getText('must_be_admin_to_create_project_repo'));
        }
    }

    protected function checkSynchronizerToken($url) {
        $token = new CSRFSynchronizerToken($url);  
        $token->check();
    } 
    
    public function _doDispatchForkRepositories($request, $user) {
        $this->addAction('getProjectRepositoryList', array($this->groupId));
        $this->checkSynchronizerToken('/plugins/git/?group_id='. (int)$this->groupId .'&action=fork_repositories');

        $repos_ids = array();

        $valid = new Valid_String('path');
        $valid->required();

        $path = '';
        if($request->valid($valid)) {
            $path = trim($request->get('path'));
        }
        $path = userRepoPath($user->getUserName(), $path);

        $valid = new Valid_UInt('repos');
        $valid->required();
        if($request->validArray($valid)) {
            $repos_ids = $request->get('repos');
        }
        $to_project   = $this->projectManager->getProject($this->groupId);
        $repos        = $this->getRepositoriesFromIds($repos_ids);
        $scope        = GitRepository::REPO_SCOPE_INDIVIDUAL;
        $redirect_url = '/plugins/git/?group_id='. (int)$this->groupId .'&user='. (int)$user->getId();
        $this->addAction('fork', array($repos, $to_project, $path, $scope, $user, $GLOBALS['HTML'], $redirect_url));
        
    }
    
    private function getRepositoriesFromIds(array $repoIds) {
        $repos = array();
        foreach ($repoIds as $id) {
            $repos[] = $this->factory->getRepositoryById($id);
        }
        return $repos;
    }
    
    /**
     * Add pushes' logs stuff
     *
     * @param Array $params
     *
     * @return Void
     */
    public function logsDaily($params) {
        $logger  = new GitLog();
        $logger->logsDaily($params);
    }

}

?><|MERGE_RESOLUTION|>--- conflicted
+++ resolved
@@ -288,13 +288,8 @@
                     $this->addAction('confirmDeletion', array($this->groupId, $repository));
                     $this->addView('confirm_deletion', array( 0=>array('repo_id'=>$repoId) ) );
                 }
-<<<<<<< HEAD
-                else if ( $this->isAPermittedAction('save') && $this->request->get('save') ) {
-                    $repoDesc = null;
-=======
                 else if ( $this->isAPermittedAction('save') && $this->request->get('save') ) {                    
                     $repoDesc = GitRepository::DEFAULT_DESCRIPTION;
->>>>>>> 8a566e87
                     $valid = new Valid_Text('repo_desc');
                     $valid->required();
                     if($this->request->valid($valid)) {
