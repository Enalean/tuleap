<?php
/**
  * Copyright (c) Xerox Corporation, Codendi Team, 2001-2009. All rights reserved
  *
  * This file is a part of Codendi.
  *
  * Codendi is free software; you can redistribute it and/or modify
  * it under the terms of the GNU General Public License as published by
  * the Free Software Foundation; either version 2 of the License, or
  * (at your option) any later version.
  *
  * Codendi is distributed in the hope that it will be useful,
  * but WITHOUT ANY WARRANTY; without even the implied warranty of
  * MERCHANTABILITY or FITNESS FOR A PARTICULAR PURPOSE. See the
  * GNU General Public License for more details.
  *
  * You should have received a copy of the GNU General Public License
  * along with Codendi. If not, see <http://www.gnu.org/licenses/
  */
require_once('common/backend/Backend.class.php');
require_once('GitDao.class.php');
require_once('Git_LogDao.class.php');
require_once('GitDriver.class.php');
require_once('Git_Backend_Interface.php');
require_once('GitRepository.class.php');
require_once('exceptions/GitBackendException.class.php');

/**
 * Description of GitBackend
 *
 * @author Guillaume Storchi
 */
class GitBackend extends Backend implements Git_Backend_Interface {
    
    private $driver;    
    private $packagesFile;
    private $configFile;
    //path MUST end with a '/'
    private $gitRootPath;

    const DEFAULT_DIR_MODE = '770';    

    protected function __construct() {
        $this->gitRootPath  = '';
        $this->driver       = new GitDriver();
        $this->packagesFile = 'etc/packages.ini';
        $this->configFile   = 'etc/config.ini';
        $this->dao          = new GitDao();
        //WARN : this is much safer to set it to an absolute path
        $this->gitRootPath  = Git_Backend_Interface::GIT_ROOT_PATH ;
        $this->gitBackupDir = PluginManager::instance()->getPluginByName('git')->getPluginInfo()->getPropVal('git_backup_dir');        
    }

    public function setGitBackupDir($dir) {
        $this->gitBackupDir = $dir;
    }
    
    public function setGitRootPath($gitRootPath) {
        $this->gitRootPath = $gitRootPath;
    }

    public function getGitRootPath() {
        return $this->gitRootPath;
    }   

    public function getDao() {
        return $this->dao;
    }
    public function getDriver() {
        return $this->driver;
    }
    
    public function createFork($clone) {
        if ( $clone->exists() ) {
           throw new GitBackendException('Repository already exists');
        }        
        $parentPath  = $clone->getParent()->getPath();
        $parentPath  = $this->getGitRootPath().DIRECTORY_SEPARATOR.$parentPath;
        $forkPath    = $clone->getPath();
        $forkPath    = $this->getGitRootPath().DIRECTORY_SEPARATOR.$forkPath;        
        $this->getDriver()->fork($parentPath, $forkPath);

        return $this->setUpRepository($clone);
    }

    /**
     * Function that setup a repository , each repository has repo/ directory and forks/ directory
     * @param <type> $rootPath
     * @param <type> $mode
     * @return <type>
     * @todo move gitroopath creation to an install script
     */
    public function createReference($repository) {        
        if ( $repository->exists() ) {
             throw new GitBackendException('Repository already exists');
        }        
        $path = $repository->getPath();
        //create git root if does not exist
        $this->createGitRoot();
        //create project dir if does not exists
        $this->createProjectRoot($repository);
        $path = $this->getGitRootPath().DIRECTORY_SEPARATOR.$path;
        mkdir($path, 0770, true);
        chdir($path);
        $this->getDriver()->init($bare=true);

        return $this->setUpRepository($repository);
    }

    /**
     * Once the repository is created/forked, set it up with proper configuration.
     *
     * @param GitRepository $repository The repository
     *
     * @return Boolean
     */
    public function setUpRepository($repository) {
        $path = $this->getGitRootPath().DIRECTORY_SEPARATOR.$repository->getPath();
        $this->getDriver()->activateHook('post-update', $path);
        $this->deployPostReceive($path);
        $id = $this->getDao()->save($repository);
        $repository->setId($id);
        $this->setUpMailingHook($repository);
        $this->changeRepositoryAccess($repository);
        $this->setRepositoryPermissions($repository);
        return true;
    }

    public function delete($repository, $ignoreHasChildren = false) {
        $path = $repository->getPath();
        if ( empty($path) ) {
            throw new GitBackendException('Bad repository path: '.$path);
        }
        $path = $this->getGitRootPath().DIRECTORY_SEPARATOR.$path;        
        if ($ignoreHasChildren === false && $this->getDao()->hasChild($repository) === true) {
            throw new GitBackendException( $GLOBALS['Language']->getText('plugin_git', 'backend_delete_haschild_error') );
        }
        
        if ($repository->canBeDeleted()) {
            $this->archive($repository);
            $this->getDao()->delete($repository);        
            $this->getDriver()->delete($path);
            return true;
        } else {
            throw new GitBackendException( $GLOBALS['Language']->getText('plugin_git', 'backend_delete_path_error') );
        }
        
    }

    /**
     * Delete all repositories of a project
     *
     * @param Integer $projectId Id of the project
     *
     * @return Boolean
     */
    public function deleteProjectRepositories($projectId) {
        $deleteStatus   = true;
        $repositoryList = $this->getDao()->getProjectRepositoryList($projectId, true);
        if (!empty($repositoryList)) {
            $sem = $this->getSystemEventManager();
            foreach ($repositoryList as $repositoryId => $repoData) {
                $sem->createEvent('GIT_REPO_DELETE',
                                   $projectId.SystemEvent::PARAMETER_SEPARATOR.$repositoryId.SystemEvent::PARAMETER_SEPARATOR.true,
                                   SystemEvent::PRIORITY_MEDIUM);
            }
        }
        return $deleteStatus;
    }

    function getSystemEventManager() {
        return SystemEventManager::instance();
    }

    public function save($repository) {
        $path          = Git_Backend_Interface::GIT_ROOT_PATH .'/'.$repository->getPath();
        $fsDescription = $this->getDriver()->getDescription($path);
        $description   = $repository->getDescription();
        if ( $description != $fsDescription ) {
            $this->getDriver()->setDescription( $path, $description );
        }
        $this->getDao()->save($repository);
    }

    public function renameProject(Project $project, $newName) {
        if (is_dir(Git_Backend_Interface::GIT_ROOT_PATH .'/'.$project->getUnixName())) {
            return rename(Git_Backend_Interface::GIT_ROOT_PATH .'/'.$project->getUnixName(), Git_Backend_Interface::GIT_ROOT_PATH .'/'.$newName);
        }
        return true;
    }

    public function isInitialized($repository) {
        $masterExists = $this->getDriver()->masterExists( $this->getGitRootPath().'/'.$repository->getPath() );
        if ( $masterExists ) {
            $this->getDao()->initialize( $repository->getId() );
            return true;
        } else {
            return false;
        }
    }

    public function changeRepositoryAccess($repository) {
        $access   = $repository->getAccess();
        $repoPath = $repository->getPath();
        $path     = Git_Backend_Interface::GIT_ROOT_PATH .'/'.$repoPath;        
        $this->getDriver()->setRepositoryAccess($path, $access);
        $this->getDao()->save($repository);
        return true;
    }

    /**
     * Allow the update of the mail prefix
     *
     * @param GitRepository $repository
     */
    public function changeRepositoryMailPrefix($repository) {
        if ($this->getDao()->save($repository)) {
            $path = $this->getGitRootPath().$repository->getPath();
            $this->getDriver()->setConfig($path, 'hooks.emailprefix', $repository->getMailPrefix());
            $this->setUpMailingHook($repository);
            return true;
        }
        return false;
    }

    /**
     * Update list of people notified by post-receive-email hook
     *
     * @param GitRepository $repository
     */
    public function changeRepositoryMailingList($repository) {
        $path = $this->getGitRootPath().$repository->getPath();
        $this->getDriver()->setConfig($path, 'hooks.mailinglist', implode(',', $repository->getNotifiedMails()));
        $this->setUpMailingHook($repository);
        return true;
    }

    /**
     * Deploy post-receive hook into the target file
     *
     * @param String $path Path to the repository root
     *
     * @return void
     */
    public function deployPostReceive($path) {
        $this->getDriver()->activateHook('post-receive', $path);
        $hook = '. '.$GLOBALS['sys_pluginsroot'].'git/hooks/post-receive 2>/dev/null';
        $this->addBlock($path.'/hooks/post-receive', $hook);
    }

    /**
     * Configure mail output to link commit to gitweb 
     *
     * @param GitRepository $repository
     */
    public function setUpMailingHook($repository) {
        $path = $this->getGitRootPath().$repository->getPath();
        $this->getDriver()->setConfig($path, 'hooks.showrev', $repository->getPostReceiveShowRev());
    }


    /**
     * INTERNAL METHODS
     */

    protected function setRepositoryPermissions($repository) {
        $path = $this->getGitRootPath().DIRECTORY_SEPARATOR.$repository->getPath();   
        $this->recurseChownChgrp($path, 'codendiadm',$repository->getProject()->getUnixName() );
        return true;
    }

    protected function createGitRoot() {
        $gitRootPath    = $this->getGitRootPath();        
        //create the gitroot directory
        if ( !is_dir($gitRootPath) ) {
            if ( !mkdir($gitRootPath, 0755) ) {
                throw new GitBackendException( $GLOBALS['Language']->getText('plugin_git', 'backend_gitroot_mkdir_error').' -> '.$gitRootPath );
            }            
        }
        return true;
    }

    //TODO : public project
    protected function createProjectRoot($repository) {
        $gitProjectPath = $this->getGitRootPath().DIRECTORY_SEPARATOR.$repository->getRootPath();
        $groupName      = $repository->getProject()->getUnixName();
        if ( !is_dir($gitProjectPath) ) {

            if ( !mkdir($gitProjectPath, 0775, true) ) {
                throw new GitBackendException($GLOBALS['Language']->getText('plugin_git', 'backend_projectroot_mkdir_error').' -> '.$gitProjectPath);
            }

            if ( !$this->chgrp($gitProjectPath, $groupName ) ) {
                throw new GitBackendException($GLOBALS['Language']->getText('plugin_git', 'backend_projectroot_chgrp_error').$gitProjectPath.' group='.$groupName);
            }            
        }
        return true;
    }

    /**
     *@todo move the archive to another directory
     * @param <type> $repository
     * @return <type>
     */
    public function archive($repository) {
        chdir( $this->getGitRootPath() );
        $path = $repository->getPath();
        $name = $repository->getName();
        $date = $repository->getDeletionDate();
        $projectName = $repository->getProject()->getUnixName();
        $archiveName = $projectName.'_'.$name.'_'.strtotime($date).'.tar.bz2 ';
        $cmd    = ' tar cjf '.$archiveName.' '.$path.' 2>&1';
        $rcode  = 0 ;
        $output = $this->system( $cmd, $rcode );        
        if ( $rcode != 0 ) {
            throw new GitBackendException($cmd.' -> '.$output);
        }
        if ( !empty($this->gitBackupDir) && is_dir($this->gitBackupDir) ) {
            $this->system( 'mv '.$this->getGitRootPath().'/'.$archiveName.' '.$this->gitBackupDir.'/'.$archiveName );
        }
        return true;
    }    

    /**
     * Verify if given name is not already reserved on filesystem
     */
    public function isNameAvailable($newName) {
        return ! $this->fileExists(Git_Backend_Interface::GIT_ROOT_PATH .'/'.$newName);
    }

    /**
     * Return URL to access the respository for remote git commands
     *
     * @param  GitRepository $repository
     * @return String
     */
    public function getAccessUrl(GitRepository $repository) {
        $serverName  = $_SERVER['SERVER_NAME'];
        $user = UserManager::instance()->getCurrentUser();
        return  $user->getUserName() .'@'. $serverName .':/gitroot/'. $repository->getProject()->getUnixName().'/'.$repository->getName().'.git';
    }

    /**
     * Test is user can read the content of this repository and metadata
     *
     * @param User          $user       The user to test
     * @param GitRepository $repository The repository to test
     *
     * @return Boolean
     */
    public function userCanRead($user, $repository) {
        if ($repository->isPrivate() && $user->isMember($repository->getProjectId())) {
            return true;
        }
        if ($repository->isPublic()) {
            if ($user->isRestricted() && $user->isMember($repository->getProjectId())) {
                return true;
            }
            if (!$user->isAnonymous()) {
                return true;
            }
        }
        return false;
    }
    
    /**
     * Get the regexp pattern to use for name repository validation
     *
     * @return string
     */
    public function getAllowedCharsInNamePattern() {
        //alphanums, underscores and dash
        return 'a-zA-Z0-9_.-';
    }

    /**
     * Obtain statistics about backend format for CSV export
     *
     * @param Statistics_Formatter $formatter instance of statistics formatter class
     *
     * @return String
     */
    public function getBackendStatistics(Statistics_Formatter $formatter) {
        $dao = $this->getDao();
        $formatter->clearContent();
        $formatter->addEmptyLine();
        $formatter->addHeader('Git');
        $gitShellIndex[] = $GLOBALS['Language']->getText('plugin_statistics', 'scm_month');
        $gitShell[]      = "Git shell";
        $gitoliteIndex[] = $GLOBALS['Language']->getText('plugin_statistics', 'scm_month');
        $gitolite[]      = "Gitolite";
        $dar             = $dao->getBackendStatistics('gitshell', $formatter->startDate, $formatter->endDate, $formatter->groupId);
        if ($dar && !$dar->isError() && $dar->rowCount() > 0) {
            foreach ($dar as $row) {
                $gitShellIndex[] = $row['month']." ".$row['year'];
                $gitShell[]      = intval($row['count']);
            }
<<<<<<< HEAD
        $formatter->addLine($gitShellIndex);
        $formatter->addLine($gitShell);
=======
            $formatter->addLine($gitShellIndex);
            $formatter->addLine($gitShell);
>>>>>>> ed986bf6
        }
        $dar = $dao->getBackendStatistics('gitolite', $formatter->startDate, $formatter->endDate, $formatter->groupId);
        if ($dar && !$dar->isError() && $dar->rowCount() > 0) {
            foreach ($dar as $row) {
                $gitoliteIndex[] = $row['month']." ".$row['year'];
                $gitolite[]      = intval($row['count']);
            }
<<<<<<< HEAD
        $formatter->addLine($gitoliteIndex);
        $formatter->addLine($gitolite);
        }
        $gitIndex[]   = $GLOBALS['Language']->getText('plugin_statistics', 'scm_month');
        $gitPushes[]  = $GLOBALS['Language']->getText('plugin_statistics', 'scm_git_total_pushes');
        $gitCommits[] = $GLOBALS['Language']->getText('plugin_statistics', 'scm_git_total_commits');
        $gitUsers[]   = $GLOBALS['Language']->getText('plugin_statistics', 'scm_git_users');
        $gitRepo[]    = $GLOBALS['Language']->getText('plugin_statistics', 'scm_git_repositories');

        $gitLogDao = new Git_LogDao();
        $dar       = $gitLogDao->totalPushes( $formatter->groupId, $formatter->startDate, $formatter->endDate);
        if ($dar && !$dar->isError() && $dar->rowCount() > 0) {
            foreach ($dar as $row) {
                $gitIndex[]   = $row['month']." ".$row['year'];
                $gitPushes[]  = intval($row['pushes_count']);
                $gitCommits[] = intval($row['commits_count']);
                $gitUsers[]   = intval($row['users']);
                $gitRepo[]    = intval($row['repositories']);
            }
        $formatter->addLine($gitIndex);
        $formatter->addLine($gitPushes);
        $formatter->addLine($gitCommits);
        $formatter->addLine($gitUsers);
        $formatter->addLine($gitRepo);
        }
=======
            $formatter->addLine($gitoliteIndex);
            $formatter->addLine($gitolite);
        }
        $this->retrieveLoggedPushesStatistics($formatter);
>>>>>>> ed986bf6
        $content = $formatter->getCsvContent();
        $formatter->clearContent();
        return $content;
    }

    /**
     * Retrieve logged pushes statistics for CSV export
     *
     * @param Statistics_Formatter $formatter instance of statistics formatter class
     *
     * @return void
     */
    private function retrieveLoggedPushesStatistics(Statistics_Formatter $formatter) {
        $gitIndex[]   = $GLOBALS['Language']->getText('plugin_statistics', 'scm_month');
        $gitPushes[]  = $GLOBALS['Language']->getText('plugin_statistics', 'scm_git_total_pushes');
        $gitCommits[] = $GLOBALS['Language']->getText('plugin_statistics', 'scm_git_total_commits');
        $gitUsers[]   = $GLOBALS['Language']->getText('plugin_statistics', 'scm_git_users');
        $gitRepo[]    = $GLOBALS['Language']->getText('plugin_statistics', 'scm_git_repositories');

        $gitLogDao = new Git_LogDao();
        $dar       = $gitLogDao->totalPushes($formatter->startDate, $formatter->endDate, $formatter->groupId);
        if ($dar && !$dar->isError() && $dar->rowCount() > 0) {
            foreach ($dar as $row) {
                $gitIndex[]   = $row['month']." ".$row['year'];
                $gitPushes[]  = intval($row['pushes_count']);
                $gitCommits[] = intval($row['commits_count']);
                $gitUsers[]   = intval($row['users']);
                $gitRepo[]    = intval($row['repositories']);
            }
            $formatter->addLine($gitIndex);
            $formatter->addLine($gitPushes);
            $formatter->addLine($gitCommits);
            $formatter->addLine($gitUsers);
            $formatter->addLine($gitRepo);
        }
    }
}

?><|MERGE_RESOLUTION|>--- conflicted
+++ resolved
@@ -395,13 +395,8 @@
                 $gitShellIndex[] = $row['month']." ".$row['year'];
                 $gitShell[]      = intval($row['count']);
             }
-<<<<<<< HEAD
         $formatter->addLine($gitShellIndex);
         $formatter->addLine($gitShell);
-=======
-            $formatter->addLine($gitShellIndex);
-            $formatter->addLine($gitShell);
->>>>>>> ed986bf6
         }
         $dar = $dao->getBackendStatistics('gitolite', $formatter->startDate, $formatter->endDate, $formatter->groupId);
         if ($dar && !$dar->isError() && $dar->rowCount() > 0) {
@@ -409,7 +404,6 @@
                 $gitoliteIndex[] = $row['month']." ".$row['year'];
                 $gitolite[]      = intval($row['count']);
             }
-<<<<<<< HEAD
         $formatter->addLine($gitoliteIndex);
         $formatter->addLine($gitolite);
         }
@@ -435,12 +429,6 @@
         $formatter->addLine($gitUsers);
         $formatter->addLine($gitRepo);
         }
-=======
-            $formatter->addLine($gitoliteIndex);
-            $formatter->addLine($gitolite);
-        }
-        $this->retrieveLoggedPushesStatistics($formatter);
->>>>>>> ed986bf6
         $content = $formatter->getCsvContent();
         $formatter->clearContent();
         return $content;
