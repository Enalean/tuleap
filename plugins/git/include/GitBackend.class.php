<?php
/**
  * Copyright (c) Xerox Corporation, Codendi Team, 2001-2009. All rights reserved
  *
  * This file is a part of Codendi.
  *
  * Codendi is free software; you can redistribute it and/or modify
  * it under the terms of the GNU General Public License as published by
  * the Free Software Foundation; either version 2 of the License, or
  * (at your option) any later version.
  *
  * Codendi is distributed in the hope that it will be useful,
  * but WITHOUT ANY WARRANTY; without even the implied warranty of
  * MERCHANTABILITY or FITNESS FOR A PARTICULAR PURPOSE. See the
  * GNU General Public License for more details.
  *
  * You should have received a copy of the GNU General Public License
  * along with Codendi. If not, see <http://www.gnu.org/licenses/
  */
require_once('common/backend/Backend.class.php');
require_once('GitDao.class.php');
require_once('Git_LogDao.class.php');
require_once('GitDriver.class.php');
require_once('Git_Backend_Interface.php');
require_once('GitRepositoryCreator.class.php');
require_once('GitRepository.class.php');
require_once('exceptions/GitBackendException.class.php');

/**
 * Description of GitBackend
 *
 * @author Guillaume Storchi
 */
class GitBackend extends Backend implements Git_Backend_Interface, GitRepositoryCreator {
    
    private $driver;    
    private $packagesFile;
    private $configFile;
    //path MUST end with a '/'
    private $gitRootPath;

    const DEFAULT_DIR_MODE = '770';    

    protected function __construct() {
        $this->gitRootPath  = '';
        $this->driver       = new GitDriver();
        $this->packagesFile = 'etc/packages.ini';
        $this->configFile   = 'etc/config.ini';
        $this->dao          = new GitDao();
        //WARN : this is much safer to set it to an absolute path
        $this->gitRootPath  = Git_Backend_Interface::GIT_ROOT_PATH ;
        $this->gitBackupDir = PluginManager::instance()->getPluginByName('git')->getPluginInfo()->getPropVal('git_backup_dir');        
    }

    public function setGitBackupDir($dir) {
        $this->gitBackupDir = $dir;
    }
    
    public function setGitRootPath($gitRootPath) {
        $this->gitRootPath = $gitRootPath;
    }

    public function getGitRootPath() {
        return $this->gitRootPath;
    }   

    public function getDao() {
        return $this->dao;
    }
    public function getDriver() {
        return $this->driver;
    }
    
    public function createFork($clone) {
        if ( $clone->exists() ) {
           throw new GitBackendException('Repository already exists');
        }        
        $parentPath  = $clone->getParent()->getPath();
        $parentPath  = $this->getGitRootPath().DIRECTORY_SEPARATOR.$parentPath;
        $forkPath    = $clone->getPath();
        $forkPath    = $this->getGitRootPath().DIRECTORY_SEPARATOR.$forkPath;        
        $this->getDriver()->fork($parentPath, $forkPath);

        return $this->setUpRepository($clone);
    }

    /**
     * Function that setup a repository , each repository has repo/ directory and forks/ directory
     * @param <type> $rootPath
     * @param <type> $mode
     * @return <type>
     * @todo move gitroopath creation to an install script
     */
    public function createReference($repository) {        
        if ( $repository->exists() ) {
             throw new GitBackendException('Repository already exists');
        }        
        $path = $repository->getPath();
        //create git root if does not exist
        $this->createGitRoot();
        //create project dir if does not exists
        $this->createProjectRoot($repository);
        $path = $this->getGitRootPath().DIRECTORY_SEPARATOR.$path;
        mkdir($path, 0770, true);
        chdir($path);
        $this->getDriver()->init($bare=true);

        return $this->setUpRepository($repository);
    }

    /**
     * Once the repository is created/forked, set it up with proper configuration.
     *
     * @param GitRepository $repository The repository
     *
     * @return Boolean
     */
    public function setUpRepository($repository) {
        $path = $this->getGitRootPath().DIRECTORY_SEPARATOR.$repository->getPath();
        $this->getDriver()->activateHook('post-update', $path);
        $this->deployPostReceive($path);
        $id = $this->getDao()->save($repository);
        $repository->setId($id);
        $this->setUpMailingHook($repository);
        $this->changeRepositoryAccess($repository);
        $this->setRepositoryPermissions($repository);
        return true;
    }

    public function canBeDeleted(GitRepository $repository) {
        return ($this->getDao()->hasChild($repository) !== true);
    }

    public function markAsDeleted(GitRepository $repository) {
        $this->getDao()->delete($repository);
    }

    public function delete(GitRepository $repository) {
        $path = $this->getGitRootPath().DIRECTORY_SEPARATOR.$repository->getPath();        
        $this->archive($repository);
        $this->getDriver()->delete($path);
    }

    public function save($repository) {
        $path          = Git_Backend_Interface::GIT_ROOT_PATH .'/'.$repository->getPath();
        $fsDescription = $this->getDriver()->getDescription($path);
        $description   = $repository->getDescription();
        if ( $description != $fsDescription ) {
            $this->getDriver()->setDescription( $path, $description );
        }
        $this->getDao()->save($repository);
    }

    public function renameProject(Project $project, $newName) {
        if (is_dir(Git_Backend_Interface::GIT_ROOT_PATH .'/'.$project->getUnixName())) {
            return rename(Git_Backend_Interface::GIT_ROOT_PATH .'/'.$project->getUnixName(), Git_Backend_Interface::GIT_ROOT_PATH .'/'.$newName);
        }
        return true;
    }

    public function isInitialized($repository) {
        $masterExists = $this->getDriver()->masterExists( $this->getGitRootPath().'/'.$repository->getPath() );
        if ( $masterExists ) {
            $this->getDao()->initialize( $repository->getId() );
            return true;
        } else {
            return false;
        }
    }

    public function changeRepositoryAccess($repository) {
        $access   = $repository->getAccess();
        $repoPath = $repository->getPath();
        $path     = Git_Backend_Interface::GIT_ROOT_PATH .'/'.$repoPath;        
        $this->getDriver()->setRepositoryAccess($path, $access);
        $this->getDao()->save($repository);
        return true;
    }

    /**
     * Allow the update of the mail prefix
     *
     * @param GitRepository $repository
     */
    public function changeRepositoryMailPrefix($repository) {
        if ($this->getDao()->save($repository)) {
            $path = $this->getGitRootPath().$repository->getPath();
            $this->getDriver()->setConfig($path, 'hooks.emailprefix', $repository->getMailPrefix());
            $this->setUpMailingHook($repository);
            return true;
        }
        return false;
    }

    /**
     * Update list of people notified by post-receive-email hook
     *
     * @param GitRepository $repository
     */
    public function changeRepositoryMailingList($repository) {
        $path = $this->getGitRootPath().$repository->getPath();
        $this->getDriver()->setConfig($path, 'hooks.mailinglist', implode(',', $repository->getNotifiedMails()));
        $this->setUpMailingHook($repository);
        return true;
    }

    /**
     * Deploy post-receive hook into the target file
     *
     * @param String $path Path to the repository root
     *
     * @return void
     */
    public function deployPostReceive($path) {
        $this->getDriver()->activateHook('post-receive', $path);
        $hook = '. '.$GLOBALS['sys_pluginsroot'].'git/hooks/post-receive 2>/dev/null';
        $this->addBlock($path.'/hooks/post-receive', $hook);
    }

    /**
     * Configure mail output to link commit to gitweb 
     *
     * @param GitRepository $repository
     */
    public function setUpMailingHook($repository) {
        $path = $this->getGitRootPath().$repository->getPath();
        $this->getDriver()->setConfig($path, 'hooks.showrev', $repository->getPostReceiveShowRev());
    }


    /**
     * INTERNAL METHODS
     */

    protected function setRepositoryPermissions($repository) {
        $path = $this->getGitRootPath().DIRECTORY_SEPARATOR.$repository->getPath();   
        $this->recurseChownChgrp($path, 'codendiadm',$repository->getProject()->getUnixName() );
        return true;
    }

    protected function createGitRoot() {
        $gitRootPath    = $this->getGitRootPath();        
        //create the gitroot directory
        if ( !is_dir($gitRootPath) ) {
            if ( !mkdir($gitRootPath, 0755) ) {
                throw new GitBackendException( $GLOBALS['Language']->getText('plugin_git', 'backend_gitroot_mkdir_error').' -> '.$gitRootPath );
            }            
        }
        return true;
    }

    //TODO : public project
    protected function createProjectRoot($repository) {
        $gitProjectPath = $this->getGitRootPath().DIRECTORY_SEPARATOR.$repository->getRootPath();
        $groupName      = $repository->getProject()->getUnixName();
        if ( !is_dir($gitProjectPath) ) {

            if ( !mkdir($gitProjectPath, 0775, true) ) {
                throw new GitBackendException($GLOBALS['Language']->getText('plugin_git', 'backend_projectroot_mkdir_error').' -> '.$gitProjectPath);
            }

            if ( !$this->chgrp($gitProjectPath, $groupName ) ) {
                throw new GitBackendException($GLOBALS['Language']->getText('plugin_git', 'backend_projectroot_chgrp_error').$gitProjectPath.' group='.$groupName);
            }            
        }
        return true;
    }

    /**
     *@todo move the archive to another directory
     * @param <type> $repository
     * @return <type>
     */
    public function archive($repository) {
        chdir( $this->getGitRootPath() );
        $path = $repository->getPath();
        $name = $repository->getName();
        $date = $repository->getDeletionDate();
        $projectName = $repository->getProject()->getUnixName();
        $archiveName = $projectName.'_'.$name.'_'.strtotime($date).'.tar.bz2 ';
        $cmd    = ' tar cjf '.$archiveName.' '.$path.' 2>&1';
        $rcode  = 0 ;
        $output = $this->system( $cmd, $rcode );        
        if ( $rcode != 0 ) {
            throw new GitBackendException($cmd.' -> '.$output);
        }
        if ( !empty($this->gitBackupDir) && is_dir($this->gitBackupDir) ) {
            $this->system( 'mv '.$this->getGitRootPath().'/'.$archiveName.' '.$this->gitBackupDir.'/'.$archiveName );
        }
        return true;
    }    

    /**
     * Verify if given name is not already reserved on filesystem
     */
    public function isNameAvailable($newName) {
        return ! $this->fileExists(Git_Backend_Interface::GIT_ROOT_PATH .'/'.$newName);
    }

    /**
     * Return URL to access the respository for remote git commands
     *
     * @param  GitRepository $repository
     * @return String
     */
    public function getAccessURL(GitRepository $repository) {
        $serverName  = $_SERVER['SERVER_NAME'];
        $user = UserManager::instance()->getCurrentUser();
        return array('ssh' => $user->getUserName() .'@'. $serverName .':/gitroot/'. $repository->getProject()->getUnixName().'/'.$repository->getName().'.git');
        
    }

    /**
     * Test is user can read the content of this repository and metadata
     *
     * @param User          $user       The user to test
     * @param GitRepository $repository The repository to test
     *
     * @return Boolean
     */
    public function userCanRead($user, $repository) {
        if ($repository->isPrivate() && $user->isMember($repository->getProjectId())) {
            return true;
        }
        if ($repository->isPublic()) {
            if ($user->isRestricted() && $user->isMember($repository->getProjectId())) {
                return true;
            }
            if (!$user->isAnonymous()) {
                return true;
            }
        }
        return false;
    }
    
    /**
     * Obtain statistics about backend format for CSV export
     *
     * @param Statistics_Formatter $formatter instance of statistics formatter class
     *
     * @return String
     */
    public function getBackendStatistics(Statistics_Formatter $formatter) {
        $dao = $this->getDao();
        $formatter->clearContent();
        $formatter->addEmptyLine();
        $formatter->addHeader('Git');
        $gitShellIndex[]       = $GLOBALS['Language']->getText('plugin_statistics', 'scm_month');
        $gitShell[]            = "Git shell created repositories";
        $gitShellActiveIndex[] = $GLOBALS['Language']->getText('plugin_statistics', 'scm_month');
        $gitShellActive[]      = "Git shell created repositories (still active)";
        $gitoliteIndex[]       = $GLOBALS['Language']->getText('plugin_statistics', 'scm_month');
        $gitolite[]            = "Gitolite created repositories";
        $gitoliteActiveIndex[] = $GLOBALS['Language']->getText('plugin_statistics', 'scm_month');
        $gitoliteActive[]      = "Gitolite created repositories (still active)";
        $this->fillBackendStatisticsByType($formatter, 'gitshell', $gitShellIndex,       $gitShell,       false);
        $this->fillBackendStatisticsByType($formatter, 'gitshell', $gitShellActiveIndex, $gitShellActive, true);
        $this->fillBackendStatisticsByType($formatter, 'gitolite', $gitoliteIndex,       $gitolite,       false);
        $this->fillBackendStatisticsByType($formatter, 'gitolite', $gitoliteActiveIndex, $gitoliteActive, true);
        $this->retrieveLoggedPushesStatistics($formatter);
        $content = $formatter->getCsvContent();
        $formatter->clearContent();
        return $content;
    }

    /**
     * Fill statistics by Backend type
     *
     * @param Statistics_Formatter $formatter   instance of statistics formatter class
     * @param String               $type        backend type
     * @param Array                $typeIndex   backend type index
     * @param Array                $typeArray   backend type array
     * @param Boolean              $keepedAlive keep only reposirtories that still active
     *
     * @return Void
     */
    private function fillBackendStatisticsByType(Statistics_Formatter $formatter, $type, $typeIndex, $typeArray, $keepedAlive) {
        $dao = $this->getDao();
        $dar = $dao->getBackendStatistics($type, $formatter->startDate, $formatter->endDate, $formatter->groupId, $keepedAlive);
        if ($dar && !$dar->isError() && $dar->rowCount() > 0) {
            foreach ($dar as $row) {
                $typeIndex[] = $row['month']." ".$row['year'];
                $typeArray[]      = intval($row['count']);
            }
            $formatter->addLine($typeIndex);
            $formatter->addLine($typeArray);
            $formatter->addEmptyLine();
        }
    }

    /**
     * Retrieve logged pushes statistics for CSV export
     *
     * @param Statistics_Formatter $formatter instance of statistics formatter class
     *
     * @return Void
     */
    private function retrieveLoggedPushesStatistics(Statistics_Formatter $formatter) {
        $gitIndex[]   = $GLOBALS['Language']->getText('plugin_statistics', 'scm_month');
        $gitPushes[]  = $GLOBALS['Language']->getText('plugin_statistics', 'scm_git_total_pushes');
        $gitCommits[] = $GLOBALS['Language']->getText('plugin_statistics', 'scm_git_total_commits');
        $gitUsers[]   = $GLOBALS['Language']->getText('plugin_statistics', 'scm_git_users');
        $gitRepo[]    = $GLOBALS['Language']->getText('plugin_statistics', 'scm_git_repositories');

        $gitLogDao = new Git_LogDao();
        $dar       = $gitLogDao->totalPushes($formatter->startDate, $formatter->endDate, $formatter->groupId);
        if ($dar && !$dar->isError() && $dar->rowCount() > 0) {
            foreach ($dar as $row) {
                $gitIndex[]   = $row['month']." ".$row['year'];
                $gitPushes[]  = intval($row['pushes_count']);
                $gitCommits[] = intval($row['commits_count']);
                $gitUsers[]   = intval($row['users']);
                $gitRepo[]    = intval($row['repositories']);
            }
            $formatter->addLine($gitIndex);
            $formatter->addLine($gitPushes);
            $formatter->addLine($gitCommits);
            $formatter->addLine($gitUsers);
            $formatter->addLine($gitRepo);
        }
    }

    /**
     * Do nothing :)
     *
     * @param GitRepository $repository Useless param :p
     *
     * @return Void
     */
    public function commitTransaction(GitRepository $repository) {
<<<<<<< HEAD
        // this action is not necessary for this type of backend
=======
        // this action is not necessary for thhis type of backend
        // well actually it might recieve the code from save.
    }

    public function getAllowedCharsInNamePattern() {
        throw new Exception('not implemented');
    }

    public function isNameValid($name) {
        throw new Exception('not implemented');
>>>>>>> e44df08c
    }
}

?><|MERGE_RESOLUTION|>--- conflicted
+++ resolved
@@ -428,9 +428,6 @@
      * @return Void
      */
     public function commitTransaction(GitRepository $repository) {
-<<<<<<< HEAD
-        // this action is not necessary for this type of backend
-=======
         // this action is not necessary for thhis type of backend
         // well actually it might recieve the code from save.
     }
@@ -441,7 +438,6 @@
 
     public function isNameValid($name) {
         throw new Exception('not implemented');
->>>>>>> e44df08c
     }
 }
 
