<?php
/**
 * Copyright (c) Enalean, 2011. All Rights Reserved.
 *
 * This file is a part of Tuleap.
 *
 * Tuleap is free software; you can redistribute it and/or modify
 * it under the terms of the GNU General Public License as published by
 * the Free Software Foundation; either version 2 of the License, or
 * (at your option) any later version.
 *
 * Tuleap is distributed in the hope that it will be useful,
 * but WITHOUT ANY WARRANTY; without even the implied warranty of
 * MERCHANTABILITY or FITNESS FOR A PARTICULAR PURPOSE.  See the
 * GNU General Public License for more details.
 *
 * You should have received a copy of the GNU General Public License
 * along with Tuleap. If not, see <http://www.gnu.org/licenses/>.
 */

require_once(dirname(__FILE__).'/../include/constants.php');
require_once 'GitViewsRepositoriesTraversalStrategyTest.class.php';
require_once dirname(__FILE__) .'/../include/GitViewsRepositoriesTraversalStrategy_Tree.class.php';
Mock::generate('GitViews');
Mock::generate('User');
Mock::generate('GitRepository');

class GitViewsRepositoriesTraversalStrategy_TreeTest extends GitViewsRepositoriesTraversalStrategyTest {
    
    public function __construct() {
        parent::__construct('GitViewsRepositoriesTraversalStrategy_Tree');
    }
    
    public function testEmptyListShouldReturnEmptyString() {
        $lastPushes = array();
        $user = mock('PFUser');
        $repositories = array();
        $strategy = new $this->classname($lastPushes);
        $this->assertIdentical('', $strategy->fetch($repositories, $user));
    }
    
    public function testInsertInTreeWithOneFolderShouldInsertInTheFirstLevel() {
        $lastPushes = array();
        $traversal = new GitViewsRepositoriesTraversalStrategy_Tree($lastPushes);
        
        $tree = array();
        $path = array('a');
        $repo = new MockGitRepository();
        $traversal->insertInTree($tree, $repo, $path);
        
        $this->assertEqual($tree['a'], $repo);
    }
    
    public function testInsertInTreeWithEmptyPathShouldDoNothing() {
        $lastPushes = array();
        $traversal = new GitViewsRepositoriesTraversalStrategy_Tree($lastPushes);
        
        $tree = array();
        $path = array();
        $repo = new MockGitRepository();
        $traversal->insertInTree($tree, $repo, $path);
        
        $this->assertEqual($tree, array());
    }
    
    public function testInsertInTreeShouldInsertAtTheLeaf() {
        $lastPushes = array();
        $traversal = new GitViewsRepositoriesTraversalStrategy_Tree($lastPushes);
        
        $tree = array();
        $path = array('a', 'b', 'c');
        $repo = new MockGitRepository();
        $traversal->insertInTree($tree, $repo, $path);
        
        $this->assertEqual($tree['a']['b']['c'], $repo);
    }
    
    public function testInsertInTreeShouldInsertInSeveralBranches() {
        $lastPushes = array();
        $traversal = new GitViewsRepositoriesTraversalStrategy_Tree($lastPushes);
        $tree      = array();
        
        $path  = array('a', 'b', 'c');
        $repo1 = new MockGitRepository();
        $traversal->insertInTree($tree, $repo1, $path);
        
        $path  = array('a', 'd');
        $repo2 = new MockGitRepository();
        $traversal->insertInTree($tree, $repo2, $path);
        
        $path  = array('b', 'z');
        $repo3 = new MockGitRepository();
        $traversal->insertInTree($tree, $repo3, $path);
        
        $this->assertEqual($tree['a']['b']['c'], $repo1);
        $this->assertEqual($tree['a']['d'], $repo2);
        $this->assertEqual($tree['b']['z'], $repo3);
    }
    
    public function testBuildTree() {
        $view      = new MockGitViews();
        $lastPushes = array();
        $traversal = TestHelper::getPartialMock('GitViewsRepositoriesTraversalStrategy_Tree', array('getRepository'));
        $traversal->__construct($view, $lastPushes);
        
        // Magic call that do stuff we want, yeah!
        $repositories = $this->getFlatTree($traversal);
        $user = mock('PFUser');
        $tree = $traversal->getTree($repositories, $user);
        $this->assertTrue(is_array($tree['automaticTests']));
        $this->assertIsA(($tree['automaticTests']['Python']), 'GitRepository');
    }
    
    public function testFlatTreeShouldReturnRepresentation() {
        // Inherited from parent but Not relevant here (more than one HTML table row per repository)
    }
    
    public function getExpectedPattern($repositories) {
        $td_regexp_for_repository_representation = '<td>(?P<repo_name>.*)</td>';
        $nb_repositories                         = count($repositories);
        
        return '<tr>('. $td_regexp_for_repository_representation .'){'. $nb_repositories .'}</tr>';;
    }
    
    public function testFetchShouldReturnOneRowPerDepthLevel() {
<<<<<<< HEAD
        $view = TestHelper::getPartialMock('GitViews', array());
        $view->groupId = 101;
        $user = mock('PFUser');
=======
        $user = new MockUser();
>>>>>>> efae4402
        $lastPushes = array();
        
        $strategy = TestHelper::getPartialMock($this->classname, array('getRepository'));
        $strategy->__construct($lastPushes);
        
        $repositories = $this->getFlatTree($strategy);
        
        $output = $strategy->fetch($repositories, $user);

        // Ensure nested levels
        $this->assertPattern('%<td style="padding-left: 1em;">automaticTests</td>%', $output);
        $this->assertPattern('%<td style="padding-left: 2em;">.*Python.*</td>%', $output);
        
        // Ensure descriptions
        $description = GitRepository::DEFAULT_DESCRIPTION;
        $this->assertPattern("%Python.*</td><td>$description</td>%", $output);
        
        // Ensure that there is a link to the repository
        $this->assertPattern('%<a href="[^"]*/view/3/">Python</a>%', $output);
    }
  
    public function testFetchShouldReturnFolderBeforeLeaves() {
<<<<<<< HEAD
        $view = TestHelper::getPartialMock('GitViews', array());
        $view->groupId = 101;
        $user = mock('PFUser');
=======
        $user = new MockUser();
>>>>>>> efae4402
        $lastPushes = array();

        $strategy = TestHelper::getPartialMock($this->classname, array('getRepository'));
        $strategy->__construct($lastPushes);

        $repositories = $this->getFlatTree($strategy);

        $output = $strategy->fetch($repositories, $user);

        $this->assertPattern('%tools.*abc%', $output);
    
    }
}
?><|MERGE_RESOLUTION|>--- conflicted
+++ resolved
@@ -123,13 +123,7 @@
     }
     
     public function testFetchShouldReturnOneRowPerDepthLevel() {
-<<<<<<< HEAD
-        $view = TestHelper::getPartialMock('GitViews', array());
-        $view->groupId = 101;
         $user = mock('PFUser');
-=======
-        $user = new MockUser();
->>>>>>> efae4402
         $lastPushes = array();
         
         $strategy = TestHelper::getPartialMock($this->classname, array('getRepository'));
@@ -152,13 +146,7 @@
     }
   
     public function testFetchShouldReturnFolderBeforeLeaves() {
-<<<<<<< HEAD
-        $view = TestHelper::getPartialMock('GitViews', array());
-        $view->groupId = 101;
         $user = mock('PFUser');
-=======
-        $user = new MockUser();
->>>>>>> efae4402
         $lastPushes = array();
 
         $strategy = TestHelper::getPartialMock($this->classname, array('getRepository'));
