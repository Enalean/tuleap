<?php
/**
 * Copyright (c) Enalean, 2013. All Rights Reserved.
 *
 * This file is a part of Tuleap.
 *
 * Tuleap is free software; you can redistribute it and/or modify
 * it under the terms of the GNU General Public License as published by
 * the Free Software Foundation; either version 2 of the License, or
 * (at your option) any later version.
 *
 * Tuleap is distributed in the hope that it will be useful,
 * but WITHOUT ANY WARRANTY; without even the implied warranty of
 * MERCHANTABILITY or FITNESS FOR A PARTICULAR PURPOSE.  See the
 * GNU General Public License for more details.
 *
 * You should have received a copy of the GNU General Public License
 * along with Tuleap. If not, see <http://www.gnu.org/licenses/>.
 */

require_once dirname(__FILE__).'/../../../bootstrap.php';
require_once 'common/include/Config.class.php';

abstract class Git_Driver_Gerrit_MembershipManagerCommonTest extends TuleapTestCase {
    protected $user_ldap_id;
    protected $membership_manager;
    protected $driver;
    protected $user_finder;
    protected $user;
    protected $project_name = 'someProject';
    protected $project;
    protected $u_group_id = 115;
    protected $u_group;
    protected $git_repository_id = 20;
    protected $git_repository_name = 'some/git/project';
    protected $git_repository;
    protected $membership_command_add;
    protected $membership_command_remove;
    protected $gerrit_user;
    protected $gerrit_user_manager;
    protected $remote_server;
    protected $project_manager;

    public function setUp() {
        Config::store();
        Config::set('codendi_log', '/tmp/');
        $this->user                                  = stub('PFUser')->getLdapId()->returns('whatever');
        $this->driver                                = mock('Git_Driver_Gerrit');
        $this->driver_factory                        = stub('Git_Driver_Gerrit_GerritDriverFactory')->getDriver()->returns($this->driver);
        $this->user_finder                           = mock('Git_Driver_Gerrit_UserFinder');
        $this->remote_server_factory                 = mock('Git_RemoteServer_GerritServerFactory');
        $this->remote_server                         = stub('Git_RemoteServer_GerritServer')->getId()->returns(25);
        $this->gerrit_user                           = mock('Git_Driver_Gerrit_User');
        $this->gerrit_user_manager                   = mock('Git_Driver_Gerrit_UserAccountManager');
        $this->project                               = mock('Project');
        $this->u_group                               = mock('ProjectUGroup');
        $this->u_group2                              = mock('ProjectUGroup');
        $this->u_group3                              = mock('ProjectUGroup');
        $this->git_repository                        = mock('GitRepository');
        $this->project_manager                       = mock('ProjectManager');

        stub($this->u_group)->getProject()->returns($this->project);
        stub($this->u_group2)->getProject()->returns($this->project);
        stub($this->u_group3)->getProject()->returns($this->project);
        stub($this->project_manager)->getChildProjects()->returns(array());

        stub($this->remote_server_factory)->getServer()->returns($this->remote_server);
        stub($this->project)->getUnixName()->returns($this->project_name);

        stub($this->gerrit_user_manager)->getGerritUser($this->user)->returns($this->gerrit_user);
    }

    public function tearDown() {
        Config::restore();
        parent::tearDown();
    }
}

class Git_Driver_Gerrit_MembershipManager_NoGerritRepoTest extends Git_Driver_Gerrit_MembershipManagerCommonTest {

    public function setUp() {
        parent::setUp();

        $this->remote_server_factory_without_gerrit = mock('Git_RemoteServer_GerritServerFactory');
        stub($this->remote_server_factory_without_gerrit)->getServersForUGroup()->returns(array());

        $this->membership_manager = new Git_Driver_Gerrit_MembershipManager(
            mock('Git_Driver_Gerrit_MembershipDao'),
            $this->driver_factory,
            $this->gerrit_user_manager,
            $this->remote_server_factory_without_gerrit,
            mock('Logger'),
            mock('UGroupManager'),
            $this->project_manager
        );
        stub($this->remote_server_factory)->getServersForUGroup()->returns(array($this->remote_server));
    }

    public function itAsksForAllTheServersOfAProject() {
        stub($this->project)->getId()->returns(456);
        expect($this->remote_server_factory_without_gerrit)->getServersForUGroup($this->u_group)->once();

        $this->membership_manager->addUserToGroup($this->user, $this->u_group);
    }

    public function itDoesNotCallTheGerritDriverIfNoneOfTheRepositoriesAreUnderGerrit() {
        expect($this->driver)->addUserToGroup()->never();
        expect($this->driver)->removeUserFromGroup()->never();

        $this->membership_manager->addUserToGroup($this->user, $this->u_group);
    }

}

abstract class Git_Driver_Gerrit_MembershipManagerCommonWithRepoTest extends Git_Driver_Gerrit_MembershipManagerCommonTest {
    public function setUp() {
        parent::setUp();

        stub($this->git_repository)->getFullName()->returns($this->git_repository_name);
        stub($this->git_repository)->getId()->returns($this->git_repository_id);

        $this->membership_manager = new Git_Driver_Gerrit_MembershipManager(
            mock('Git_Driver_Gerrit_MembershipDao'),
            $this->driver_factory,
            $this->gerrit_user_manager,
            $this->remote_server_factory,
            mock('Logger'),
            mock('UGroupManager'),
            $this->project_manager
        );
    }
}

class Git_Driver_Gerrit_MembershipManagerTest extends Git_Driver_Gerrit_MembershipManagerCommonWithRepoTest {

    public function itAsksTheGerritDriverToAddAUserToThreeGroups() {
        stub($this->remote_server_factory)->getServersForUGroup()->returns(array($this->remote_server));
        stub($this->user)->getUgroups()->returns(array($this->u_group_id));

        $first_group_expected     = $this->project_name.'/'.'project_members';
        $second_group_expected    = $this->project_name.'/'.'project_admins';
        $third_group_expected     = $this->project_name.'/'.'ldap_group';

        stub($this->u_group)->getNormalizedName()->returns('project_members');
        stub($this->u_group2)->getNormalizedName()->returns('project_admins');
        stub($this->u_group3)->getNormalizedName()->returns('ldap_group');

        $this->driver->expectCallCount('addUserToGroup', 3);
        expect($this->driver)->addUserToGroup($this->remote_server, $this->gerrit_user, $first_group_expected)->at(0);
        expect($this->driver)->addUserToGroup($this->remote_server, $this->gerrit_user, $second_group_expected)->at(1);
        expect($this->driver)->addUserToGroup($this->remote_server, $this->gerrit_user, $third_group_expected)->at(2);

        $this->driver->expectCallCount('flushGerritCacheAccounts', 3);

        $this->membership_manager->addUserToGroup($this->user, $this->u_group);
        $this->membership_manager->addUserToGroup($this->user, $this->u_group2);
        $this->membership_manager->addUserToGroup($this->user, $this->u_group3);
    }

    public function itAsksTheGerritDriverToRemoveAUserFromThreeGroups() {
        stub($this->remote_server_factory)->getServersForUGroup()->returns(array($this->remote_server));
        stub($this->user)->getUgroups()->returns(array());

        $first_group_expected     = $this->project_name.'/'.'project_members';
        $second_group_expected    = $this->project_name.'/'.'project_admins';
        $third_group_expected     = $this->project_name.'/'.'ldap_group';

        stub($this->u_group)->getNormalizedName()->returns('project_members');
        stub($this->u_group2)->getNormalizedName()->returns('project_admins');
        stub($this->u_group3)->getNormalizedName()->returns('ldap_group');

        $this->driver->expectCallCount('removeUserFromGroup', 3);
        expect($this->driver)->removeUserFromGroup($this->remote_server, $this->gerrit_user, $first_group_expected)->at(0);
        expect($this->driver)->removeUserFromGroup($this->remote_server, $this->gerrit_user, $second_group_expected)->at(1);
        expect($this->driver)->removeUserFromGroup($this->remote_server, $this->gerrit_user, $third_group_expected)->at(2);

        $this->driver->expectCallCount('flushGerritCacheAccounts', 3);

        $this->membership_manager->removeUserFromGroup($this->user, $this->u_group);
        $this->membership_manager->removeUserFromGroup($this->user, $this->u_group2);
        $this->membership_manager->removeUserFromGroup($this->user, $this->u_group3);
    }

    public function itDoesntAddNonLDAPUsersToGerrit() {
        stub($this->remote_server_factory)->getServersForUGroup()->returns(array($this->remote_server));
        $non_ldap_user = mock('PFUser');
        stub($non_ldap_user)->getUgroups()->returns(array($this->u_group_id));

        expect($this->driver)->addUserToGroup()->never();

        $this->membership_manager->addUserToGroup($non_ldap_user, $this->u_group);
    }

    public function itContinuesToAddUserOnOtherServersIfOneOrMoreAreNotReachable() {
        $this->remote_server2   = mock('Git_RemoteServer_GerritServer');

        stub($this->remote_server_factory)->getServersForUGroup()->returns(array($this->remote_server, $this->remote_server2));
        stub($this->user)->getUgroups()->returns(array($this->u_group_id));
        stub($this->u_group)->getNormalizedName()->returns('project_members');
        stub($this->driver)->addUserToGroup()->throwsAt(0, new Git_Driver_Gerrit_Exception('error'));

        $this->driver->expectCallCount('addUserToGroup', 2);
        expect($this->driver)->addUserToGroup($this->remote_server, '*', '*')->at(0);
        expect($this->driver)->addUserToGroup($this->remote_server2, '*', '*')->at(1);

        expect($this->driver)->flushGerritCacheAccounts()->once();
        expect($this->driver)->flushGerritCacheAccounts($this->remote_server2)->at(0);

        $this->membership_manager->addUserToGroup($this->user, $this->u_group);
    }
}

class Git_Driver_Gerrit_MembershipManager_ProjectAdminTest extends Git_Driver_Gerrit_MembershipManagerCommonWithRepoTest {

    public function setUp() {
        parent::setUp();

        $this->admin_ugroup = mock('ProjectUGroup');
        stub($this->admin_ugroup)->getId()->returns(ProjectUGroup::PROJECT_ADMIN);
        stub($this->admin_ugroup)->getProject()->returns($this->project);

        stub($this->user)->getUgroups()->returns(array($this->u_group_id, ProjectUGroup::PROJECT_ADMIN));
        stub($this->remote_server_factory)->getServersForUGroup()->returns(array($this->remote_server));
    }

    public function itProcessesTheListOfGerritServersWhenWeModifyProjectAdminGroup() {
        expect($this->remote_server_factory)->getServersForUGroup($this->admin_ugroup)->once();
        $this->membership_manager->addUserToGroup($this->user, $this->admin_ugroup);
    }

    public function itUpdatesGerritProjectAdminsGroupsFromTuleapWhenIAddANewProjectAdmin() {
        stub($this->admin_ugroup)->getNormalizedName()->returns('project_admins');

        $gerrit_project_project_admins_group_name = $this->project_name.'/'.'project_admins';
        expect($this->driver)->addUserToGroup($this->remote_server,  $this->gerrit_user, $gerrit_project_project_admins_group_name)->once();
        expect($this->driver)->flushGerritCacheAccounts()->once();

        $this->membership_manager->addUserToGroup($this->user, $this->admin_ugroup);
    }
<<<<<<< HEAD
=======

//    public function itUpdatesAllGerritGroupsWhenIAddANewProjectAdmin() {
//        stub($this->git_repository_factory)->getAllGerritRepositoriesFromProject()->returns(array(
//            new GitRepositoryWithPermissions(
//                $this->git_repository,
//                array(
//                    Git::PERM_READ          => array(),
//                    Git::PERM_WRITE         => array(ProjectUGroup::PROJECT_ADMIN),
//                    Git::PERM_WPLUS         => array(),
//                    Git::SPECIAL_PERM_ADMIN => array(ProjectUGroup::PROJECT_ADMIN),
//                )
//            )
//        ));
//
//        stub($this->admin_ugroup)->getName()->returns('project_admins');
//
//        expect($this->driver)->addUserToGroup()->count(1);
//        $gerrit_project_project_admins_group_name = $this->project_name.'/'.'project_admins';
//        expect($this->driver)->addUserToGroup($this->remote_server, $this->user, $gerrit_project_project_admins_group_name)->at(1);
//
//        $this->membership_manager->updateUserMembership($this->user, $this->admin_ugroup, $this->project, $this->membership_command_add);
//    }
>>>>>>> 12c7acb0
}

class Git_Driver_Gerrit_MembershipManager_BindedUGroupsTest extends TuleapTestCase {

    /** @var ProjectManager */
    protected $project_manager;

    public function setUp() {
        parent::setUp();

        $this->remote_server_factory = mock('Git_RemoteServer_GerritServerFactory');
        $this->remote_server         = mock('Git_RemoteServer_GerritServer');
        $this->gerrit_user_manager   = mock('Git_Driver_Gerrit_UserAccountManager');
        $this->project_manager       = mock('ProjectManager');

        stub($this->remote_server_factory)->getServersForUGroup()->returns(array($this->remote_server));
        stub($this->project_manager)->getChildProjects()->returns(array());

        $this->driver         = mock('Git_Driver_Gerrit');
        $this->driver_factory = stub('Git_Driver_Gerrit_GerritDriverFactory')->getDriver()->returns($this->driver);

        $this->membership_manager = partial_mock(
            'Git_Driver_Gerrit_MembershipManager',
            array('createGroupForServer'),
            array(
                mock('Git_Driver_Gerrit_MembershipDao'),
                $this->driver_factory,
                $this->gerrit_user_manager,
                $this->remote_server_factory,
                mock('Logger'),
                mock('UGroupManager'),
                $this->project_manager
            )
        );


        $project = stub('Project')->getUnixName()->returns('mozilla');
        $this->ugroup = new ProjectUGroup(array('ugroup_id' => 112, 'name' => 'developers'));
        $this->ugroup->setProject($project);
        $this->ugroup->setSourceGroup(null);
        $this->source = new ProjectUGroup(array('ugroup_id' => 124, 'name' => 'coders'));
        $this->source->setProject($project);
    }

    public function itAddBindingToAGroup() {
        $gerrit_ugroup_name = 'mozilla/developers';
        $gerrit_source_name = 'mozilla/coders';
        expect($this->driver)->addIncludedGroup($this->remote_server, $gerrit_ugroup_name, $gerrit_source_name)->once();

        expect($this->membership_manager)->createGroupForServer($this->remote_server, $this->source)->once();
        stub($this->membership_manager)->createGroupForServer()->returns('mozilla/coders');

        $this->membership_manager->addUGroupBinding($this->ugroup, $this->source);
    }

    public function itEmptyTheMemberListOnBindingAdd() {
        stub($this->membership_manager)->createGroupForServer()->returns('mozilla/coders');

        expect($this->driver)->removeAllGroupMembers($this->remote_server, 'mozilla/developers')->once();

        $this->membership_manager->addUGroupBinding($this->ugroup, $this->source);
    }

    public function itReplaceBindingFromAGroupToAnother() {
        $this->ugroup->setSourceGroup($this->source);

        expect($this->driver)->removeAllIncludedGroups($this->remote_server, 'mozilla/developers')->once();

        $this->membership_manager->addUGroupBinding($this->ugroup, $this->source);
    }

    public function itReliesOnCreateGroupForSourceGroupCreation() {
        expect($this->membership_manager)->createGroupForServer($this->remote_server, $this->source)->once();
        $this->membership_manager->addUGroupBinding($this->ugroup, $this->source);
    }

    public function itRemovesBindingWithAGroup() {
        $project = stub('Project')->getUnixName()->returns('mozilla');
        $ugroup = new ProjectUGroup(array('ugroup_id' => 112, 'name' => 'developers'));
        $ugroup->setProject($project);
        $ugroup->setSourceGroup(null);

        $gerrit_ugroup_name = 'mozilla/developers';
        expect($this->driver)->removeAllIncludedGroups($this->remote_server, $gerrit_ugroup_name)->once();

        $this->membership_manager->removeUGroupBinding($ugroup);
    }

    public function itAddsMembersOfPreviousSourceAsHardCodedMembersOnRemove() {
        $user = aUser()->withLdapId('blabla')->build();
        $gerrit_user = mock('Git_Driver_Gerrit_User');
        stub($this->gerrit_user_manager)->getGerritUser($user)->returns($gerrit_user);

        $source_ugroup = mock('ProjectUGroup');
        stub($source_ugroup)->getMembers()->returns(array($user));

        $project = stub('Project')->getUnixName()->returns('mozilla');
        $ugroup = new ProjectUGroup(array('ugroup_id' => 112, 'name' => 'developers'));
        $ugroup->setProject($project);
        $ugroup->setSourceGroup($source_ugroup);

        expect($this->driver)->addUserToGroup($this->remote_server, $gerrit_user, 'mozilla/developers')->once();

        $this->membership_manager->removeUGroupBinding($ugroup);
    }
}

abstract class Git_Driver_Gerrit_MembershipManagerGroupCreationCommonTest extends TuleapTestCase {
    /** @var Git_Driver_Gerrit */
    protected $driver;

    /** @var Git_RemoteServer_GerritServer */
    protected $remote_server;

    /** @var Git_Driver_Gerrit_UserAccountManager */
    protected $gerrit_user_manager;

    /** @var ProjectUGroup */
    protected $admin_ugroup;

    /** @var ProjectUGroup */
    protected $ugroup;

    /** @var UGroupManager */
    protected $ugroup_manager;

    /** @var ProjectManager */
    protected $project_manager;



    public function setUp() {
        parent::setUp();

        $this->driver              = mock('Git_Driver_Gerrit');
        $this->driver_factory      = stub('Git_Driver_Gerrit_GerritDriverFactory')->getDriver()->returns($this->driver);
        $this->remote_server       = mock('Git_RemoteServer_GerritServer');
        $this->gerrit_user_manager = mock('Git_Driver_Gerrit_UserAccountManager');
        $this->project_manager     = mock('ProjectManager');

        $this->ugroup_manager = mock('UGroupManager');

        $this->membership_manager = partial_mock(
            'Git_Driver_Gerrit_MembershipManager',
            array(
                'doesGroupExistOnServer'
            ),
            array(
                mock('Git_Driver_Gerrit_MembershipDao'),
                $this->driver_factory,
                $this->gerrit_user_manager,
                mock('Git_RemoteServer_GerritServerFactory'),
                mock('Logger'),
                $this->ugroup_manager,
                $this->project_manager
            )
        );

        $project_id    = 1236;
        $this->project = mock('Project');
        stub($this->project)->getID()->returns($project_id);
        stub($this->project)->getUnixName()->returns('w3c');

        $this->ugroup = mock('ProjectUGroup');
        stub($this->ugroup)->getId()->returns(25698);
        stub($this->ugroup)->getNormalizedName()->returns('coders');
        stub($this->ugroup)->getProject()->returns($this->project);
        stub($this->ugroup)->getProjectId()->returns($project_id);

        $this->admin_ugroup = mock('ProjectUGroup');
        stub($this->admin_ugroup)->getId()->returns(ProjectUGroup::PROJECT_ADMIN);
        stub($this->admin_ugroup)->getNormalizedName()->returns('project_admins');
        stub($this->admin_ugroup)->getProject()->returns($this->project);
        stub($this->admin_ugroup)->getProjectId()->returns($project_id);
        stub($this->admin_ugroup)->getMembers()->returns(array());

        stub($this->ugroup_manager)->getUGroup()->returns($this->admin_ugroup);
    }
}

class Git_Driver_Gerrit_MembershipManagerProjectAdminsIsDaOwnerOfAllAndEverythingTest extends Git_Driver_Gerrit_MembershipManagerGroupCreationCommonTest {

    public function setUp() {
        parent::setUp();
        stub($this->project_manager)->getChildProjects()->returns(array());
    }

    public function itCheckIfProjectAdminsGroupExist() {
        stub($this->ugroup)->getMembers()->returns(array());

        expect($this->membership_manager)->doesGroupExistOnServer($this->remote_server, $this->admin_ugroup)->once();

        $this->membership_manager->createGroupForServer($this->remote_server, $this->ugroup);
    }

    public function itCreatesTheProjectAdminGroupWhenNoExist() {
        stub($this->ugroup)->getMembers()->returns(array());

        stub($this->membership_manager)->doesGroupExistOnServer()->returns(false);
        expect($this->driver)->createGroup()->count(2);
        expect($this->driver)->createGroup($this->remote_server, 'w3c/project_admins', 'w3c/project_admins')->at(0);
        expect($this->driver)->createGroup($this->remote_server, 'w3c/coders', 'w3c/project_admins')->at(1);

        $this->membership_manager->createGroupForServer($this->remote_server, $this->ugroup);
    }
}

/**
 * Fix for request #5031 - Fatal error when adding a group in an umbrella parent project
 * @see https://tuleap.net/plugins/tracker/?aid=5031
 */
class Git_Driver_Gerrit_MembershipManager_CreateGroupForUmbrellaTest extends Git_Driver_Gerrit_MembershipManagerGroupCreationCommonTest {
    private $child_project;

    public function setUp() {
        parent::setUp();

        $this->remote_server_factory  = mock('Git_RemoteServer_GerritServerFactory');
        $this->git_repository_factory = mock('GitRepositoryFactory');
        $this->logger = mock('Logger');
        $this->dao    = mock('Git_Driver_Gerrit_MembershipDao');
        $this->user1 = mock('PFUser');
        $this->user2 = mock('PFUser');

        $this->membership_manager = partial_mock(
            'Git_Driver_Gerrit_MembershipManager',
            array(
                'addUGroupBinding',
                'addUserToGroupWithoutFlush',
                'doesGroupExistOnServer'
            ),
            array(
                $this->dao,
                $this->driver_factory,
                $this->gerrit_user_manager,
                $this->remote_server_factory,
                $this->logger,
                $this->ugroup_manager,
                $this->project_manager
            )
        );

        stub($this->membership_manager)->doesGroupExistOnServer()->returns(true);

        $child_project = aMockProject()->withId(112)->build();

        stub($this->project_manager)->getChildProjects()->returns(array($child_project));
    }

    public function itCreateGroupOnAllGerritServersTheProjectAndItsChildrenUse() {
        stub($this->ugroup)->getMembers()->returns(array());
        expect($this->remote_server_factory)->getServersForProject($this->project)->count(2);
        stub($this->remote_server_factory)->getServersForProject()->returnsAt(0, array(aGerritServer()->withId(3)->build()));
        stub($this->remote_server_factory)->getServersForProject()->returnsAt(1, array(aGerritServer()->withId(5)->build()));
        $this->membership_manager->createGroupOnProjectsServers($this->ugroup);
    }
}

class Git_Driver_Gerrit_MembershipManager_CreateGroupTest extends Git_Driver_Gerrit_MembershipManagerGroupCreationCommonTest {
    private $logger;
    private $dao;

    public function setUp() {
        parent::setUp();

        $this->remote_server_factory  = mock('Git_RemoteServer_GerritServerFactory');
        $this->git_repository_factory = mock('GitRepositoryFactory');
        $this->logger                 = mock('Logger');
        $this->dao                    = mock('Git_Driver_Gerrit_MembershipDao');
        $this->user1                  = mock('PFUser');
        $this->user2                  = mock('PFUser');

        $this->membership_manager = partial_mock(
            'Git_Driver_Gerrit_MembershipManager',
            array(
                'addUGroupBinding',
                'addUserToGroupWithoutFlush',
                'doesGroupExistOnServer'
            ),
            array(
                $this->dao,
                $this->driver_factory,
                $this->gerrit_user_manager,
                $this->remote_server_factory,
                $this->logger,
                $this->ugroup_manager,
                $this->project_manager
            )
        );

        stub($this->project_manager)->getChildProjects()->returns(array());
        stub($this->membership_manager)->doesGroupExistOnServer()->returns(true);
    }

    public function itCreateGroupOnAllGerritServersTheProjectUses() {
        stub($this->ugroup)->getMembers()->returns(array());
        expect($this->remote_server_factory)->getServersForProject($this->project)->once();
        stub($this->remote_server_factory)->getServersForProject()->returns(array($this->remote_server));
        $this->membership_manager->createGroupOnProjectsServers($this->ugroup);
    }

    public function itCreatesGerritGroupFromUGroup() {
        stub($this->ugroup)->getMembers()->returns(array());
        expect($this->driver)->createGroup($this->remote_server, 'w3c/coders', 'w3c/project_admins')->once();
        stub($this->driver)->createGroup()->returns('w3c/coders');

        $gerrit_group_name = $this->membership_manager->createGroupForServer($this->remote_server, $this->ugroup);
        $this->assertEqual($gerrit_group_name, 'w3c/coders');
    }

    public function itAddGroupMembersOnCreation() {
        expect($this->driver)->createGroup($this->remote_server, 'w3c/coders', 'w3c/project_admins')->once();
        stub($this->driver)->createGroup()->returns('w3c/coders');


        $mary = aUser()->withId(12)->build();
        $bob  = aUser()->withId(25)->build();
        stub($this->ugroup)->getMembers()->returns(array($mary, $bob));

        stub($this->membership_manager)->addUserToGroupWithoutFlush()->count(2);
        stub($this->membership_manager)->addUserToGroupWithoutFlush($mary, $this->ugroup)->at(0);
        stub($this->membership_manager)->addUserToGroupWithoutFlush($bob, $this->ugroup)->at(1);

        $this->membership_manager->createGroupForServer($this->remote_server, $this->ugroup);
    }

    public function itStoresTheGroupInTheDb() {
        stub($this->ugroup)->getMembers()->returns(array());
        stub($this->remote_server)->getId()->returns(666);

        expect($this->dao)->addReference(1236, 25698, 666)->once();

        $this->membership_manager->createGroupForServer($this->remote_server, $this->ugroup);
    }

    public function itDoesntCreateAGroupThatAlreadyExist() {
        stub($this->ugroup)->getMembers()->returns(array());
        stub($this->driver)->doesTheGroupExist()->returns(true);
        expect($this->driver)->doesTheGroupExist($this->remote_server, 'w3c/coders')->once();

        expect($this->driver)->createGroup()->never();

        $gerrit_group_name = $this->membership_manager->createGroupForServer($this->remote_server, $this->ugroup);
        $this->assertEqual($gerrit_group_name, 'w3c/coders');
    }

    public function itAddsMembersToAGroupThatAlreadyExists() {
        stub($this->ugroup)->getMembers()->returns(array($this->user1, $this->user2));
        stub($this->driver)->doesTheGroupExist()->returns(true);
        stub($this->ugroup)->getSourceGroup()->returns(false);

        expect($this->membership_manager)->addUserToGroupWithoutFlush()->count(2);
        expect($this->membership_manager)->addUserToGroupWithoutFlush($this->user1, $this->ugroup)->at(0);
        expect($this->membership_manager)->addUserToGroupWithoutFlush($this->user2, $this->ugroup)->at(1);

        $this->membership_manager->createGroupForServer($this->remote_server, $this->ugroup);
    }

    public function itCreatesGerritGroupOnEachServer() {
        stub($this->ugroup)->getMembers()->returns(array());
        $remote_server1 = mock('Git_RemoteServer_GerritServer');
        $remote_server2 = mock('Git_RemoteServer_GerritServer');
        stub($this->remote_server_factory)->getServersForProject()->returns(array($remote_server1, $remote_server2));


        expect($this->driver)->createGroup()->count(2);
        expect($this->driver)->createGroup($remote_server1, 'w3c/coders', 'w3c/project_admins')->at(0);
        expect($this->driver)->createGroup($remote_server2, 'w3c/coders', 'w3c/project_admins')->at(1);

        $this->membership_manager->createGroupOnProjectsServers($this->ugroup);
    }

    public function itStoresTheGroupInTheDbForEachServer() {
        stub($this->ugroup)->getMembers()->returns(array());
        $remote_server1 = mock('Git_RemoteServer_GerritServer');
        $remote_server2 = mock('Git_RemoteServer_GerritServer');
        stub($this->remote_server_factory)->getServersForProject()->returns(array($remote_server1, $remote_server2));

        stub($remote_server1)->getId()->returns(666);
        stub($remote_server2)->getId()->returns(667);

        expect($this->dao)->addReference()->count(2);
        expect($this->dao)->addReference(1236, 25698, 666)->at(0);
        expect($this->dao)->addReference(1236, 25698, 667)->at(1);

        $this->membership_manager->createGroupOnProjectsServers($this->ugroup);
    }

    public function itLogsRemoteSSHErrors() {
        stub($this->remote_server_factory)->getServersForProject()->returns(array($this->remote_server));

        stub($this->driver)->createGroup()->throws(new Git_Driver_Gerrit_Exception('whatever'));

        expect($this->logger)->error(new PatternExpectation('/whatever/'))->once();

        $this->membership_manager->createGroupOnProjectsServers($this->ugroup);
    }

    public function itLogsGerritExceptions() {
        stub($this->remote_server_factory)->getServersForProject()->returns(array($this->remote_server));

        stub($this->driver)->createGroup()->throws(new Git_Driver_Gerrit_Exception('whatever'));

        expect($this->logger)->error('whatever')->once();

        $this->membership_manager->createGroupOnProjectsServers($this->ugroup);
    }

    public function itLogsAllOtherExceptions() {
        stub($this->remote_server_factory)->getServersForProject()->returns(array($this->remote_server));

        stub($this->driver)->createGroup()->throws(new Exception('whatever'));

        expect($this->logger)->error('Unknown error: whatever')->once();

        $this->membership_manager->createGroupOnProjectsServers($this->ugroup);
    }

    public function itContinuesToCreateGroupsEvenIfOneFails() {
        stub($this->ugroup)->getMembers()->returns(array());
        $remote_server1 = mock('Git_RemoteServer_GerritServer');
        $remote_server2 = mock('Git_RemoteServer_GerritServer');
        stub($remote_server2)->getId()->returns(667);
        stub($this->remote_server_factory)->getServersForProject()->returns(array($remote_server1, $remote_server2));

        expect($this->driver)->createGroup()->count(2);
        stub($this->driver)->createGroup()->throwsAt(0, new Exception('whatever'));
        expect($this->driver)->createGroup($remote_server2, '*', '*')->at(1);
        expect($this->dao)->addReference('*', '*', 667)->once();

        $this->membership_manager->createGroupOnProjectsServers($this->ugroup);
    }

    public function itDoesntCreateGroupForSpecialNoneUGroup() {
        expect($this->driver)->createGroup()->never();

        $ugroup = new ProjectUGroup(array('ugroup_id' => ProjectUGroup::NONE));
        $gerrit_group_name = $this->membership_manager->createGroupForServer($this->remote_server, $ugroup);
        $this->assertEqual($gerrit_group_name, '');
    }

    public function itDoesntCreateGroupForSpecialWikiAdminGroup() {
        expect($this->driver)->createGroup()->never();

        $ugroup = new ProjectUGroup(array('ugroup_id' => ProjectUGroup::WIKI_ADMIN));
        $gerrit_group_name = $this->membership_manager->createGroupForServer($this->remote_server, $ugroup);
        $this->assertEqual($gerrit_group_name, '');
    }

    public function itCreatesGroupForSpecialProjectMembersGroup() {
        expect($this->driver)->createGroup()->once();

        $ugroup = mock('ProjectUGroup');
        stub($ugroup)->getId()->returns(ProjectUGroup::PROJECT_MEMBERS);
        stub($ugroup)->getNormalizedName()->returns('project_members');
        stub($ugroup)->getProject()->returns($this->project);
        stub($ugroup)->getProjectId()->returns(999);
        stub($ugroup)->getMembers()->returns(array());

        $this->membership_manager->createGroupForServer($this->remote_server, $ugroup);
    }

    public function itCreatesGroupForSpecialProjectAdminsGroup() {
        expect($this->driver)->createGroup()->once();

        $ugroup = mock('ProjectUGroup');
        stub($ugroup)->getId()->returns(ProjectUGroup::PROJECT_ADMIN);
        stub($ugroup)->getNormalizedName()->returns('project_admin');
        stub($ugroup)->getProject()->returns($this->project);
        stub($ugroup)->getProjectId()->returns(999);
        stub($ugroup)->getMembers()->returns(array());

        $this->membership_manager->createGroupForServer($this->remote_server, $ugroup);
    }

    public function itCreatesAnIncludedGroupWhenUGroupIsBinded() {
        $source_group = mock('ProjectUGroup');

        $ugroup = mock('ProjectUGroup');
        stub($ugroup)->getId()->returns(25698);
        stub($ugroup)->getNormalizedName()->returns('coders');
        stub($ugroup)->getProject()->returns($this->project);
        stub($ugroup)->getProjectId()->returns(999);
        stub($ugroup)->getSourceGroup()->returns($source_group);

        expect($this->driver)->createGroup($this->remote_server, 'w3c/coders', 'w3c/project_admins')->once();
        expect($this->membership_manager)->addUGroupBinding($ugroup, $source_group);

        $this->membership_manager->createGroupForServer($this->remote_server, $ugroup);
    }
}

class Git_Driver_Gerrit_MembershipManagerListGroupsTest extends Git_Driver_Gerrit_MembershipManagerCommonTest {

    public function setUp() {
        parent::setUp();

        $this->membership_manager = new Git_Driver_Gerrit_MembershipManager(
            mock('Git_Driver_Gerrit_MembershipDao'),
            $this->driver_factory,
            $this->gerrit_user_manager,
            mock('Git_RemoteServer_GerritServerFactory'),
            mock('Logger'),
            mock('UGroupManager'),
            $this->project_manager
        );
        $ls_groups_expected_return = array(
            'Administrators'              => '31c2cb467c263d73eb24552a7cc98b7131ac2115',
            'Anonymous Users'             => 'global:Anonymous-Users',
            'Non-Interactive Users'       => '872372f18fd97a7d58bf1f93bc3996d758ffb31b',
            'Project Owners'              => 'global:Project-Owners',
            'Registered Users'            => 'global:Registered-Users',
            'someProject/project_members' => '53936c4a9782a73e3d5296380feecf6c8cc1076f',
            'someProject/project_admins'  => 'ddfaa5d153a40cbf0ae41b73a441dfa97799891b',
            'someProject/group_from_ldap' => 'ec68131cc1adc6b42753c10adb3e3265493f64f9',
        );
        stub($this->driver)->getAllGroups()->returns($ls_groups_expected_return);
    }

    public function itReturnsTrueWhenGroupExistsOnServer() {
        stub($this->u_group)->getNormalizedName()->returns('group_from_ldap');

        $this->assertTrue($this->membership_manager->doesGroupExistOnServer($this->remote_server, $this->u_group));
    }

    public function itReturnsFalseWhenGroupExistsOnServer() {
        stub($this->u_group)->getNormalizedName()->returns('group_from');

        $this->assertFalse($this->membership_manager->doesGroupExistOnServer($this->remote_server, $this->u_group));
    }

    public function itReturnsGroupUUIDWhenGroupExists() {
        $this->assertEqual(
            'ec68131cc1adc6b42753c10adb3e3265493f64f9',
            $this->membership_manager->getGroupUUIDByNameOnServer($this->remote_server, 'someProject/group_from_ldap')
        );
    }

    public function itRaisesAnExceptionIfGroupDoesntExist() {
        $this->expectException();
        $this->membership_manager->getGroupUUIDByNameOnServer($this->remote_server, 'someProject/group_from');
    }
}

class Git_Driver_Gerrit_MembershipManagerListGroupsCacheTest extends Git_Driver_Gerrit_MembershipManagerCommonTest {

    public function setUp() {
        parent::setUp();

        $this->membership_manager = new Git_Driver_Gerrit_MembershipManager(
            mock('Git_Driver_Gerrit_MembershipDao'),
            $this->driver_factory,
            $this->gerrit_user_manager,
            mock('Git_RemoteServer_GerritServerFactory'),
            mock('Logger'),
            mock('UGroupManager'),
            $this->project_manager
        );
    }
    public function itFetchesGroupsFromDriverOnlyOncePerServer() {
        stub($this->driver)->getAllGroups()->returns(array());
        expect($this->driver)->getAllGroups()->once();
        $this->membership_manager->doesGroupExistOnServer($this->remote_server, $this->u_group);
        $this->membership_manager->doesGroupExistOnServer($this->remote_server, $this->u_group);
    }

    public function itCachesSeveralServers() {
        $remote_server2 = stub('Git_RemoteServer_GerritServer')->getId()->returns(37);

        stub($this->driver)->getAllGroups()->returns(array());
        expect($this->driver)->getAllGroups()->count(2);
        expect($this->driver)->getAllGroups($this->remote_server)->at(0);
        expect($this->driver)->getAllGroups($remote_server2)->at(1);
        $this->membership_manager->doesGroupExistOnServer($this->remote_server, $this->u_group);
        $this->membership_manager->doesGroupExistOnServer($remote_server2, $this->u_group);
    }
}<|MERGE_RESOLUTION|>--- conflicted
+++ resolved
@@ -237,31 +237,6 @@
 
         $this->membership_manager->addUserToGroup($this->user, $this->admin_ugroup);
     }
-<<<<<<< HEAD
-=======
-
-//    public function itUpdatesAllGerritGroupsWhenIAddANewProjectAdmin() {
-//        stub($this->git_repository_factory)->getAllGerritRepositoriesFromProject()->returns(array(
-//            new GitRepositoryWithPermissions(
-//                $this->git_repository,
-//                array(
-//                    Git::PERM_READ          => array(),
-//                    Git::PERM_WRITE         => array(ProjectUGroup::PROJECT_ADMIN),
-//                    Git::PERM_WPLUS         => array(),
-//                    Git::SPECIAL_PERM_ADMIN => array(ProjectUGroup::PROJECT_ADMIN),
-//                )
-//            )
-//        ));
-//
-//        stub($this->admin_ugroup)->getName()->returns('project_admins');
-//
-//        expect($this->driver)->addUserToGroup()->count(1);
-//        $gerrit_project_project_admins_group_name = $this->project_name.'/'.'project_admins';
-//        expect($this->driver)->addUserToGroup($this->remote_server, $this->user, $gerrit_project_project_admins_group_name)->at(1);
-//
-//        $this->membership_manager->updateUserMembership($this->user, $this->admin_ugroup, $this->project, $this->membership_command_add);
-//    }
->>>>>>> 12c7acb0
 }
 
 class Git_Driver_Gerrit_MembershipManager_BindedUGroupsTest extends TuleapTestCase {
