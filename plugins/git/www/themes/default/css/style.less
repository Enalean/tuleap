.help {
  width: auto;
  background:url(../images/help.png) no-repeat;
  background-position: 5px center;
  border: 1px solid #DDDDDD;
  padding: 0.5em;
  padding-left: 40px;
  margin: 0.5em;
}

.repository {
    width:auto;
}

textarea.text {
    height:50px;
    width:400px;
}

#plugin_git_clone_url_group {
    display: inline;
}
#plugin_git_clone_url_group.input-append .active,
#plugin_git_clone_url_group.input-prepend .active {
    border-color: rgba(0, 0, 0, 0.15) rgba(0, 0, 0, 0.15) rgba(0, 0, 0, 0.25);
}

#plugin_git_reference {
    margin-top: 1em;
    margin-bottom: 1em;
}

#plugin_git_repository_actions {
    float:      right;
    list-style: none;
    align:      left;
    margin:     0 0 0 10em;
}

#plugin_git_repository_actions li {
    display: inline;
}

#plugin_git_repository_actions a {
  background:          no-repeat;
  background-position: 5px center;
  padding-left:        24px;
}

#plugin_git_repository_actions a.repo_fork {
    background-image: url('../images/fork.png');
}

#plugin_git_repository_actions a.repo_admin {
    background-image: url('../images/edit.png');
}

#plugin_git_reference_author {
    clear: both;
    margin:0;
    font-size:0.9em;
    color:gray;
}

#plugin_git_description {
    margin: 0.5em 0 0.5em 0;
}

#plugin_git_fork_form {
    white-space:no-wrap;
    margin-top:0em;
}

#plugin_git_clone_field {
    border:       1px solid rgb(196,196,196);
    padding-left: 5px;
}

#plugin_git_description textarea {
    vertical-align:top;
}

#plugin_git_repo_parent {
    color: #666;
    font-size: 12px;
    margin-top: -1.5em;
    margin-bottom: 1.5em;
}

.plugin_git_repo_privacy {
    margin-right: 8px;
}
.plugin_git_repo_type_gitshell > #plugin_git_repo_parent {
    margin-left: 25px;
}

#plugin_git_add_mail_msg {
    font-size:0.9em;
}

td.plugin_git_first_col {
    width: 11em;
}

.plugin_git_mail_prefix {
    width:15em;
}

#gitphp.plugin_git_gitphp {
    margin-top: 0.5em;
    margin-bottom: 0.5em;
    border: 1px solid #e3e3e3;
    -webkit-border-radius: 4px;
       -moz-border-radius: 4px;
            border-radius: 4px;
    -webkit-box-shadow: inset 0 1px 1px rgba(0, 0, 0, 0.05);
       -moz-box-shadow: inset 0 1px 1px rgba(0, 0, 0, 0.05);
            box-shadow: inset 0 1px 1px rgba(0, 0, 0, 0.05);
}
#gitphp.plugin_git_gitphp .page_header {
    background: whiteSmoke;
}

#gitphp.plugin_git_gitphp div.search {
    margin-top: 18px;
}

#gitphp.plugin_git_gitphp .page_header .logo {
    display: none;
}

#gitphp.plugin_git_gitphp td,
#gitphp.plugin_git_gitphp td.link,
#gitphp.plugin_git_gitphp div.search {
    /* bootstrap default size */
    font-size: 14px;
}

#gitphp.plugin_git_gitphp a.title,
#gitphp.plugin_git_gitphp > table {
    margin-left: 0.5em;
}

#gitphp.plugin_git_gitphp div.page_footer {
    margin-top: 1em;
    background: whiteSmoke;
}

#gitphp.plugin_git_gitphp div.diff_info,
#gitphp.plugin_git_gitphp tr.dark,
#gitphp.plugin_git_gitphp div.title {
    background: #FCFCFC;
}
#git_repositories_list {
    border-collapse:collapse;
    border-bottom: 1px solid #f5f5f5; 
}

#git_repositories_list td { 
    border-left: 1px solid #f5f5f5; 
    border-right: 1px solid #f5f5f5; 
    padding-left:1em; 
    padding-right:1em; 
} 

#fork_repositories {
    border-collapse: collapse;
}
#fork_repositories td {
    padding-left: 1em;
    border-left: 1px solid #ccc;
    padding-right: 1em;
    border-right: 1px solid #ccc;
}
#fork_repositories td.first {
    padding-left: 0em;
    border-left: none;
}
#fork_repositories td.last {
    padding-right: 0em;
    border-right: none;
}

.widget-preview-plugin_git_user_pushes-en_US,
.widget-preview-plugin_git_user_pushes-fr_FR {
    background-image:url('../images/widget-preview-user_pushes.png');
}

.widget-preview-plugin_git_project_pushes-en_US,
.widget-preview-plugin_git_project_pushes-fr_FR {
    background-image:url('../images/widget-preview-project_pushes.png');
}

#git_repomanagement label {
    display: block;
    margin-bottom: 5px;
}

#plugin_git_example,
.git_repomanagement_gerrit_more_description {
    display: inline-block;
    min-height: 20px;
    padding: 19px;
    margin-bottom: 1em;
    background-color: #f5f5f5;
    border: 1px solid #e3e3e3;
    -webkit-border-radius: 4px;
       -moz-border-radius: 4px;
            border-radius: 4px;
    -webkit-box-shadow: inset 0 1px 1px rgba(0, 0, 0, 0.05);
       -moz-box-shadow: inset 0 1px 1px rgba(0, 0, 0, 0.05);
            box-shadow: inset 0 1px 1px rgba(0, 0, 0, 0.05);
}

#plugin_git_example,
#plugin_git_example:target {
    display: inline-block;
    border: 1px solid #ccc;
}

/* {{{ The styling of the #plugin_git_clone_field is based on bootstrap with 
       customizations. Waiting for LESS support */
#plugin_git_clone_field {
  font-size: 14px;
  font-weight: normal;
  line-height: 20px;
}

#plugin_git_clone_field {
  font-family: "Helvetica Neue", Helvetica, Arial, sans-serif;
}


#plugin_git_clone_field {
  display: inline-block;
  height: 20px;
  padding: 4px 6px;
  margin-bottom: 10px;
  font-size: 14px;
  line-height: 20px;
  color: #555555;
  vertical-align: top;
}

#plugin_git_clone_field {
  background-color: #FCFCFC;
  border: 1px solid #cccccc;
  -webkit-box-shadow: inset 0 1px 1px rgba(0, 0, 0, 0.075);
     -moz-box-shadow: inset 0 1px 1px rgba(0, 0, 0, 0.075);
          box-shadow: inset 0 1px 1px rgba(0, 0, 0, 0.075);

}


#plugin_git_clone_field:focus {
  outline: 0;
  outline: thin dotted \9;
  /* IE6-9 */

}

#plugin_git_clone_field:-moz-placeholder {
  color: #999999;
}

#plugin_git_clone_field:-ms-input-placeholder {
  color: #999999;
}

#plugin_git_clone_field::-webkit-input-placeholder {
  color: #999999;
}

#plugin_git_clone_field[class*="span"],
.row-fluid #plugin_git_clone_field[class*="span"] {
  float: none;
  margin-left: 0;
}

.input-append #plugin_git_clone_field[class*="span"],
.input-prepend #plugin_git_clone_field[class*="span"],
.row-fluid #plugin_git_clone_field[class*="span"] {
  display: inline-block;
}

#plugin_git_clone_field {
  margin-left: 0;
}
/* }}} */

.input-prepend .gitclone_urls_protocols > .btn:last-child {
  -webkit-border-radius: 0;
  -moz-border-radius: 0;
  border-radius: 0;
}
.input-prepend .gitclone_urls_protocols > .btn:last-child:first-child {
    -webkit-border-radius: 4px 0 0 4px;
    -moz-border-radius: 4px 0 0 4px;
    border-radius: 4px 0 0 4px;
}

.gerrit_url.alert.alert-info {
    display: inline-block;
    margin-bottom: 1em;
}
.gerrit_url.alert.alert-info a {
    font-weight: bold;
    white-space: nowrap;
}

.wait_creation.alert.alert-info {
    display: inline-block;
    margin-bottom: 1em;
}

#plugin_git_clone_url_group > .add-on {
    display: none;
}
#plugin_git_clone_url_group.plugin_git_clone_field-read-only > .add-on {
    display: inline-block;
    border-right: none;
    background: #fcfcfc;
    -webkit-box-shadow: inset 0 1px 1px rgba(0, 0, 0, 0.075);
    -moz-box-shadow: inset 0 1px 1px rgba(0, 0, 0, 0.075);
    box-shadow: inset 0 1px 1px rgba(0, 0, 0, 0.075);
}
.plugin_git_clone_field-read-only > .add-on > .label {
    line-height: inherit;
}
.plugin_git_clone_field-read-only > #plugin_git_clone_field {
    border-left:none;
}
a.btn.plugin_git_admin_button {
    color: #333;
    margin-left: 1em;
}
legend.gerrit_disconnect {
    font-weight: bold;
}

fieldset.gerrit_disconnect {
    width: 680px;
    border-color: lightgrey;
}

.git_admin_config_template_action {
    width:80px;
}

#editor_textarea {
    width: 100%;
    height: 450px;
    padding-left: 0px;
    padding-right: 0px;
    border-left: 0px;
    border-right: 0px;
    resize: none;
}

#description_commit {
    resize: none;
}

#cancel {
    margin-right: 5px;
}

#commit_form {
    padding-left: 5px;
}

<<<<<<< HEAD

#mirrors-list {
  margin: 0 0 30px 25px;

  > li {
    > span {
      font-style: italic;
      color: #888;
      font-size: 0.9em;
    }
  }
}

.git_admin_mirror_owner_link {
    padding-top: 5px;
}

.git_admin_mirror_big_span {
    word-break: break-all;
}

.git_admin_mirror_table {
    max-width : 960px;
}

.git_admin_mirror_url {
    white-space: nowrap
}
=======
.mirrors-list {
    max-width: 800px;

    & > thead > tr {
        background: #E4E4E4;

        & > th {
            vertical-align: top;
            border-left-color: #D2D2D2;
            border-bottom: 2px solid #B2B2B2;
        }
    }

    & > tbody > tr:first-child > td {
        border-top: none;
    }

    & > thead > tr > th, & > tbody > tr > td {
        min-width: 100px;
        vertical-align: middle;
    }

    & > thead > tr > th:first-child, & > tbody > tr > td:first-child {
        min-width: 20px;
        max-width: 20px;
    }

    & > thead > tr > th.url, & > tbody > tr > td.url {
        width: 100%;
        white-space: nowrap;
    }

    & > thead > tr > th.used, & > tbody > tr > td.used {
        white-space: nowrap;
        text-align: center;
    }
}
>>>>>>> 113e8668
<|MERGE_RESOLUTION|>--- conflicted
+++ resolved
@@ -369,8 +369,6 @@
     padding-left: 5px;
 }
 
-<<<<<<< HEAD
-
 #mirrors-list {
   margin: 0 0 30px 25px;
 
@@ -398,7 +396,7 @@
 .git_admin_mirror_url {
     white-space: nowrap
 }
-=======
+
 .mirrors-list {
     max-width: 800px;
 
@@ -436,4 +434,3 @@
         text-align: center;
     }
 }
->>>>>>> 113e8668
