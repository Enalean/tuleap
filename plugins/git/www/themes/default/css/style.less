.help {
  width: auto;
  background:url(../images/help.png) no-repeat;
  background-position: 5px center;
  border: 1px solid #DDDDDD;
  padding: 0.5em;
  padding-left: 40px;
  margin: 0.5em;
}

.repository {
    width:auto;
}

textarea.text {
    height:50px;
    width:400px;
}

#plugin_git_clone_url_group {
    display: inline;
}
#plugin_git_clone_url_group.input-append .active,
#plugin_git_clone_url_group.input-prepend .active {
    border-color: rgba(0, 0, 0, 0.15) rgba(0, 0, 0, 0.15) rgba(0, 0, 0, 0.25);
}

#plugin_git_reference {
    margin-top: 1em;
    margin-bottom: 1em;
}

#plugin_git_repository_actions {
    float:      right;
    list-style: none;
    align:      left;
    margin:     0 0 0 10em;
}

#plugin_git_repository_actions li {
    display: inline;
}

#plugin_git_repository_actions a {
  background:          no-repeat;
  background-position: 5px center;
  padding-left:        24px;
}

#plugin_git_repository_actions a.repo_fork {
    background-image: url('../images/fork.png');
}

#plugin_git_repository_actions a.repo_admin {
    background-image: url('../images/edit.png');
}

#plugin_git_reference_author {
    clear: both;
    margin:0;
    font-size:0.9em;
    color:gray;
}

#plugin_git_description {
    margin: 0.5em 0 0.5em 0;
}

#plugin_git_fork_form {
    white-space:no-wrap;
    margin-top:0em;
}

#plugin_git_clone_field {
    border:       1px solid rgb(196,196,196);
    padding-left: 5px;
}

#plugin_git_description textarea {
    vertical-align:top;
}

#plugin_git_repo_parent {
    color: #666;
    font-size: 12px;
    margin-top: -1.5em;
    margin-bottom: 1.5em;
}

.plugin_git_repo_privacy {
    margin-right: 8px;
}
.plugin_git_repo_type_gitshell > #plugin_git_repo_parent {
    margin-left: 25px;
}

#plugin_git_add_mail_msg {
    font-size:0.9em;
}

td.plugin_git_first_col {
    width: 11em;
}

.plugin_git_mail_prefix {
    width:15em;
}

#gitphp.plugin_git_gitphp {
    margin-top: 0.5em;
    margin-bottom: 0.5em;
    border: 1px solid #e3e3e3;
    -webkit-border-radius: 4px;
       -moz-border-radius: 4px;
            border-radius: 4px;
    -webkit-box-shadow: inset 0 1px 1px rgba(0, 0, 0, 0.05);
       -moz-box-shadow: inset 0 1px 1px rgba(0, 0, 0, 0.05);
            box-shadow: inset 0 1px 1px rgba(0, 0, 0, 0.05);
}
#gitphp.plugin_git_gitphp .page_header {
    background: whiteSmoke;
}

#gitphp.plugin_git_gitphp div.search {
    margin-top: 18px;
}

#gitphp.plugin_git_gitphp .page_header .logo {
    display: none;
}

#gitphp.plugin_git_gitphp td,
#gitphp.plugin_git_gitphp td.link,
#gitphp.plugin_git_gitphp div.search {
    /* bootstrap default size */
    font-size: 14px;
}

#gitphp.plugin_git_gitphp a.title,
#gitphp.plugin_git_gitphp > table {
    margin-left: 0.5em;
}

#gitphp.plugin_git_gitphp div.page_footer {
    margin-top: 1em;
    background: whiteSmoke;
}

#gitphp.plugin_git_gitphp div.diff_info,
#gitphp.plugin_git_gitphp tr.dark,
#gitphp.plugin_git_gitphp div.title {
    background: #FCFCFC;
}
#git_repositories_list {
    border-collapse:collapse;
    border-bottom: 1px solid #f5f5f5; 
}

#git_repositories_list td { 
    border-left: 1px solid #f5f5f5; 
    border-right: 1px solid #f5f5f5; 
    padding-left:1em; 
    padding-right:1em; 
} 

#fork_repositories {
    border-collapse: collapse;
}
#fork_repositories td {
    padding-left: 1em;
    border-left: 1px solid #ccc;
    padding-right: 1em;
    border-right: 1px solid #ccc;
}
#fork_repositories td.first {
    padding-left: 0em;
    border-left: none;
}
#fork_repositories td.last {
    padding-right: 0em;
    border-right: none;
}

.widget-preview-plugin_git_user_pushes-en_US,
.widget-preview-plugin_git_user_pushes-fr_FR {
    background-image:url('../images/widget-preview-user_pushes.png');
}

.widget-preview-plugin_git_project_pushes-en_US,
.widget-preview-plugin_git_project_pushes-fr_FR {
    background-image:url('../images/widget-preview-project_pushes.png');
}

#git_repomanagement label {
    display: block;
    margin-bottom: 5px;
}

#plugin_git_example,
.git_repomanagement_gerrit_more_description {
    display: inline-block;
    min-height: 20px;
    padding: 19px;
    margin-bottom: 1em;
    background-color: #f5f5f5;
    border: 1px solid #e3e3e3;
    -webkit-border-radius: 4px;
       -moz-border-radius: 4px;
            border-radius: 4px;
    -webkit-box-shadow: inset 0 1px 1px rgba(0, 0, 0, 0.05);
       -moz-box-shadow: inset 0 1px 1px rgba(0, 0, 0, 0.05);
            box-shadow: inset 0 1px 1px rgba(0, 0, 0, 0.05);
}

#plugin_git_example,
#plugin_git_example:target {
    display: inline-block;
    border: 1px solid #ccc;
}

/* {{{ The styling of the #plugin_git_clone_field is based on bootstrap with 
       customizations. Waiting for LESS support */
#plugin_git_clone_field {
  font-size: 14px;
  font-weight: normal;
  line-height: 20px;
}

#plugin_git_clone_field {
  font-family: "Helvetica Neue", Helvetica, Arial, sans-serif;
}


#plugin_git_clone_field {
  display: inline-block;
  height: 20px;
  padding: 4px 6px;
  margin-bottom: 10px;
  font-size: 14px;
  line-height: 20px;
  color: #555555;
  vertical-align: top;
}

#plugin_git_clone_field {
  background-color: #FCFCFC;
  border: 1px solid #cccccc;
  -webkit-box-shadow: inset 0 1px 1px rgba(0, 0, 0, 0.075);
     -moz-box-shadow: inset 0 1px 1px rgba(0, 0, 0, 0.075);
          box-shadow: inset 0 1px 1px rgba(0, 0, 0, 0.075);

}


#plugin_git_clone_field:focus {
  outline: 0;
  outline: thin dotted \9;
  /* IE6-9 */

}

#plugin_git_clone_field:-moz-placeholder {
  color: #999999;
}

#plugin_git_clone_field:-ms-input-placeholder {
  color: #999999;
}

#plugin_git_clone_field::-webkit-input-placeholder {
  color: #999999;
}

#plugin_git_clone_field[class*="span"],
.row-fluid #plugin_git_clone_field[class*="span"] {
  float: none;
  margin-left: 0;
}

.input-append #plugin_git_clone_field[class*="span"],
.input-prepend #plugin_git_clone_field[class*="span"],
.row-fluid #plugin_git_clone_field[class*="span"] {
  display: inline-block;
}

#plugin_git_clone_field {
  margin-left: 0;
}
/* }}} */

.input-prepend .gitclone_urls_protocols > .btn:last-child {
  -webkit-border-radius: 0;
  -moz-border-radius: 0;
  border-radius: 0;
}
.input-prepend .gitclone_urls_protocols > .btn:last-child:first-child {
    -webkit-border-radius: 4px 0 0 4px;
    -moz-border-radius: 4px 0 0 4px;
    border-radius: 4px 0 0 4px;
}

.gerrit_url.alert.alert-info {
    display: inline-block;
    margin-bottom: 1em;
}
.gerrit_url.alert.alert-info a {
    font-weight: bold;
    white-space: nowrap;
}

.wait_creation.alert.alert-info {
    display: inline-block;
    margin-bottom: 1em;
}

#plugin_git_clone_url_group > .add-on {
    display: none;
}
#plugin_git_clone_url_group.plugin_git_clone_field-read-only > .add-on {
    display: inline-block;
    border-right: none;
    background: #fcfcfc;
    -webkit-box-shadow: inset 0 1px 1px rgba(0, 0, 0, 0.075);
    -moz-box-shadow: inset 0 1px 1px rgba(0, 0, 0, 0.075);
    box-shadow: inset 0 1px 1px rgba(0, 0, 0, 0.075);
}
.plugin_git_clone_field-read-only > .add-on > .label {
    line-height: inherit;
}
.plugin_git_clone_field-read-only > #plugin_git_clone_field {
    border-left:none;
}
a.btn.plugin_git_admin_button {
    color: #333;
    margin-left: 1em;
}
legend.gerrit_disconnect {
    font-weight: bold;
}

fieldset.gerrit_disconnect {
    width: 680px;
    border-color: lightgrey;
}

.git_admin_config_template_action {
    width:80px;
}

#editor_textarea {
    width: 100%;
    height: 450px;
    padding-left: 0px;
    padding-right: 0px;
    border-left: 0px;
    border-right: 0px;
    resize: none;
}

#description_commit {
    resize: none;
}

#cancel {
    margin-right: 5px;
}

#commit_form {
    padding-left: 5px;
}

<<<<<<< HEAD
#mirrors-list {
  margin: 0 0 30px 25px;

  > li {
    > span {
      font-style: italic;
      color: #888;
      font-size: 0.9em;
    }
  }
=======
.git_admin_mirror_owner_link {
    padding-top: 5px;
}

.git_admin_mirror_big_span {
    word-break: break-all;
}

.git_admin_mirror_table {
    max-width : 960px;
}

.git_admin_mirror_url {
    white-space: nowrap
>>>>>>> e28ba990
}<|MERGE_RESOLUTION|>--- conflicted
+++ resolved
@@ -369,7 +369,7 @@
     padding-left: 5px;
 }
 
-<<<<<<< HEAD
+
 #mirrors-list {
   margin: 0 0 30px 25px;
 
@@ -380,7 +380,8 @@
       font-size: 0.9em;
     }
   }
-=======
+}
+
 .git_admin_mirror_owner_link {
     padding-top: 5px;
 }
@@ -395,5 +396,4 @@
 
 .git_admin_mirror_url {
     white-space: nowrap
->>>>>>> e28ba990
-}+}
