plugin_git	descriptor_description	Plugin which provides Git support for Tuleap
plugin_git	descriptor_name	Git Plugin

plugin_git	title	Git Plugin
plugin_git	service_lbl_key	Git
plugin_git	service_desc_key	Git
plugin_git	help_reference_title	Initialize a repository
plugin_git	help_init_reference	<li>cd mysources</li><li>git init</li><li>touch README (for example)</li><li>git add README</li><li>git commit -m 'initial commit'</li><li>git push &lt;repository_url&gt; master</li>
plugin_git	help_init_reference_msg	The current repository has not been initialized yet, this is required to allow users to clone it
plugin_git	help_create_reference_title	Create a reference
plugin_git	help_create_reference	<li>A reference is main repository which intends to be forked onto the Tuleap server (e.g. shared project feature) as well as cloned by users for local developments</li>
plugin_git	help_link	Help
plugin_git	help_tree	<li>The tree of repositories shows the repository hierarchie. References are roots as clones (forks) are displayed below their parent</li><li>Each repository is a link to a detail and administration page</li>
plugin_git	help_fork	<li>A fork is a reference clone or a fork clone</li><li>It is accessible by all project members with read and write permissions.</li><li>It may be used as a repository for any feature developpement.</li>

plugin_git	info_access_title	Git access
plugin_git	info_access_content	Repositories are accessible through the following url, where REPO_NAME must be replaced with the actual repository name.<br /> For any access permission issue please contact your site admin.

plugin_git	bread_crumb_home	Repository list
plugin_git	bread_crumb_help	Help

plugin_git	tree_title_available_repo	Project repositories
plugin_git	tree_msg_no_available_repo	No repository found

plugin_git	admin_reference_creation_title	Reference creation
plugin_git	admin_reference_creation_input_name	Name
plugin_git	admin_reference_creation_textarea_name	Description
plugin_git	admin_reference_creation_submit	Create
plugin_git	admin_reference_creation_input_type	Enable fine grain permissions on this repository <em>(EXPERIMENTAL)</em>.
plugin_git	admin_reference_creation_lab_feature	This is an experimental feature. If any doubts, don't use it!


plugin_git	admin_fork_creation_title	Fork
plugin_git	admin_fork_creation_input_name	Fork name
plugin_git	admin_fork_creation_input_parentname	Parent
plugin_git	admin_fork_creation_submit	Fork
plugin_git	admin_repolist_selectbox_choose	Choose one
plugin_git	admin_repolist_selectbox_references	References
plugin_git	admin_repolist_selectbox_forks	Forks

plugin_git	admin_deletion_title	Repository deletion
plugin_git	admin_deletion_submit	Delete this repository
plugin_git	admin_deletion_input_name	Delete
plugin_git	admin_save_submit	Save

plugin_git	admin_mail	Notifications

plugin_git	admin_settings	General settings
plugin_git	gerrit_pane_title	Gerrit
plugin_git	gerrit_title	Migration to Gerrit
plugin_git	gerrit_url	Please choose the Gerrit server:
plugin_git	gerrit_migration_description	You are about to migrate your repository <em>$1</em> to Gerrit.
plugin_git	gerrit_migration_more_description	The management of the repository (permissions, ...) will be delegated to Gerrit: <ul><li>A project <em>$1</em> will be created on the chosen server.</li><li>The user groups <em>contributors, integrators, supermen</em> and <em>owners</em> will be created and assigned the default access rights.</li><li>The current repository will become a mirror of the Gerrit reference.</li></ul>
plugin_git	gerrit_migrated_more_description	As a reminder, the management of the repository (permissions, ...) has been delegated to Gerrit: <ul><li>A project <em>$1</em> has been created on the server $2.</li><li>The user groups <em>contributors, integrators, supermen</em> and <em>owners</em> have been created and assigned the default access rights.</li><li>The current repository is now a mirror of the Gerrit reference.</li></ul>
plugin_git	gerrit_migrate_to	Migrate repo to Gerrit
plugin_git	gerrit_server_already_migrated	The repository <em>$1</em> has already been migrated to the Gerrit project: <a href="$3">$2</a>.
plugin_git	permissions_on_remote_server	You cannot change permissions since this repository is on a remote server
plugin_git	gerrit_migration_ongoing	The migration of this repository to Gerrit server is on going, please wait for a few minutes.

plugin_git	controller_access_denied	You are not allowed to access this page

plugin_git	dao_delete_error	Unable to delete repository from database
plugin_git	dao_delete_params	Missing repository id or project id

plugin_git	dao_update_error	Unable to update Repository data
plugin_git	dao_search_params	Repository not found : missing repository name or project id
plugin_git	dao_search_error	Repository not found
plugin_git	dao_error_create_notification	Mail to notify not added
plugin_git	dao_error_remove_notification	Mail not removed

plugin_git	dao_child_params	Repository child search failed : missing repository id

plugin_git	disconnect_gerrit_title	Disconnect from Gerrit
plugin_git	disconnect_gerrit_msg	This operation <strong>cannot</strong> be undone. This repository will never again be managed by a gerrit server. Do you confirm the disconnection?
plugin_git	disconnect_gerrit_yes	Yes, I want to disconnect from Gerrit

plugin_git	backend_delete_haschild_error	Unable to delete repository: it has child(ren)
plugin_git	backend_delete_path_error	Unable to delete repository: path outside project repository root
plugin_git	backend_gitroot_mkdir_error	Error while creating root for Git repositories (Contact the site admin)
plugin_git	backend_projectroot_mkdir_error	Error while creating project root for Git repository (Contact the site admin)
plugin_git	backend_projectroot_chgrp_error	Error while setting project root permissions (Contact the site admin)

plugin_git	disable_delete_gitolite	It's not yet possible to delete "Gitolite" based repositories
plugin_git	disable_fork_gitolite	It's not yet possible to fork "Gitolite" based repositories

plugin_git	actions_params_error	Empty required parameter(s)
plugin_git	actions_long_description	Too long description
plugin_git	actions_delete_process	Repository '$1' will be removed in a few seconds
plugin_git	actions_input_format_error	Repository name is not well formatted. Allowed characters: $1 and max length is $2, no slashes at the beginning or the end, it also must not finish with ".git".
plugin_git	actions_create_repo_process	Repository will be created in a few seconds
plugin_git	actions_create_repo_exists	Repository $1 already exists or would override an existing path
plugin_git	actions_delete_ok	Repository has been deleted
plugin_git	actions_no_repository_forked	No repository has been forked.

plugin_git	actions_repo_not_found	The repository does not exist
plugin_git	actions_repo_access	Repository access permissions are going to be modified in a few seconds
plugin_git	actions_save_repo_process	Repository informations have been saved
plugin_git	actions_delete_backup	A repository backup of '$1' will be available in the backup directory
plugin_git	actions_name_not_available	     A file already exists with this name under gitroot


plugin_git	view_repo_description	Description
plugin_git	view_repo_creator	Created by
plugin_git	view_repo_creation_date	Date
plugin_git	view_repo_parent_gitshell	Parent: $1
plugin_git	view_repo_parent_gitolite	Forked from $1
plugin_git	view_repo_initialized	Initialized
plugin_git	view_repo_not_initialized	Not initialized
plugin_git	view_repo_clone_url	Clone url
plugin_git	view_repo_access_control	Access control
plugin_git	view_repo_access	Access
plugin_git	view_repo_access_public	Public
plugin_git	view_repo_access_private	Private

plugin_git	repo_not_initialized	Repository is not initialized

plugin_git	confirm_deletion_msg	You are about to permanently delete the repository <strong>$1</strong>. This operation <strong>cannot</strong> be undone. Do you confirm the deletion?

plugin_git	yes	Yes
plugin_git	no	No

plugin_git	project_service_not_available	Service not available for your project (Please contact site administrator)
plugin_git	reference_commit_desc_key	Git commit
plugin_git	reference_commit_nature_key	Git commit

plugin_git	mail_prefix_label	Notification Prefix
plugin_git	mail_prefix_title	Update notification mail prefix
plugin_git	mail_prefix	New prefix
plugin_git	mail_prefix_submit	Update

plugin_git	add_mail_label	Notificated People
plugin_git	add_mail_title	Add a mail address or a user to notify
plugin_git	add_mail_msg	You can add more than one mail/user using comma or semi-column as separator.
plugin_git	add_mail	Mail address/User
plugin_git	add_mail_submit	Add
plugin_git	add_mail_existing	There is no users to be notified yet. 

plugin_git	no_user_mail	The added user $1 have no mail address
plugin_git	no_user	No user corresponding to entry "$1"

plugin_git	mail_prefix_updated	Mail prefix updated
plugin_git	mail_added	Mail added
plugin_git	mail_not_added	Could not add mail $1
plugin_git	mail_removed	Mail $1 removed
plugin_git	mail_not_removed	Could not remove mail $1 
plugin_git	mail_existing	The notification is already enabled for this email $1

plugin_git	notified_mails_title	List of notified mails

plugin_git	set_private_warn	Making the repository access private will remove notification for all mail addresses that doesn't correspond to a user member of this project.
plugin_git	set_private_confirm	Do you confirm change of repository access to private ?
plugin_git	set_private_mails	List of mails to remove from notification

plugin_git	feedback_event_create	There is an event in queue for a repository creation ($1), it will be processed in one minute or two. Please be patient!
plugin_git	feedback_event_delete	There is an event in queue for repository '$1' deletion, it will be processed in one minute or two. Please be patient!
plugin_git	feedback_event_access	There is an event in queue for a repository permissions change, it will be processed in one minute or two. Please be patient!

plugin_git	gitolite_lab_feature_title	Fine grain permissions on git repositories
plugin_git	gitolite_lab_feature_description	Allow to set specifics, distincts, permissions for Read or Write operations.

plugin_git	perm_R	Read
plugin_git	perm_W	Write
plugin_git	perm_W+	Rewind

plugin_git	fork_repositories	Fork repositories
plugin_git	fork_personal_repositories_desc	<p>You can create personal forks of any reference repositories. By default forks will end up into your personal area of this project.</p></p>
plugin_git	fork_project_repositories_desc	<p>You might choose to fork into another project. In this case, fork creates new "References" in the target project.<br />You need to be administrator of the target project to do so and Git service must be activated.</p>
plugin_git	fork_repositories_select	Select repositories to fork
plugin_git	fork_repositories_path	Choose the path for the forks
plugin_git	fork_repositories_placeholder	Enter a path or leave it blank
plugin_git	fork_destination_project	Choose a destination project
plugin_git	fork_malformed_path	Path cannot contain double dots (..)
plugin_git	fork_choose_destination_project	Copy to another project
plugin_git	fork_choose_destination_personal	Create personal repositories in this project
plugin_git	successfully_forked	Successfully forked
plugin_git	fork_destination_project_message	Into project <b>$1</b>
plugin_git	fork_destination_personal_message	As personal fork
plugin_git	fork_repository_message	You are going to fork repository: $1

plugin_git	tree_view_project	Project
plugin_git	tree_view_repository	Repository
plugin_git	tree_view_description	Description
plugin_git	tree_view_last_push	Last push
plugin_git	tree_view_date	Date
plugin_git	tree_view_commits	Commits
plugin_git	tree_view_by	$1 by $2

project_admin_utils	perm_granted_for_git_repository	Permission granted for git repository $1
project_admin_utils	perm_reset_for_git_repository	Permission reset for git repository $1

plugin_git	fork_repository_exists	Repository $1 already exists on target, skipped.
plugin_git	fork_repository_invalid_namespace	Invalid namespace, please only use alphanumeric characters.
plugin_git	missing_parameter_to_project	No project selected for the fork
plugin_git	missing_parameter_repos	No repository selected for thr fork

plugin_git	ci_trigger	Git trigger
plugin_git	ci_repo_id	Git repository
plugin_git	ci_field_description	Trigger a build after Git pushes in repository
plugin_git	ci_trigger_not_saved	Git trigger not saved
plugin_git	ci_bad_repo_id	Bad repository id
plugin_git	ci_repository_not_in_project	Git repository does not belong to the project
plugin_git	ci_trigger_not_deleted	Git trigger not deleted

plugin_git	widget_user_pushes_title	My last Git pushes
plugin_git	widget_project_pushes_title	Last Git pushes
plugin_git	widget_project_pushes_label	Pushes
plugin_git	widget_user_pushes_description	Display last Git pushes performed by the user
plugin_git	widget_project_pushes_description	Display last Git pushes of the project.
plugin_git	widget_user_pushes_no_content	No pushes to display
plugin_git	widget_user_pushes_offset	Maximum number of push by repository
plugin_git	widget_user_pushes_past_days	Maximum number of days ago
plugin_git	widget_user_pushes_details	Details
plugin_git	widget_project_pushes_max_weeks	For chart readability considerations, the maximum weeks numbers is 25.
plugin_git	widget_project_pushes_error	There is no logged pushes in the last $1 week(s)

plugin_git	logsdaily_field	Repository name
plugin_git	logsdaily_title	Git pushes

plugin_git	delegated_to_gerrit	The management of this Git repository has been delegated to the Gerrit platform:
<<<<<<< HEAD
plugin_git	waiting_for_repo_creation	The repository is in queue for creation. Please check back here in a few minutes
=======

plugin_git	gerrit_cannot_migrate_error_msg	This repository cannot be migrated. This is because it was alreapy migrated in the past and cannot anymore be migrated again.
>>>>>>> ffce8913
<|MERGE_RESOLUTION|>--- conflicted
+++ resolved
@@ -217,9 +217,6 @@
 plugin_git	logsdaily_title	Git pushes
 
 plugin_git	delegated_to_gerrit	The management of this Git repository has been delegated to the Gerrit platform:
-<<<<<<< HEAD
 plugin_git	waiting_for_repo_creation	The repository is in queue for creation. Please check back here in a few minutes
-=======
 
 plugin_git	gerrit_cannot_migrate_error_msg	This repository cannot be migrated. This is because it was alreapy migrated in the past and cannot anymore be migrated again.
->>>>>>> ffce8913
