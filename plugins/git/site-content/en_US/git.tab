--- conflicted
+++ resolved
@@ -171,7 +171,6 @@
 plugin_git	missing_parameter_to_project	No project selected for the fork
 plugin_git	missing_parameter_repos	No repository selected for thr fork
 
-<<<<<<< HEAD
 plugin_git	ci_trigger	Git trigger
 plugin_git	ci_repo_id	Git repository id
 plugin_git	ci_field_description	Trigger a build after Git pushes in repository
@@ -179,7 +178,7 @@
 plugin_git	ci_bad_repo_id	Bad repository id
 plugin_git	ci_repository_not_in_project	Git repository does not belong to the project
 plugin_git	ci_trigger_not_deleted	Git trigger not deleted
-=======
+
 plugin_git	widget_user_pushes_title	My last Git pushes
 plugin_git	widget_project_pushes_title	Last Git pushes
 plugin_git	widget_project_pushes_label	Pushes
@@ -193,5 +192,4 @@
 plugin_git	widget_project_pushes_error	There is no logged pushes in the last $1 week(s)
 
 plugin_git	logsdaily_field	Repository name
-plugin_git	logsdaily_title	Git pushes
->>>>>>> 6038f7ec
+plugin_git	logsdaily_title	Git pushes