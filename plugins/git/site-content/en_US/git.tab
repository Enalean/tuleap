plugin_git	descriptor_description	Plugin which provides Git support for Tuleap
plugin_git	descriptor_name	Git Plugin

plugin_git	title	Git Plugin
plugin_git	service_lbl_key	Git
plugin_git	service_desc_key	Git
plugin_git	help_reference_title	Initialize a repository
plugin_git	help_init_reference	<li>cd mysources</li><li>git init</li><li>touch README (for example)</li><li>git add README</li><li>git commit -m 'initial commit'</li><li>git push &lt;repository_url&gt; master</li>
plugin_git	help_init_reference_msg	The current repository has not been initialized yet, this is required to allow users to clone it
plugin_git	help_create_reference_title	Create a reference
plugin_git	help_create_reference	<li>A reference is main repository which intends to be forked onto the Tuleap server (e.g. shared project feature) as well as cloned by users for local developments</li>
plugin_git	help_link	Help
plugin_git	help_tree	<li>The tree of repositories shows the repository hierarchie. References are roots as clones (forks) are displayed below their parent</li><li>Each repository is a link to a detail and administration page</li>
plugin_git	help_fork	<li>A fork is a reference clone or a fork clone</li><li>It is accessible by all project members with read and write permissions.</li><li>It may be used as a repository for any feature developpement.</li>

plugin_git	info_access_title	Git access
plugin_git	info_access_content	Repositories are accessible through the following url, where REPO_NAME must be replaced with the actual repository name.<br /> For any access permission issue please contact your site admin.

plugin_git	bread_crumb_home	Repository list
plugin_git	bread_crumb_help	Help

plugin_git	tree_title_available_repo	Project repositories
plugin_git	tree_msg_no_available_repo	No repository found

plugin_git	admin_reference_creation_title	Reference creation
plugin_git	admin_reference_creation_input_name	Name
plugin_git	admin_reference_creation_textarea_name	Description
plugin_git	admin_reference_creation_submit	Create
plugin_git	admin_reference_creation_input_type	Enable fine grain permissions on this repository <em>(EXPERIMENTAL)</em>.
plugin_git	admin_reference_creation_lab_feature	This is an experimental feature. If any doubts, don't use it!


plugin_git	admin_fork_creation_title	Fork
plugin_git	admin_fork_creation_input_name	Fork name
plugin_git	admin_fork_creation_input_parentname	Parent
plugin_git	admin_fork_creation_submit	Fork
plugin_git	admin_repolist_selectbox_choose	Choose one
plugin_git	admin_repolist_selectbox_references	References
plugin_git	admin_repolist_selectbox_forks	Forks

plugin_git	admin_deletion_title	Repository deletion
plugin_git	admin_deletion_submit	Delete this repository
plugin_git	admin_deletion_input_name	Delete
plugin_git	admin_save_submit	Save

plugin_git	admin_mail	Notifications

plugin_git	admin_settings	General settings
plugin_git	gerrit_pane_title	Gerrit
plugin_git	gerrit_title	Migration to Gerrit
plugin_git	gerrit_url	Please choose the Gerrit server:
plugin_git	gerrit_migration_description	You are about to migrate your repository <em>$1</em> to Gerrit.
plugin_git	gerrit_migration_more_description	The management of the repository (permissions, ...) will be delegated to Gerrit: <ul><li>A project <em>$1</em> will be created on the chosen server.</li><li>The user groups <em>contributors, integrators, supermen</em> and <em>owners</em> will be created and assigned the default access rights.</li><li>The current repository will become a mirror of the Gerrit reference.</li></ul>
plugin_git	gerrit_migrated_more_description	As a reminder, the management of the repository (permissions, ...) has been delegated to Gerrit: <ul><li>A project <em>$1</em> has been created on the server $2.</li><li>The user groups <em>contributors, integrators, supermen</em> and <em>owners</em> have been created and assigned the default access rights.</li><li>The current repository is now a mirror of the Gerrit reference.</li></ul>
plugin_git	gerrit_migrate_to	Migrate repo to Gerrit
plugin_git	gerrit_server_already_migrated	The repository <em>$1</em> has already been migrated to the Gerrit project: <a href="$3">$2</a>.
plugin_git	permissions_on_remote_server	You cannot change permissions since this repository is on a remote server
plugin_git	gerrit_migration_ongoing	The migration of this repository to Gerrit server is on going, please wait for a few minutes.

plugin_git	controller_access_denied	You are not allowed to access this page

plugin_git	dao_delete_error	Unable to delete repository from database
plugin_git	dao_delete_params	Missing repository id or project id

plugin_git	dao_update_error	Unable to update Repository data
plugin_git	dao_search_params	Repository not found : missing repository name or project id
plugin_git	dao_search_error	Repository not found
plugin_git	dao_error_create_notification	Mail to notify not added
plugin_git	dao_error_remove_notification	Mail not removed

plugin_git	dao_child_params	Repository child search failed : missing repository id

plugin_git	disconnect_gerrit_title	Disconnect from Gerrit
plugin_git	disconnect_gerrit_msg	This operation <strong>cannot</strong> be undone. This repository will never again be managed by a gerrit server. Do you confirm the disconnection?
plugin_git	disconnect_gerrit_yes	Yes, I want to disconnect from Gerrit

plugin_git	backend_delete_haschild_error	Unable to delete repository: it has child(ren)
plugin_git	backend_delete_path_error	Unable to delete repository: path outside project repository root
plugin_git	backend_gitroot_mkdir_error	Error while creating root for Git repositories (Contact the site admin)
plugin_git	backend_projectroot_mkdir_error	Error while creating project root for Git repository (Contact the site admin)
plugin_git	backend_projectroot_chgrp_error	Error while setting project root permissions (Contact the site admin)

plugin_git	disable_delete_gitolite	It's not yet possible to delete "Gitolite" based repositories
plugin_git	disable_fork_gitolite	It's not yet possible to fork "Gitolite" based repositories

plugin_git	actions_params_error	Empty required parameter(s)
plugin_git	actions_long_description	Too long description
plugin_git	actions_delete_process	Repository '$1' will be removed in a few seconds
plugin_git	actions_input_format_error	Repository name is not well formatted. Allowed characters: $1 and max length is $2, no slashes at the beginning or the end, it also must not finish with ".git".
plugin_git	actions_create_repo_process	Repository will be created in a few seconds
plugin_git	actions_create_repo_exists	Repository $1 already exists or would override an existing path
plugin_git	actions_delete_ok	Repository has been deleted
plugin_git	actions_no_repository_forked	No repository has been forked.

plugin_git	actions_repo_not_found	The repository does not exist
plugin_git	actions_repo_access	Repository access permissions are going to be modified in a few seconds
plugin_git	actions_save_repo_process	Repository informations have been saved
plugin_git	actions_delete_backup	A repository backup of '$1' will be available in the backup directory
plugin_git	actions_name_not_available	     A file already exists with this name under gitroot


plugin_git	view_repo_description	Description
plugin_git	view_repo_creator	Created by
plugin_git	view_repo_creation_date	Date
plugin_git	view_repo_parent_gitshell	Parent: $1
plugin_git	view_repo_parent_gitolite	Forked from $1
plugin_git	view_repo_initialized	Initialized
plugin_git	view_repo_not_initialized	Not initialized
plugin_git	view_repo_clone_url	Clone url
plugin_git	view_repo_access_control	Access control
plugin_git	view_repo_access	Access
plugin_git	view_repo_access_public	Public
plugin_git	view_repo_access_private	Private

plugin_git	repo_not_initialized	Repository is not initialized

plugin_git	confirm_deletion_msg	You are about to permanently delete the repository <strong>$1</strong>. This operation <strong>cannot</strong> be undone. Do you confirm the deletion?

plugin_git	yes	Yes
plugin_git	no	No

plugin_git	project_service_not_available	Service not available for your project (Please contact site administrator)
plugin_git	reference_commit_desc_key	Git commit
plugin_git	reference_commit_nature_key	Git commit

plugin_git	mail_prefix_label	Notification Prefix
plugin_git	mail_prefix_title	Update notification mail prefix
plugin_git	mail_prefix	New prefix
plugin_git	mail_prefix_submit	Update

plugin_git	add_mail_label	Notificated People
plugin_git	add_mail_title	Add a mail address or a user to notify
plugin_git	add_mail_msg	You can add more than one mail/user using comma or semi-column as separator.
plugin_git	add_mail	Mail address/User
plugin_git	add_mail_submit	Add
plugin_git	add_mail_existing	There is no users to be notified yet. 

plugin_git	no_user_mail	The added user $1 have no mail address
plugin_git	no_user	No user corresponding to entry "$1"

plugin_git	mail_prefix_updated	Mail prefix updated
plugin_git	mail_added	Mail added
plugin_git	mail_not_added	Could not add mail $1
plugin_git	mail_removed	Mail $1 removed
plugin_git	mail_not_removed	Could not remove mail $1 
plugin_git	mail_existing	The notification is already enabled for this email $1

plugin_git	notified_mails_title	List of notified mails

plugin_git	set_private_warn	Making the repository access private will remove notification for all mail addresses that doesn't correspond to a user member of this project.
plugin_git	set_private_confirm	Do you confirm change of repository access to private ?
plugin_git	set_private_mails	List of mails to remove from notification

plugin_git	feedback_event_create	There is an event in queue for a repository creation ($1), it will be processed in one minute or two. Please be patient!
plugin_git	feedback_event_delete	There is an event in queue for repository '$1' deletion, it will be processed in one minute or two. Please be patient!
plugin_git	feedback_event_access	There is an event in queue for a repository permissions change, it will be processed in one minute or two. Please be patient!

plugin_git	gitolite_lab_feature_title	Fine grain permissions on git repositories
plugin_git	gitolite_lab_feature_description	Allow to set specifics, distincts, permissions for Read or Write operations.

plugin_git	perm_R	Read
plugin_git	perm_W	Write
plugin_git	perm_W+	Rewind

plugin_git	fork_repositories	Fork repositories
plugin_git	fork_personal_repositories_desc	<p>You can create personal forks of any reference repositories. By default forks will end up into your personal area of this project.</p></p>
plugin_git	fork_project_repositories_desc	<p>You might choose to fork into another project. In this case, fork creates new "References" in the target project.<br />You need to be administrator of the target project to do so and Git service must be activated.</p>
plugin_git	fork_repositories_select	Select repositories to fork
plugin_git	fork_repositories_path	Choose the path for the forks
plugin_git	fork_repositories_placeholder	Enter a path or leave it blank
plugin_git	fork_destination_project	Choose a destination project
plugin_git	fork_malformed_path	Path cannot contain double dots (..)
plugin_git	fork_choose_destination_project	Copy to another project
plugin_git	fork_choose_destination_personal	Create personal repositories in this project
plugin_git	successfully_forked	Successfully forked
plugin_git	fork_destination_project_message	Into project <b>$1</b>
plugin_git	fork_destination_personal_message	As personal fork
plugin_git	fork_repository_message	You are going to fork repository: $1

plugin_git	tree_view_project	Project
plugin_git	tree_view_repository	Repository
plugin_git	tree_view_description	Description
plugin_git	tree_view_last_push	Last push
plugin_git	tree_view_date	Date
plugin_git	tree_view_commits	Commits
plugin_git	tree_view_by	$1 by $2

project_admin_utils	perm_granted_for_git_repository	Permission granted for git repository $1
project_admin_utils	perm_reset_for_git_repository	Permission reset for git repository $1

plugin_git	fork_repository_exists	Repository $1 already exists on target, skipped.
plugin_git	fork_repository_invalid_namespace	Invalid namespace, please only use alphanumeric characters.
plugin_git	missing_parameter_to_project	No project selected for the fork
plugin_git	missing_parameter_repos	No repository selected for thr fork

plugin_git	ci_trigger	Git trigger
plugin_git	ci_repo_id	Git repository
plugin_git	ci_field_description	Trigger a build after Git pushes in repository
plugin_git	ci_trigger_not_saved	Git trigger not saved
plugin_git	ci_bad_repo_id	Bad repository id
plugin_git	ci_repository_not_in_project	Git repository does not belong to the project
plugin_git	ci_trigger_not_deleted	Git trigger not deleted

plugin_git	widget_user_pushes_title	My last Git pushes
plugin_git	widget_project_pushes_title	Last Git pushes
plugin_git	widget_project_pushes_label	Pushes
plugin_git	widget_user_pushes_description	Display last Git pushes performed by the user
plugin_git	widget_project_pushes_description	Display last Git pushes of the project.
plugin_git	widget_user_pushes_no_content	No pushes to display
plugin_git	widget_user_pushes_offset	Maximum number of push by repository
plugin_git	widget_user_pushes_past_days	Maximum number of days ago
plugin_git	widget_user_pushes_details	Details
plugin_git	widget_project_pushes_max_weeks	For chart readability considerations, the maximum weeks numbers is 25.
plugin_git	widget_project_pushes_error	There is no logged pushes in the last $1 week(s)

plugin_git	logsdaily_field	Repository name
plugin_git	logsdaily_title	Git pushes

plugin_git	delegated_to_gerrit	The management of this Git repository has been delegated to the Gerrit platform:
plugin_git	waiting_for_repo_creation	The repository is in queue for creation. Please check back here in a few minutes

<<<<<<< HEAD
plugin_git	push_ssh_keys_error	Error pushing SSH Keys. Please add them manually.
plugin_git	push_ssh_keys_button_value	Manually push SSH keys
plugin_git	push_ssh_keys_button_title	Push SSH keys to remote servers
plugin_git	push_ssh_keys_info	Old keys need to be pushed manually. All new keys are automatically pushed to the following Gerrit servers:

plugin_git	gerrit_cannot_migrate_error_msg	This repository cannot be migrated. This is because it was alreapy migrated in the past and cannot anymore be migrated again.
=======
plugin_git	gerrit_cannot_migrate_error_msg	This repository cannot be migrated. This is because it was alreapy migrated in the past and cannot anymore be migrated again.

plugin_git	push_ssh_keys_error	Error pushing SSH Keys. Please add them manually.
plugin_git	push_ssh_keys_button_value	Manually push SSH keys
plugin_git	push_ssh_keys_button_title	Push SSH keys to remote servers
plugin_git	push_ssh_keys_info	Old keys need to be pushed manually. All new keys are automatically pushed to the following Gerrit servers:
>>>>>>> 107be6f4
<|MERGE_RESOLUTION|>--- conflicted
+++ resolved
@@ -219,18 +219,9 @@
 plugin_git	delegated_to_gerrit	The management of this Git repository has been delegated to the Gerrit platform:
 plugin_git	waiting_for_repo_creation	The repository is in queue for creation. Please check back here in a few minutes
 
-<<<<<<< HEAD
+plugin_git	gerrit_cannot_migrate_error_msg	This repository cannot be migrated. This is because it was alreapy migrated in the past and cannot anymore be migrated again.
+
 plugin_git	push_ssh_keys_error	Error pushing SSH Keys. Please add them manually.
 plugin_git	push_ssh_keys_button_value	Manually push SSH keys
 plugin_git	push_ssh_keys_button_title	Push SSH keys to remote servers
-plugin_git	push_ssh_keys_info	Old keys need to be pushed manually. All new keys are automatically pushed to the following Gerrit servers:
-
-plugin_git	gerrit_cannot_migrate_error_msg	This repository cannot be migrated. This is because it was alreapy migrated in the past and cannot anymore be migrated again.
-=======
-plugin_git	gerrit_cannot_migrate_error_msg	This repository cannot be migrated. This is because it was alreapy migrated in the past and cannot anymore be migrated again.
-
-plugin_git	push_ssh_keys_error	Error pushing SSH Keys. Please add them manually.
-plugin_git	push_ssh_keys_button_value	Manually push SSH keys
-plugin_git	push_ssh_keys_button_title	Push SSH keys to remote servers
-plugin_git	push_ssh_keys_info	Old keys need to be pushed manually. All new keys are automatically pushed to the following Gerrit servers:
->>>>>>> 107be6f4
+plugin_git	push_ssh_keys_info	Old keys need to be pushed manually. All new keys are automatically pushed to the following Gerrit servers: