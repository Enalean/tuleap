--- conflicted
+++ resolved
@@ -214,9 +214,6 @@
 plugin_git	logsdaily_title	Les Git push
 
 plugin_git	delegated_to_gerrit	La gestion de ce dépôt Git a été déléguée à la plateforme Gerrit:
-<<<<<<< HEAD
 plugin_git	waiting_for_repo_creation	Le dépôt est en attente de création. Veuillez revenir dans quelques minutes.
-=======
-
-plugin_git	gerrit_cannot_migrate_error_msg	Ce dépôt ne peux pas être migré. Ceci est dû au fait qu'il a déjà été migré par le passé et ne peut plus être migré de nouveau.
->>>>>>> ffce8913
+
+plugin_git	gerrit_cannot_migrate_error_msg	Ce dépôt ne peux pas être migré. Ceci est dû au fait qu'il a déjà été migré par le passé et ne peut plus être migré de nouveau.