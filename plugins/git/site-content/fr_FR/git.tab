--- conflicted
+++ resolved
@@ -385,11 +385,6 @@
 plugin_git	access_control_title	Accès à la configuration générale
 plugin_git	allow_regexp_info	Autoriser l'utilisation des expressions régulières dans les branches et les étiquettes lors de la création d'un dépôt Git
 plugin_git	save_settings	Sauvegarder la configuration
-<<<<<<< HEAD
-plugin_git	no_go_back	Fonctionnalité en cours de développement. Une fois que les expressions régulières seront autorisées niveau plateforme, il ne sera pas possible de désactiver la fonctionnalité.
-plugin_git	warning_is_activated	Fonctionnalité en cours de developpement. Vous ne pouvez pas désactiver la fonctionnalité pour l'instant.
-=======
->>>>>>> a7102afe
 plugin_git	update_error	Une erreur est survenue, impossible d'activer les expressions régulières pour les permissions fines Git.
 plugin_git	warning_conflit_regexp_configuration	L'utilisation des expression régulières a été désactivée au niveau de la plateforme.
 plugin_git	warning_conflit_regexp_configuration_part_two	Toutes les règles contenant une expression régulière seront supprimées et vous ne serez plus capable d'activer l'utilisation des expressions régulières pour ce dépôt.
