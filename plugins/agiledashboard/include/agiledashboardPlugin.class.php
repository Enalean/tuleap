<?php
/**
 * Copyright (c) Enalean, 2012, 2013, 2014. All Rights Reserved.
 *
 * This file is a part of Tuleap.
 *
 * Tuleap is free software; you can redistribute it and/or modify
 * it under the terms of the GNU General Public License as published by
 * the Free Software Foundation; either version 2 of the License, or
 * (at your option) any later version.
 *
 * Tuleap is distributed in the hope that it will be useful,
 * but WITHOUT ANY WARRANTY; without even the implied warranty of
 * MERCHANTABILITY or FITNESS FOR A PARTICULAR PURPOSE.  See the
 * GNU General Public License for more details.
 *
 * You should have received a copy of the GNU General Public License
 * along with Tuleap. If not, see <http://www.gnu.org/licenses/>.
 */

require_once 'common/plugin/Plugin.class.php';
require_once 'autoload.php';
require_once 'constants.php';

/**
 * AgileDashboardPlugin
 */
class AgileDashboardPlugin extends Plugin {

    private $service;

    /** @var AgileDashboard_SequenceIdManager */
    private $sequence_id_manager;

    /**
     * Plugin constructor
     */
    public function __construct($id) {
        parent::__construct($id);
        $this->setScope(self::SCOPE_PROJECT);
    }

    public function getHooksAndCallbacks() {
        // Do not load the plugin if tracker is not installed & active
        if (defined('TRACKER_BASE_URL')) {
            require_once dirname(__FILE__) .'/../../tracker/include/autoload.php';
            $this->_addHook('cssfile', 'cssfile', false);
            $this->_addHook('javascript_file');
            $this->_addHook(Event::JAVASCRIPT, 'javascript', false);
            $this->_addHook(Event::COMBINED_SCRIPTS, 'combined_scripts', false);
            $this->_addHook(TRACKER_EVENT_INCLUDE_CSS_FILE, 'tracker_event_include_css_file', false);
            $this->_addHook(TRACKER_EVENT_TRACKERS_DUPLICATED, 'tracker_event_trackers_duplicated', false);
            $this->_addHook(TRACKER_EVENT_BUILD_ARTIFACT_FORM_ACTION, 'tracker_event_build_artifact_form_action', false);
            $this->_addHook(TRACKER_EVENT_ARTIFACT_ASSOCIATION_EDITED, 'tracker_event_artifact_association_edited', false);
            $this->_addHook(TRACKER_EVENT_REDIRECT_AFTER_ARTIFACT_CREATION_OR_UPDATE, 'tracker_event_redirect_after_artifact_creation_or_update', false);
            $this->_addHook(TRACKER_EVENT_ARTIFACT_PARENTS_SELECTOR, 'event_artifact_parents_selector', false);
            $this->_addHook(TRACKER_EVENT_MANAGE_SEMANTICS, 'tracker_event_manage_semantics', false);
            $this->_addHook(TRACKER_EVENT_SEMANTIC_FROM_XML, 'tracker_event_semantic_from_xml');
            $this->_addHook(TRACKER_EVENT_SOAP_SEMANTICS, 'tracker_event_soap_semantics');
            $this->addHook(TRACKER_EVENT_GET_SEMANTIC_FACTORIES);
            $this->addHook('plugin_statistics_service_usage');
            $this->addHook(TRACKER_EVENT_REPORT_DISPLAY_ADDITIONAL_CRITERIA);
            $this->addHook(TRACKER_EVENT_REPORT_PROCESS_ADDITIONAL_QUERY);
            $this->addHook(TRACKER_EVENT_REPORT_SAVE_ADDITIONAL_CRITERIA);
            $this->addHook(TRACKER_EVENT_REPORT_LOAD_ADDITIONAL_CRITERIA);
            $this->addHook(TRACKER_EVENT_FIELD_AUGMENT_DATA_FOR_REPORT);
            $this->addHook(TRACKER_USAGE);
            $this->addHook(TRACKER_EVENT_TRACKERS_CANNOT_USE_IN_HIERARCHY);
            $this->addHook(Event::SERVICE_ICON);

            $this->_addHook(Event::IMPORT_XML_PROJECT_CARDWALL_DONE);
            $this->_addHook(Event::EXPORT_XML_PROJECT);
            $this->addHook(Event::REST_RESOURCES);
            $this->addHook(Event::REST_RESOURCES_V2);
            $this->addHook(Event::REST_PROJECT_AGILE_ENDPOINTS);
            $this->addHook(Event::REST_GET_PROJECT_PLANNINGS);
            $this->addHook(Event::REST_OPTIONS_PROJECT_PLANNINGS);
            $this->addHook(Event::REST_PROJECT_RESOURCES);
            $this->addHook(Event::REST_GET_PROJECT_MILESTONES);
            $this->addHook(Event::REST_OPTIONS_PROJECT_MILESTONES);
            $this->addHook(Event::REST_GET_PROJECT_BACKLOG);
            $this->addHook(Event::REST_PUT_PROJECT_BACKLOG);
            $this->addHook(Event::REST_PATCH_PROJECT_BACKLOG);
            $this->addHook(Event::REST_OPTIONS_PROJECT_BACKLOG);
            $this->addHook(Event::GET_PROJECTID_FROM_URL);
        }

        if (defined('CARDWALL_BASE_URL')) {
            $this->addHook(CARDWALL_EVENT_USE_STANDARD_JAVASCRIPT,'cardwall_event_use_standard_javascript');
        }

        return parent::getHooksAndCallbacks();
    }

    /**
     * @see Plugin::getDependencies()
     */
    public function getDependencies() {
        return array('tracker', 'cardwall');
    }

    public function getServiceShortname() {
        return 'plugin_agiledashboard';
    }

    public function service_icon($params) {
        $params['list_of_icon_unicodes'][$this->getServiceShortname()] = '\e80e';
    }

    public function cardwall_event_get_swimline_tracker($params) {
        $planning_factory = $this->getPlanningFactory();
        if ($planning = $planning_factory->getPlanningByPlanningTracker($params['tracker'])) {
            $params['backlog_trackers'] = $planning->getBacklogTrackers();
        }
    }

    /**
     * @see TRACKER_EVENT_REPORT_DISPLAY_ADDITIONAL_CRITERIA
     */
    public function tracker_event_report_display_additional_criteria($params) {
        $backlog_tracker = $params['tracker'];
        if (! $backlog_tracker) {
            return;
        }

        $planning_factory = $this->getPlanningFactory();
        $user             = $this->getCurrentUser();
        $provider         = new AgileDashboard_Milestone_MilestoneReportCriterionProvider(
            new AgileDashboard_Milestone_SelectedMilestoneProvider(
                $params['additional_criteria'],
                $this->getMilestoneFactory(),
                $user,
                $backlog_tracker->getProject()
            ),
            new AgileDashboard_Milestone_MilestoneReportCriterionOptionsProvider(
                new AgileDashboard_Planning_NearestPlanningTrackerProvider($planning_factory),
                new AgileDashboard_Milestone_MilestoneDao(),
                Tracker_HierarchyFactory::instance(),
                $planning_factory
            )
        );
        $additional_criterion = $provider->getCriterion($backlog_tracker, $user);

        if (! $additional_criterion) {
            return;
        }

        $params['array_of_html_criteria'][] = $additional_criterion;
    }

    /**
     * @see TRACKER_EVENT_REPORT_PROCESS_ADDITIONAL_QUERY
     */
    public function tracker_event_report_process_additional_query($params) {
        $backlog_tracker = $params['tracker'];

        $user    = $params['user'];
        $project = $backlog_tracker->getProject();

        $milestone_provider = new AgileDashboard_Milestone_SelectedMilestoneProvider($params['additional_criteria'], $this->getMilestoneFactory(), $user, $project);
        $milestone          = $milestone_provider->getMilestone();

        if ($milestone) {
            $provider = new AgileDashboard_BacklogItem_SubBacklogItemProvider(new Tracker_ArtifactDao(), $this->getBacklogStrategyFactory(), $this->getBacklogItemCollectionFactory());
            $params['result'][]         = $provider->getMatchingIds($milestone, $backlog_tracker, $user);
            $params['search_performed'] = true;
        }
    }

    /**
     * @see TRACKER_EVENT_REPORT_SAVE_ADDITIONAL_CRITERIA
     */
    public function tracker_event_report_save_additional_criteria($params) {
        $dao     = new MilestoneReportCriterionDao();
        $project = $params['report']->getTracker()->getProject();
        $user    = $this->getCurrentUser();

        $milestone_provider = new AgileDashboard_Milestone_SelectedMilestoneProvider($params['additional_criteria'], $this->getMilestoneFactory(), $user, $project);

        if ($milestone_provider->getMilestone()) {
            $dao->save($params['report']->getId(), $milestone_provider->getMilestoneId());
        } else {
            $dao->delete($params['report']->getId());
        }
    }

    /**
     * @see TRACKER_EVENT_REPORT_LOAD_ADDITIONAL_CRITERIA
     */
    public function tracker_event_report_load_additional_criteria($params) {
        $dao        = new MilestoneReportCriterionDao();
        $report_id  = $params['report']->getId();
        $field_name = AgileDashboard_Milestone_MilestoneReportCriterionProvider::FIELD_NAME;

        $row = $dao->searchByReportId($report_id)->getRow();
        if ($row){
            $params['additional_criteria_values'][$field_name]['value'] = $row['milestone_id'];
        }
    }

    public function event_artifact_parents_selector($params) {
        $artifact_parents_selector = new Planning_ArtifactParentsSelector(
            $this->getArtifactFactory(),
            PlanningFactory::build(),
            $this->getMilestoneFactory(),
            $this->getHierarchyFactory()
        );
        $event_listener = new Planning_ArtifactParentsSelectorEventListener($this->getArtifactFactory(), $artifact_parents_selector, HTTPRequest::instance());
        $event_listener->process($params);
    }

    public function tracker_event_include_css_file($params) {
        $params['include_tracker_css_file'] = true;
    }

    public function tracker_event_trackers_duplicated($params) {
        require_once TRACKER_BASE_DIR.'/Tracker/TrackerFactory.class.php';

        PlanningFactory::build()->duplicatePlannings(
            $params['group_id'],
            $params['tracker_mapping']
        );
    }

    public function tracker_event_redirect_after_artifact_creation_or_update($params) {
        $params_extractor        = new AgileDashboard_PaneRedirectionExtractor();
        $artifact_linker         = new Planning_ArtifactLinker($this->getArtifactFactory(), PlanningFactory::build());
        $last_milestone_artifact = $artifact_linker->linkBacklogWithPlanningItems($params['request'], $params['artifact']);
        $requested_planning      = $params_extractor->extractParametersFromRequest($params['request']);

        if ($requested_planning) {
            $this->redirectOrAppend($params['request'], $params['artifact'], $params['redirect'], $requested_planning, $last_milestone_artifact);
        }
    }

    public function tracker_usage($params) {
        $tracker    = $params['tracker'];
        $tracker_id = $tracker->getId();

        $is_used_in_planning = PlanningFactory::build()->isTrackerIdUsedInAPlanning($tracker_id);
        $is_used_in_backlog  = PlanningFactory::build()->isTrackerUsedInBacklog($tracker_id);
        $is_used_in_kanban   = $this->getKanbanManager()->doesKanbanExistForTracker($tracker);

        if ($is_used_in_planning || $is_used_in_backlog || $is_used_in_kanban) {
            $result['can_be_deleted'] = false;
            $result['message']        = 'Agile Dashboard';
            $params['result']         = $result;
        }

    }

    private function redirectOrAppend(Codendi_Request $request, Tracker_Artifact $artifact, Tracker_Artifact_Redirect $redirect, $requested_planning, Tracker_Artifact $last_milestone_artifact = null) {
        $planning = PlanningFactory::build()->getPlanning($requested_planning['planning_id']);

        if ($planning && ! $redirect->stayInTracker()) {
            $this->redirectToPlanning($artifact, $requested_planning, $planning, $redirect);
        } elseif (! $redirect->stayInTracker()) {
            $this->redirectToTopPlanning($artifact, $requested_planning, $redirect);
        } else {
             $this->setQueryParametersFromRequest($request, $redirect);
             // Pass the right parameters so parent can be created in the right milestone (see updateBacklogs)
             if ($planning && $last_milestone_artifact && $redirect->mode == Tracker_Artifact_Redirect::STATE_CREATE_PARENT) {
                 $redirect->query_parameters['child_milestone'] = $last_milestone_artifact->getId();
             }
        }
    }

    private function redirectToPlanning(Tracker_Artifact $artifact, $requested_planning, Planning $planning, Tracker_Artifact_Redirect $redirect) {
        $redirect_to_artifact = $requested_planning[AgileDashboard_PaneRedirectionExtractor::ARTIFACT_ID];
        if ($redirect_to_artifact == -1) {
            $redirect_to_artifact = $artifact->getId();
        }
        $redirect->base_url = '/plugins/agiledashboard/';
        $redirect->query_parameters = array(
            'group_id'    => $planning->getGroupId(),
            'planning_id' => $planning->getId(),
            'action'      => 'show',
            'aid'         => $redirect_to_artifact,
            'pane'        => $requested_planning[AgileDashboard_PaneRedirectionExtractor::PANE],
        );
    }

    private function redirectToTopPlanning(Tracker_Artifact $artifact, $requested_planning, Tracker_Artifact_Redirect $redirect) {
        $redirect->base_url = '/plugins/agiledashboard/';
        $group_id = null;

        if ($artifact->getTracker() &&  $artifact->getTracker()->getProject()) {
            $group_id = $artifact->getTracker()->getProject()->getID();
        }

        $redirect->query_parameters = array(
            'group_id'    => $group_id,
            'action'      => 'show-top',
            'pane'        => $requested_planning['pane'],
        );
    }

    public function tracker_event_build_artifact_form_action($params) {
        $this->setQueryParametersFromRequest($params['request'], $params['redirect']);
        if ($params['request']->exist('child_milestone')) {
            $params['redirect']->query_parameters['child_milestone'] = $params['request']->getValidated('child_milestone', 'uint', 0);
        }
    }

    private function setQueryParametersFromRequest(Codendi_Request $request, Tracker_Artifact_Redirect $redirect) {
        $params_extractor   = new AgileDashboard_PaneRedirectionExtractor();
        $requested_planning = $params_extractor->extractParametersFromRequest($request);
        if ($requested_planning) {
            $key   = 'planning['. $requested_planning[AgileDashboard_PaneRedirectionExtractor::PANE] .']['. $requested_planning[AgileDashboard_PaneRedirectionExtractor::PLANNING_ID] .']';
            $value = $requested_planning[AgileDashboard_PaneRedirectionExtractor::ARTIFACT_ID];
            $redirect->query_parameters[$key] = $value;
        }
    }

    /**
     * @return AgileDashboardPluginInfo
     */
    public function getPluginInfo() {
        if (!$this->pluginInfo) {
            $this->pluginInfo = new AgileDashboardPluginInfo($this);
        }
        return $this->pluginInfo;
    }

    public function cssfile($params) {
        if ($this->isAnAgiledashboardRequest()) {
            echo '<link rel="stylesheet" type="text/css" href="'.$this->getThemePath().'/css/style.css" />';

            if ($this->isPlanningV2URL()) {
                echo '<link rel="stylesheet" type="text/css" href="'.$this->getPluginPath().'/js/planning-v2/bin/assets/planning-v2.css" />';
            }
        }
    }

    public function javascript_file() {
        if ($this->isAnAgiledashboardRequest() && $this->isPlanningV2URL()) {
            echo '<script type="text/javascript" src="' . $this->getPluginPath() . '/js/planning-v2/bin/assets/planning-v2.js"></script>';
        }
    }

    private function isAnAgiledashboardRequest() {
        return strpos($_SERVER['REQUEST_URI'], $this->getPluginPath()) === 0;
    }

    private function isPlanningV2URL() {
        $request = HTTPRequest::instance();
        $pane_info_identifier = new AgileDashboard_PaneInfoIdentifier();

        return $pane_info_identifier->isPaneAPlanningV2($request->get('pane'));
    }

    public function combined_scripts($params) {
        $params['scripts'] = array_merge(
            $params['scripts'],
            array(
                $this->getPluginPath().'/js/load-more-milestones.js',
                $this->getPluginPath().'/js/MilestoneContent.js',
                $this->getPluginPath().'/js/planning.js',
                $this->getPluginPath().'/js/OuterGlow.js',
                $this->getPluginPath().'/js/expand-collapse.js',
                $this->getPluginPath().'/js/planning-view.js',
                $this->getPluginPath().'/js/ContentFilter.js',
                $this->getPluginPath().'/js/home.js',
            )
        );
    }

    public function javascript($params) {
        include $GLOBALS['Language']->getContent('script_locale', null, 'agiledashboard');
        echo PHP_EOL;
    }

    public function process(Codendi_Request $request) {
        $planning_factory             = $this->getPlanningFactory();
        $milestone_factory            = $this->getMilestoneFactory();
        $hierarchy_factory            = $this->getHierarchyFactory();
        $submilestone_finder          = new AgileDashboard_Milestone_Pane_Planning_SubmilestoneFinder($hierarchy_factory, $planning_factory);

        $pane_info_factory = new AgileDashboard_PaneInfoFactory(
            $request->getCurrentUser(),
            $submilestone_finder,
            $this->getThemePath()
        );

        $pane_presenter_builder_factory = $this->getPanePresenterBuilderFactory($milestone_factory, $pane_info_factory);

        $pane_factory = $this->getPaneFactory(
            $request,
            $milestone_factory,
            $pane_presenter_builder_factory,
            $submilestone_finder,
            $pane_info_factory
        );
        $top_milestone_pane_factory = $this->getTopMilestonePaneFactory($request, $pane_presenter_builder_factory);

        $milestone_controller_factory = new Planning_MilestoneControllerFactory(
            $this,
            ProjectManager::instance(),
            $milestone_factory,
            $this->getPlanningFactory(),
            $hierarchy_factory,
            $pane_presenter_builder_factory,
            $pane_factory,
            $top_milestone_pane_factory
        );

        $config_dao = new AgileDashboard_ConfigurationDao();

        $router = new AgileDashboardRouter(
            $this,
            $milestone_factory,
            $planning_factory,
            new Planning_ShortAccessFactory($planning_factory, $pane_info_factory),
            $milestone_controller_factory,
            ProjectManager::instance(),
            new ProjectXMLExporter(EventManager::instance()),
            $this->getKanbanManager(),
            new AgileDashboard_ConfigurationManager($config_dao),
            $this->getKanbanFactory()
        );

        $router->route($request);
    }

    /** @return Planning_MilestonePaneFactory */
    private function getPaneFactory(
        Codendi_Request $request,
        Planning_MilestoneFactory $milestone_factory,
        AgileDashboard_Milestone_Pane_PanePresenterBuilderFactory $pane_presenter_builder_factory,
        AgileDashboard_Milestone_Pane_Planning_SubmilestoneFinder $submilestone_finder,
        AgileDashboard_PaneInfoFactory $pane_info_factory
    ) {
        return new Planning_MilestonePaneFactory(
            $request,
            $milestone_factory,
            $pane_presenter_builder_factory,
            $submilestone_finder,
            $pane_info_factory,
            $this->getThemePath()
        );
    }

    private function getTopMilestonePaneFactory($request, $pane_presenter_builder_factory) {
        return new Planning_VirtualTopMilestonePaneFactory(
            $request,
            $pane_presenter_builder_factory,
            $this->getThemePath()
        );
    }

    /**
     * Builds a new PlanningFactory instance.
     *
     * @return PlanningFactory
     */
    protected function getPlanningFactory() {
        return PlanningFactory::build();
    }

    /**
     * Builds a new Planning_MilestoneFactory instance.
     * @return Planning_MilestoneFactory
     */
    protected function getMilestoneFactory() {
        return new Planning_MilestoneFactory(
            $this->getPlanningFactory(),
            $this->getArtifactFactory(),
            Tracker_FormElementFactory::instance(),
            TrackerFactory::instance(),
            $this->getStatusCounter()
        );
    }

    private function getArtifactFactory() {
        return Tracker_ArtifactFactory::instance();
    }

    private function getHierarchyFactory() {
        return Tracker_HierarchyFactory::instance();
    }

    private function getBacklogStrategyFactory() {
        return new AgileDashboard_Milestone_Backlog_BacklogStrategyFactory(
            new AgileDashboard_BacklogItemDao(),
            $this->getArtifactFactory(),
            PlanningFactory::build()
        );
    }

    private function getBacklogItemPresenterCollectionFactory($milestone_factory) {
        return new AgileDashboard_Milestone_Backlog_BacklogItemCollectionFactory(
            new AgileDashboard_BacklogItemDao(),
            $this->getArtifactFactory(),
            Tracker_FormElementFactory::instance(),
            $milestone_factory,
            $this->getPlanningFactory(),
            new AgileDashboard_Milestone_Backlog_BacklogItemPresenterBuilder()
        );
    }

    private function getPanePresenterBuilderFactory($milestone_factory, $pane_info_factory) {
        $icon_factory = new AgileDashboard_PaneIconLinkPresenterCollectionFactory($pane_info_factory);

        return new AgileDashboard_Milestone_Pane_PanePresenterBuilderFactory(
            $this->getBacklogStrategyFactory(),
            $this->getBacklogItemPresenterCollectionFactory($milestone_factory),
            $milestone_factory,
            new AgileDashboard_Milestone_Pane_Planning_PlanningSubMilestonePresenterFactory($milestone_factory, $icon_factory)
        );
    }

    public function tracker_event_artifact_association_edited($params) {
        if ($params['request']->isAjax()) {

            $milestone_factory = $this->getMilestoneFactory();
            $milestone = $milestone_factory->getBareMilestoneByArtifact($params['user'], $params['artifact']);

            $milestone_with_contextual_info = $milestone_factory->updateMilestoneContextualInfo($params['user'], $milestone);

            $capacity         = $milestone_with_contextual_info->getCapacity();
            $remaining_effort = $milestone_with_contextual_info->getRemainingEffort();

            header('Content-type: application/json');
            echo json_encode(array(
                'remaining_effort' => $remaining_effort,
                'is_over_capacity' => $capacity !== null && $remaining_effort !== null && $capacity < $remaining_effort,
            ));
        }
    }

    /**
     * @see Event::TRACKER_EVENT_MANAGE_SEMANTICS
     */
    public function tracker_event_manage_semantics($parameters) {
        $tracker   = $parameters['tracker'];
        /* @var $semantics Tracker_SemanticCollection */
        $semantics = $parameters['semantics'];

        $effort_semantic = AgileDashBoard_Semantic_InitialEffort::load($tracker);
        $semantics->add($effort_semantic->getShortName(), $effort_semantic);
    }

    /**
     * @see Event::TRACKER_EVENT_SEMANTIC_FROM_XML
     */
    public function tracker_event_semantic_from_xml(&$parameters) {
        $tracker    = $parameters['tracker'];
        $xml        = $parameters['xml'];
        $xmlMapping = $parameters['xml_mapping'];
        $type       = $parameters['type'];

        if ($type == AgileDashBoard_Semantic_InitialEffort::NAME) {
            $parameters['semantic'] = $this->getSemanticInitialEffortFactory()->getInstanceFromXML($xml, $xmlMapping, $tracker);
        }
    }

    /**
     * @see TRACKER_EVENT_GET_SEMANTIC_FACTORIES
     */
    public function tracker_event_get_semantic_factories($params) {
        $params['factories'][] = $this->getSemanticInitialEffortFactory();
    }

    protected function getSemanticInitialEffortFactory() {
        return AgileDashboard_Semantic_InitialEffortFactory::instance();
    }

    /**
     * Augment $params['semantics'] with names of AgileDashboard semantics
     *
     * @see TRACKER_EVENT_SOAP_SEMANTICS
     */
    public function tracker_event_soap_semantics(&$params) {
        $params['semantics'][] = AgileDashBoard_Semantic_InitialEffort::NAME;
    }

    /**
     * @see Event::EXPORT_XML_PROJECT
     * @param $array $params
     */
    public function export_xml_project($params) {
        $params['action']     = 'export';
        $params['project_id'] = $params['project']->getId();
        $request              = new Codendi_Request($params);
        $this->process($request);
    }

    /**
     *
     * @param array $param
     *  Expected key/ values:
     *      project_id  int             The ID of the project for the import
     *      xml_content SimpleXmlObject A string of valid xml
     *      mapping     array           An array of mappings between xml tracker IDs and their true IDs
     *
     */
    public function import_xml_project_cardwall_done($params) {
        $request = new HTTPRequest($params);
        $request->set('action', 'import');
        $request->set('xml_content', $params['xml_content']);
        $request->set('mapping', $params['mapping']);
        $request->set('project_id', $params['project_id']);

        $this->process($request);
    }

    public function plugin_statistics_service_usage($params) {
        $dao = new AgileDashboard_Dao();

        $params['csv_exporter']->buildDatas($dao->getProjectsWithADActivated(), "Agile Dashboard activated");
    }

    /**
     * @see REST_RESOURCES
     */
    public function rest_resources($params) {
        $injector = new AgileDashboard_REST_ResourcesInjector();
        $injector->populate($params['restler']);

        EventManager::instance()->processEvent(
            AGILEDASHBOARD_EVENT_REST_RESOURCES,
            $params
        );
    }

    /**
     * @see REST_RESOURCES_V2
     */
    public function rest_resources_v2($params) {
        $injector = new AgileDashboard_REST_v2_ResourcesInjector();
        $injector->populate($params['restler']);
    }

    /**
     * @see REST_GET_PROJECT_PLANNINGS
     */
    public function rest_get_project_plannings($params) {
        $user              = $this->getCurrentUser();
        $planning_resource = $this->buildRightVersionOfProjectPlanningsResource($params['version']);

        $params['result'] = $planning_resource->get(
            $user,
            $params['project'],
            $params['limit'],
            $params['offset']
        );
    }

    /**
     * @see REST_OPTIONS_PROJECT_PLANNINGS
     */
    public function rest_options_project_plannings($params) {
        $user              = $this->getCurrentUser();
        $planning_resource = $this->buildRightVersionOfProjectPlanningsResource($params['version']);

        $params['result'] = $planning_resource->options(
            $user,
            $params['project'],
            $params['limit'],
            $params['offset']
        );
    }

    private function buildRightVersionOfProjectPlanningsResource($version) {
        $class_with_right_namespace = '\\Tuleap\\AgileDashboard\\REST\\'.$version.'\\ProjectPlanningsResource';
        return new $class_with_right_namespace;
    }

    /**
     * @see Event::REST_PROJECT_RESOURCES
     */
    public function rest_project_resources(array $params) {
        $injector = new AgileDashboard_REST_ResourcesInjector();
        $injector->declareProjectPlanningResource($params['resources'], $params['project']);
    }

    /**
     * @see REST_GET_PROJECT_MILESTONES
     */
    public function rest_get_project_milestones($params) {
        $user               = $this->getCurrentUser();
        $milestone_resource = $this->buildRightVersionOfProjectMilestonesResource($params['version']);

        $params['result'] = $milestone_resource->get(
            $user,
            $params['project'],
            $params['limit'],
            $params['offset'],
            $params['order']
        );
    }

    /**
     * @see REST_OPTIONS_PROJECT_MILESTONES
     */
    public function rest_options_project_milestones($params) {
        $user               = $this->getCurrentUser();
        $milestone_resource = $this->buildRightVersionOfProjectMilestonesResource($params['version']);

        $params['result'] = $milestone_resource->options(
            $user,
            $params['project'],
            $params['limit'],
            $params['offset']
        );
    }

    private function buildRightVersionOfProjectMilestonesResource($version) {
        $class_with_right_namespace = '\\Tuleap\\AgileDashboard\\REST\\'.$version.'\\ProjectMilestonesResource';
        return new $class_with_right_namespace;
    }

    /**
     * @see REST_GET_PROJECT_BACKLOG
     */
    public function rest_get_project_backlog($params) {
        $user                     = $this->getCurrentUser();
        $project_backlog_resource = $this->buildRightVersionOfProjectBacklogResource($params['version']);

        $params['result'] = $project_backlog_resource->get(
            $user,
            $params['project'],
            $params['limit'],
            $params['offset']
        );
    }

    /**
     * @see REST_OPTIONS_PROJECT_BACKLOG
     */
    public function rest_options_project_backlog($params) {
        $user                     = $this->getCurrentUser();
        $project_backlog_resource = $this->buildRightVersionOfProjectBacklogResource($params['version']);

        $params['result'] = $project_backlog_resource->options(
            $user,
            $params['project'],
            $params['limit'],
            $params['offset']
        );
    }

    /**
     * @see REST_PUT_PROJECT_BACKLOG
     */
    public function rest_put_project_backlog($params) {
        $user                     = $this->getCurrentUser();
        $project_backlog_resource = $this->buildRightVersionOfProjectBacklogResource($params['version']);

        $params['result'] = $project_backlog_resource->put(
            $user,
            $params['project'],
            $params['ids']
        );
    }

    /**
     * @see REST_PATCH_PROJECT_BACKLOG
     */
    public function rest_patch_project_backlog($params) {
        $user                     = UserManager::instance()->getCurrentUser();
        $project_backlog_resource = $this->buildRightVersionOfProjectBacklogResource($params['version']);

        $params['result'] = $project_backlog_resource->patch(
            $user,
            $params['project'],
            $params['order'],
            $params['add']
        );
    }

    private function buildRightVersionOfProjectBacklogResource($version) {
        $class_with_right_namespace = '\\Tuleap\\AgileDashboard\\REST\\'.$version.'\\ProjectBacklogResource';
        return new $class_with_right_namespace;
    }

    private function getStatusCounter() {
        return new AgileDashboard_Milestone_MilestoneStatusCounter(
            new AgileDashboard_BacklogItemDao(),
            new Tracker_ArtifactDao(),
            $this->getArtifactFactory()
        );
    }

    /** @see Event::GET_PROJECTID_FROM_URL */
    public function get_projectid_from_url($params) {
        if (strpos($params['url'],'/plugins/agiledashboard/') === 0) {
            $params['project_id'] = $params['request']->get('group_id');
        }
    }

    /**
     * @see TRACKER_EVENT_FIELD_AUGMENT_DATA_FOR_REPORT
     */
    public function tracker_event_field_augment_data_for_report($params) {
        if (! $this->isFieldPriority($params['field'])) {
            return;
        }

        $params['result'] = $this->getFieldPriorityAugmenter()->getAugmentedDataForFieldPriority(
            $this->getCurrentUser(),
            $params['field']->getTracker()->getProject(),
            $params['additional_criteria'],
            $params['artifact_id']
        );
    }

    private function getFieldPriorityAugmenter() {
        return new AgileDashboard_FieldPriorityAugmenter(
            $this->getSequenceIdManager(),
            $this->getMilestoneFactory()
        );
    }

    private function isFieldPriority(Tracker_FormElement_Field $field) {
        return $field instanceof Tracker_FormElement_Field_Priority;
    }

    private function getSequenceIdManager() {
        if (! $this->sequence_id_manager) {
            $this->sequence_id_manager = new AgileDashboard_SequenceIdManager(
                    $this->getBacklogStrategyFactory(),
                    $this->getBacklogItemCollectionFactory()
            );
        }

        return $this->sequence_id_manager;
    }

    private function getBacklogItemCollectionFactory() {
        return new AgileDashboard_Milestone_Backlog_BacklogItemCollectionFactory(
            new AgileDashboard_BacklogItemDao(),
            $this->getArtifactFactory(),
            Tracker_FormElementFactory::instance(),
            $this->getMilestoneFactory(),
            $this->getPlanningFactory(),
            new AgileDashboard_Milestone_Backlog_BacklogItemBuilder()
        );
    }

    public function cardwall_event_use_standard_javascript($params) {
        $request = HTTPRequest::instance();
        $pane_info_identifier = new AgileDashboard_PaneInfoIdentifier();
        if ($pane_info_identifier->isPaneAPlanningV2($request->get('pane'))) {
            $params['use_standard'] = false;
        }
    }

<<<<<<< HEAD
    public function rest_project_agile_endpoints($params) {
        $params['available'] = true;
=======
    public function tracker_event_trackers_cannot_use_in_hierarchy($params) {
        $params['result'] = array_merge(
            $params['result'],
            $this->getKanbanManager()->getTrackersUsedAsKanban($params['project'])
        );
>>>>>>> 0796a851
    }

    /**
     * @return AgileDashboard_KanbanFactory
     */
    private function getKanbanFactory() {
        return new AgileDashboard_KanbanFactory(
            TrackerFactory::instance(),
            new AgileDashboard_KanbanDao()
        );
    }

    /**
     * @return AgileDashboard_KanbanManager
     */
    private function getKanbanManager() {
        return new AgileDashboard_KanbanManager(
            new AgileDashboard_KanbanDao(),
            TrackerFactory::instance()
        );
    }

    private function getCurrentUser() {
        return UserManager::instance()->getCurrentUser();
    }
}<|MERGE_RESOLUTION|>--- conflicted
+++ resolved
@@ -846,16 +846,16 @@
         }
     }
 
-<<<<<<< HEAD
+
     public function rest_project_agile_endpoints($params) {
         $params['available'] = true;
-=======
+    }
+
     public function tracker_event_trackers_cannot_use_in_hierarchy($params) {
         $params['result'] = array_merge(
             $params['result'],
             $this->getKanbanManager()->getTrackersUsedAsKanban($params['project'])
         );
->>>>>>> 0796a851
     }
 
     /**
