--- conflicted
+++ resolved
@@ -65,14 +65,7 @@
         $this->updateBacklogs($params);
         $requested_planning = $this->extractPlanningAndArtifactFromRequest($params['request']);
         if ($requested_planning) {
-<<<<<<< HEAD
             $this->redirectOrAppend($params['request'], $params['artifact'], $params['redirect'], $requested_planning);
-=======
-            $planning = PlanningFactory::build()->getPlanning($requested_planning['planning_id']);
-            if ($planning && $this->requestCanLeaveTheTracker($params['request'])) {
-                $this->redirectToPlanning($params, $requested_planning, $planning);
-            }
->>>>>>> f9cc0d75
         }
     }
 
