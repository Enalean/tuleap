--- conflicted
+++ resolved
@@ -19,7 +19,7 @@
  */
 
 require_once 'common/plugin/Plugin.class.php';
-require_once dirname(__FILE__). '/../../tracker/include/MustacheRenderer.class.php';
+
 /**
  * AgileDashboardPlugin
  */
@@ -63,17 +63,7 @@
     }
     
     public function process(Codendi_Request $request) {
-<<<<<<< HEAD
-        $mustacheRenderer = new MustacheRenderer(dirname(__FILE__).'/../templates');
-        $presenter = new ReleaseViewPresenter();
-        $mustacheRenderer->render("release-view", $presenter);
     }
-}
-class ReleaseViewPresenter {
-    
-=======
-    }
->>>>>>> aef38715
 }
 
 ?>