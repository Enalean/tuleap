<?php
/**
 * Copyright (c) Enalean, 2013. All Rights Reserved.
 *
 * This file is a part of Tuleap.
 *
 * Tuleap is free software; you can redistribute it and/or modify
 * it under the terms of the GNU General Public License as published by
 * the Free Software Foundation; either version 2 of the License, or
 * (at your option) any later version.
 *
 * Tuleap is distributed in the hope that it will be useful,
 * but WITHOUT ANY WARRANTY; without even the implied warranty of
 * MERCHANTABILITY or FITNESS FOR A PARTICULAR PURPOSE.  See the
 * GNU General Public License for more details.
 *
 * You should have received a copy of the GNU General Public License
 * along with Tuleap. If not, see <http://www.gnu.org/licenses/>.
 */

require_once 'common/TreeNode/TreeNodeMapper.class.php';

/**
 * This class is responsible to build the view of "MilestonePlanning"
 * It's the view you have when you want to do "Sprint Planning".
 * It's a Pane content
 */
class AgileDashboard_MilestonePlanningPresenter extends PlanningPresenter {


    /**
     * @var Planning_Milestone
     */
    private $milestone_plan;

    /**
     * @var Tracker_CrossSearch_SearchContentView
     */
    private $backlog_search_view;

    /**
     * @var PFUser
     */
    private $current_user;

    /**
     * @var string
     */
    private $planning_redirect_parameter;

    /**
     * @var TreeNode
     */
    private $planned_artifacts_tree;

    /**
     * Instanciates a new presenter.
     *
     * @param Tracker_CrossSearch_SearchContentView $backlog_search_view         The view allowing to search through the backlog artifacts.
<<<<<<< HEAD
     * @param Planning_Milestone                    $milestone                   The artifact with planning being displayed right now.
     * @param PFUser                                  $current_user                The user to which the artifact plannification UI is presented.
     */
    public function __construct(
        Tracker_CrossSearch_SearchContentView $backlog_search_view,
        Planning_Milestone                    $milestone,
        PFUser                                  $current_user,
=======
     * @param Planning_MilestonePlan                $milestone_plan              The artifact with planning being displayed right now.
     * @param User                                  $current_user                The user to which the artifact plannification UI is presented.
     */
    public function __construct(
        Tracker_CrossSearch_SearchContentView $backlog_search_view,
        Planning_MilestonePlan                $milestone_plan,
        User                                  $current_user,
>>>>>>> efae4402
                                              $planning_redirect_parameter
    ) {
        parent::__construct($milestone_plan->getMilestone()->getPlanning());
        $this->milestone_plan              = $milestone_plan;
        $this->backlog_search_view         = $backlog_search_view;
        $this->current_user                = $current_user;
        $this->planning_redirect_parameter = $planning_redirect_parameter;
        $this->planned_artifacts_tree      = $this->buildPlannedArtifactsTree();
    }

    public function planning_redirect_parameter() {
        return $this->planning_redirect_parameter;
    }

    public function backlogSearchView() {
        return $this->backlog_search_view->fetch();
    }

    /**
     * @return bool
     */
    public function hasSelectedArtifact() {
        return !is_a($this->milestone_plan->getMilestone(), 'Planning_NoMilestone');
    }

    /**
     * @return TreeNode
     */
    private function buildPlannedArtifactsTree($child_depth = 1) {
        $presenter_root_node = null;

        if ($this->canAccessPlannedItem()) {
            $root_node = $this->milestone_plan->getMilestone()->getPlannedArtifacts();

            //TODO use null object pattern while still possible?
            if ($root_node) {
                $card_mapper = new TreeNodeMapper(
                    new Planning_ItemCardPresenterCallback(
                        $this->milestone_plan->getMilestone()->getPlanning(),
                        new Tracker_CardFields(),
                        $this->current_user,
                        'planning-draggable-alreadyplanned'
                    )
                );
                $presenter_root_node = $card_mapper->map($root_node);
            }
        }
        return $presenter_root_node;
    }

    public function getPlannedArtifactsTree() {
        return $this->planned_artifacts_tree;
    }

    /**
     * @todo (later) we should not check if we can display things when we are in
     *       the presenter but rather build only things that can be displayed
     *       therefore permission checking should be done in Model or Controller
     * @return boolean
     */
    private function canAccessPlannedItem() {
        return $this->milestone_plan->getMilestone() && $this->milestone_plan->getMilestone()->userCanView($this->current_user);
    }




    /**
     * @return string
     */
    public function pleaseChoose() {
        return $GLOBALS['Language']->getText('global', 'please_choose_dashed');
    }

    /**
     * @return string
     */
    public function plannedArtifactsHelp() {
        return $GLOBALS['Language']->getText('plugin_agiledashboard', 'planning_destination_help');
    }

    /**
     * @return string
     */
    public function planningDroppableClass() {
        if ($this->canDrop()) {
            return 'planning-droppable';
        }
        return false;
    }

    /**
     * @return bool
     */
    public function canDrop() {
        if ($this->milestone_plan->getMilestone()) {
            $art_link_field = $this->milestone_plan->getMilestone()->getArtifact()->getAnArtifactLinkField($this->current_user);
            if ($art_link_field && $art_link_field->userCanUpdate($this->current_user)) {
                return true;
            }
        }
        return false;
    }

    public function hasSubMilestones() {
        return $this->milestone_plan->hasSubMilestones();
    }

    public function getSubMilestones() {
        return array_map(array($this, 'getMilestoneLinkPresenter'), $this->milestone_plan->getSubMilestones());
    }

    private function getMilestoneLinkPresenter(Planning_Milestone $milestone) {
        return new Planning_MilestoneLinkPresenter($milestone);
    }

    /**
     * @return string html
     */
    public function errorCantDrop() {
        if ($this->canDrop()) {
            return false;
        }
        return '<div class="feedback_warning">'. $GLOBALS['Language']->getText('plugin_tracker', 'must_have_artifact_link_field') .'</div>';
    }

    /**
     * @return string
     */
    public function editLabel() {
        return $GLOBALS['Language']->getText('plugin_agiledashboard', 'edit_item');
    }

    public function canDisplayRemainingEffort() {
        return $this->milestone_plan->getRemainingEffort() !== null && $this->milestone_plan->getCapacity() !== null;
    }

    public function getRemainingEffort() {
        $remaining_effort = $this->milestone_plan->getRemainingEffort() != null ? $this->milestone_plan->getRemainingEffort() : 0;
        $capacity         = $this->milestone_plan->getCapacity() != null ? $this->milestone_plan->getCapacity() : 0;

        $html  = '';
        $html .= $GLOBALS['Language']->getText('plugin_agiledashboard', 'capacity');
        $html .= '&nbsp;<span class="planning_remaining_effort">'.$remaining_effort.'</span>';
        $html .= '&nbsp;/&nbsp;'.$capacity;
        return $html;
    }

    public function isOverCapacity() {
        return $this->canDisplayRemainingEffort() &&
               $this->milestone_plan->getRemainingEffort() > $this->milestone_plan->getCapacity();
    }
}

?><|MERGE_RESOLUTION|>--- conflicted
+++ resolved
@@ -57,23 +57,13 @@
      * Instanciates a new presenter.
      *
      * @param Tracker_CrossSearch_SearchContentView $backlog_search_view         The view allowing to search through the backlog artifacts.
-<<<<<<< HEAD
-     * @param Planning_Milestone                    $milestone                   The artifact with planning being displayed right now.
+     * @param Planning_Milestone                    $milestone_plan                   The artifact with planning being displayed right now.
      * @param PFUser                                  $current_user                The user to which the artifact plannification UI is presented.
-     */
-    public function __construct(
-        Tracker_CrossSearch_SearchContentView $backlog_search_view,
-        Planning_Milestone                    $milestone,
-        PFUser                                  $current_user,
-=======
-     * @param Planning_MilestonePlan                $milestone_plan              The artifact with planning being displayed right now.
-     * @param User                                  $current_user                The user to which the artifact plannification UI is presented.
      */
     public function __construct(
         Tracker_CrossSearch_SearchContentView $backlog_search_view,
         Planning_MilestonePlan                $milestone_plan,
-        User                                  $current_user,
->>>>>>> efae4402
+        PFUser                                  $current_user,
                                               $planning_redirect_parameter
     ) {
         parent::__construct($milestone_plan->getMilestone()->getPlanning());
