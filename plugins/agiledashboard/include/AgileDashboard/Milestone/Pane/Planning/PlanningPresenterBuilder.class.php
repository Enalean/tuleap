--- conflicted
+++ resolved
@@ -57,18 +57,14 @@
         return new AgileDashboard_Milestone_Pane_Planning_PlanningPresenter(
             $backlog_collection,
             $submilestone_collection,
+            $milestone,
             $backlog_collection->getParentItemName(),
-<<<<<<< HEAD
-            $backlog_strategy->getItemName(),
-            $milestone
-=======
             $backlog_strategy->getItemTracker()->getName(),
             $submilestone_collection->getName(),
             $submilestone_collection->getSubmitNewUrlLinkedToMilestone($milestone),
             $submilestone_collection->canCreateNew($user),
             $this->canPlan($user, $milestone),
             $redirect_to_self
->>>>>>> b5aadb41
         );
     }
 
