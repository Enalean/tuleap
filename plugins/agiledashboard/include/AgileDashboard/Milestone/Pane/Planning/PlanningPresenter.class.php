--- conflicted
+++ resolved
@@ -27,40 +27,19 @@
     private $parent_item_type  = '';
     private $backlog_collection;
     private $submilestone_collection;
-<<<<<<< HEAD
     private $milestone_id;
     private $milestone_planning_id;
-
-=======
     private $submilestone_item_type;
     private $add_new_submilestone_url;
     private $can_plan;
     private $redirect_to_self;
->>>>>>> b5aadb41
 
     public function __construct(
         AgileDashboard_Milestone_Backlog_BacklogRowPresenterCollection $backlog_collection,
         AgileDashboard_Milestone_Pane_Planning_PlanningSubMilestonePresenterCollection $submilestone_collection,
+        Planning_ArtifactMilestone $milestone,
         $parent_item_type,
         $backlog_item_type,
-<<<<<<< HEAD
-        Planning_ArtifactMilestone $milestone
-    ) {
-        $this->backlog_collection      = $backlog_collection;
-        $this->submilestone_collection = $submilestone_collection;
-        $this->parent_item_type        = $parent_item_type;
-        $this->backlog_item_type       = $backlog_item_type;
-        $this->milestone_id            = $milestone->getArtifactId();
-        $this->milestone_planning_id   = $milestone->getPlanningId();
-    }
-
-    public function milestone_id() {
-        return $this->milestone_id;
-    }
-
-    public function milestone_planning_id() {
-        return $this->milestone_planning_id;
-=======
         $submilestone_item_type,
         $add_new_submilestone_url,
         $can_add_submilestone,
@@ -76,7 +55,16 @@
         $this->can_add_submilestone     = $can_add_submilestone;
         $this->can_plan                 = $can_plan;
         $this->redirect_to_self         = $redirect_to_self;
->>>>>>> b5aadb41
+        $this->milestone_id             = $milestone->getArtifactId();
+        $this->milestone_planning_id    = $milestone->getPlanningId();
+    }
+
+    public function milestone_id() {
+        return $this->milestone_id;
+    }
+
+    public function milestone_planning_id() {
+        return $this->milestone_planning_id;
     }
 
     public function title() {
