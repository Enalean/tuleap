--- conflicted
+++ resolved
@@ -176,11 +176,6 @@
     public function open_items_intro() {
         return $GLOBALS['Language']->getText('plugin_agiledashboard_contentpane', 'open_items_intro', $this->backlog_item_type);
     }
-<<<<<<< HEAD
-
-    public function lab() {
-        return $GLOBALS['Language']->getText('plugin_agiledashboard_contentpane', 'lab');
-    }
 
     public function initial_effort_not_defined() {
         return ! $this->todo_collection->getInitialEffortSemanticIsDefined();
@@ -189,8 +184,6 @@
     public function initial_effort_warning() {
         return $GLOBALS['Language']->getText('plugin_agiledashboard_contentpane', 'initial_effort_warning', $this->backlog_item_type);
     }
-=======
->>>>>>> edf739a7
 }
 
 ?>