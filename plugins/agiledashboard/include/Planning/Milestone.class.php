--- conflicted
+++ resolved
@@ -59,7 +59,17 @@
     private $planned_artifacts;
     
     /**
-<<<<<<< HEAD
+     * A sub-milestone is a decomposition of the current one.
+     * 
+     * Given current Milestone is a Release
+     * And there is a Parent/Child association between Release and Sprint
+     * Then $sub_milestone will be an array of sprint
+     * 
+     * @var array of Planning_Milestone
+     */
+    private $sub_milestones = array();
+    
+    /**
      * TODO: group_id should be replaced by project.
      * 
      * @param type $group_id
@@ -67,18 +77,6 @@
      * @param Tracker_Artifact $artifact
      * @param TreeNode $planned_artifacts 
      */
-=======
-     * A sub-milestone is a decomposition of the current one.
-     * 
-     * Given current Milestone is a Release
-     * And there is a Parent/Child association between Release and Sprint
-     * Then $sub_milestone will be an array of sprint
-     * 
-     * @var array of Planning_Milestone
-     */
-    private $sub_milestones = array();
-    
->>>>>>> 73c7fa87
     public function __construct(                 $group_id,
                                 Planning         $planning,
                                 Tracker_Artifact $artifact,
@@ -148,7 +146,15 @@
     public function getArtifactTitle() {
         return $this->artifact->getTitle();
     }
-    
+
+    /**
+     * @return string
+     */
+    public function getXRef() {
+        return $this->artifact->getXRef();
+    }
+    
+
     /**
      * @return Planning
      */
@@ -169,7 +175,6 @@
     public function getPlannedArtifacts() {
         return $this->planned_artifacts;
     }
-<<<<<<< HEAD
     
     /**
      * All artifacts linked by either the root artifact or any of the artifacts in plannedArtifacts() 
@@ -197,46 +202,5 @@
     }
 }
 
-/**
- * Null-object pattern for planning milestones.
- */
-class Planning_NoMilestone extends Planning_Milestone {
-=======
->>>>>>> 73c7fa87
-    
-    /**
-     * @return string
-     */
-<<<<<<< HEAD
-    public function __construct($group_id, Planning $planning) {
-        // not calling the super constructor allows us not enforce non nullity on the artifact
-        $this->group_id          = $group_id;
-        $this->planning          = $planning;
-=======
-    public function getXRef() {
-        return $this->artifact->getXRef();
->>>>>>> 73c7fa87
-    }
-    
-    /**
-     * @return string
-     */
-    public function getTitle() {
-        return $this->artifact->getTitle();
-    }
-
-    /**
-     * @return int
-     */
-    public function getArtifactId() {
-        return null;
-    }
-    
-    public function getArtifactTitle() {
-        return null;
-    }
-    
-
-}
 
 ?>