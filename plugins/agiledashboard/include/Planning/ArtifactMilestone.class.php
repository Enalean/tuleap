--- conflicted
+++ resolved
@@ -189,13 +189,8 @@
 
     /**
      * All artifacts linked by either the root artifact or any of the artifacts in plannedArtifacts()
-<<<<<<< HEAD
      * @param PFUser $user
-     * @return Array of Tracker_Artifact
-=======
-     * @param User $user
      * @return Tracker_Artifact[]
->>>>>>> efae4402
      */
     public function getLinkedArtifacts(PFUser $user) {
         $artifacts = $this->artifact->getUniqueLinkedArtifacts($user);
