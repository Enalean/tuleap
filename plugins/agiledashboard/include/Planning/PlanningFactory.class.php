<?php
/**
 * Copyright (c) Enalean, 2012. All Rights Reserved.
 *
 * This file is a part of Tuleap.
 *
 * Tuleap is free software; you can redistribute it and/or modify
 * it under the terms of the GNU General Public License as published by
 * the Free Software Foundation; either version 2 of the License, or
 * (at your option) any later version.
 *
 * Tuleap is distributed in the hope that it will be useful,
 * but WITHOUT ANY WARRANTY; without even the implied warranty of
 * MERCHANTABILITY or FITNESS FOR A PARTICULAR PURPOSE.  See the
 * GNU General Public License for more details.
 *
 * You should have received a copy of the GNU General Public License
 * along with Tuleap. If not, see <http://www.gnu.org/licenses/>.
 */

require_once dirname(__FILE__) .'/../../../tracker/include/Tracker/TrackerFactory.class.php';

class PlanningFactory {

    /**
     * @var PlanningDao
     */
    private $dao;

    /**
     * @var TrackerFactory
     */
    private $tracker_factory;

    public function __construct(PlanningDao $dao, TrackerFactory $tracker_factory) {
        $this->dao             = $dao;
        $this->tracker_factory = $tracker_factory;
    }

    /**
     * @return PlanningFactory
     */
    public static function build() {
        return new PlanningFactory(new PlanningDao(), TrackerFactory::instance());
    }

    /**
     * Duplicate plannings for some previously duplicated trackers.
     *
     * @param int    $group_id         The id of the project where plannings should be created.
     * @param array  $tracker_mapping  An array mapping source tracker ids to destination tracker ids.
     */
    public function duplicatePlannings($group_id, $tracker_mapping) {
        if (! $tracker_mapping) {return;}

        $planning_rows = $this->dao->searchByPlanningTrackerIds(array_keys($tracker_mapping));

        foreach($planning_rows as $row) {
            if(isset($tracker_mapping[$row['backlog_tracker_id']]) && 
                    isset($tracker_mapping[$row['backlog_tracker_id']])) {
                $row['backlog_tracker_id']  = $tracker_mapping[$row['backlog_tracker_id']];
                $row['planning_tracker_id'] = $tracker_mapping[$row['planning_tracker_id']];
                
                $this->dao->createPlanning($group_id, PlanningParameters::fromArray($row));
            }
        }
    }

    /**
     * $tracker_mapping = array(1 => 4,
     *                          2 => 5,
     *                          3 => 6);
     *
     * $factory->filterByKeys($tracker_mapping, array(1, 3))
     *
     * => array(1 => 4,
     *          3 => 6)
     *
     * @param array $array The array to filter.
     * @param array $keys  The keys used for filtering.
     *
     * @return array
     */
    private function filterByKeys(array $array, array $keys) {
        return array_intersect_key($array, array_flip($keys));
    }

    /**
     * Get a list of planning defined in a group_id
     *
     * @param PFUser $user     The user who will see the planning
     * @param int  $group_id
     *
     * @return array of Planning
     */
    public function getPlannings(PFUser $user, $group_id) {
        $plannings = array();
        foreach ($this->dao->searchPlannings($group_id) as $row) {
            $tracker = $this->tracker_factory->getTrackerById($row['planning_tracker_id']);
            if ($tracker && $tracker->userCanView($user)) {
                $planning = new Planning($row['id'], $row['name'], $row['group_id'], $row['backlog_title'], $row['plan_title'], null, $row['planning_tracker_id']);
                $plannings[] = $planning;
            }
        }
        if ($plannings) {
            $this->sortPlanningsAccordinglyToHierarchy($plannings);
        }
        return $plannings;
    }

    /**
     * Get a list of planning short access defined in a group_id
     *
     * @param PFUser $user     The user who will see the planning
     * @param int  $group_id
     *
     * @return array of Planning_ShortAccess
     */
<<<<<<< HEAD
    public function getPlanningsShortAccess(PFUser $user, $group_id, Planning_MilestoneFactory $milestone_factory) {
=======
    public function getPlanningsShortAccess(User $user, $group_id, Planning_MilestoneFactory $milestone_factory, $theme_path) {
>>>>>>> d031368b
        $plannings    = $this->getPlannings($user, $group_id);
        $short_access = array();
        foreach ($plannings as $planning) {
            $short_access[] = new Planning_ShortAccess($planning, $user, $milestone_factory, $theme_path);
        }
        if (!empty($short_access)) {
            end($short_access)->setIsLatest();
        }
        return $short_access;
    }

    private function sortPlanningsAccordinglyToHierarchy(array &$plannings) {
        $tracker_ids = array_map(array($this, 'getPlanningTrackerId'), $plannings);
        $hierarchy   = $this->tracker_factory->getHierarchy($tracker_ids);
        $this->tmp_tracker_ids_to_sort_plannings = $hierarchy->sortTrackerIds($tracker_ids);
        usort($plannings, array($this, 'cmpPlanningTrackerIds'));
    }

    private function getPlanningTrackerId(Planning $planning) {
        return $planning->getPlanningTrackerId();
    }

    private function cmpPlanningTrackerIds($a, $b) {
        return strcmp(
            array_search($a->getPlanningTrackerId(), $this->tmp_tracker_ids_to_sort_plannings),
            array_search($b->getPlanningTrackerId(), $this->tmp_tracker_ids_to_sort_plannings)
        );
    }

    /**
     * Get a planning
     *
     * @param int $group_id
     *
     * @return Planning
     */
    public function getPlanning($planning_id) {
        $planning =  $this->dao->searchById($planning_id)->getRow();
        if ($planning) {
            $backlog_tracker_id = $this->getBacklogTrackerId($planning_id);
            return new Planning($planning_id,
                                $planning['name'],
                                $planning['group_id'],
                                $planning['backlog_title'],
                                $planning['plan_title'],
                                $backlog_tracker_id,
                                $planning['planning_tracker_id']);
        }
        return null;
    }

    /**
     * Returns the planning that uses the given tracker as milestone's source
     *
     * Example:
     * - Given I pass Release tracker as parameter
     * - Then I should get the Release planning (for instance Epic -> Release)
     *
     * @param Tracker $planning_tracker
     *
     * @return Planning
     */
    public function getPlanningByPlanningTracker(Tracker $planning_tracker) {
        $planning = $this->dao->searchByPlanningTrackerId($planning_tracker->getId())->getRow();

        if($planning) {
            $p = new Planning($planning['id'],
                              $planning['name'],
                              $planning['group_id'],
                              $planning['backlog_title'],
                              $planning['plan_title'],
                              null,
                              $planning['planning_tracker_id']);
            $p->setPlanningTracker($this->getPlanningTracker($p));
            $p->setBacklogTracker($this->getBacklogTracker($p));
            return $p;
        }
    }

    /**
     * Returns all the Planning that use given tracker as backlog tracker
     *
     * Given:
     *   Epic  -> Product
     *   Epic  -> Release
     *   Story -> Sprint
     * When getPlanningsByBacklogTracker(Epic) -> [Product, Release]
     * When getPlanningsByBacklogTracker(Story) -> [Sprint]
     *
     * @param Tracker $backlog_tracker
     *
     * @return Planning
     */
    public function getPlanningsByBacklogTracker(Tracker $backlog_tracker) {
        $plannings = array();
        foreach ($this->dao->searchByBacklogTrackerId($backlog_tracker->getId()) as $planning) {
            $p = new Planning(
                $planning['id'],
                $planning['name'],
                $planning['group_id'],
                $planning['backlog_title'],
                $planning['plan_title'],
                $backlog_tracker->getId(),
                $planning['planning_tracker_id']
            );
            $p->setBacklogTracker($backlog_tracker);
            $p->setPlanningTracker($this->getPlanningTracker($p));
            $plannings[] = $p;
        }
        return $plannings;
    }

    public function getPlanningWithTrackers($planning_id) {
        $planning = $this->getPlanning($planning_id);

        if ($planning) {
            // TODO: do not use setters...
            $planning->setPlanningTracker($this->getPlanningTracker($planning));
            $planning->setBacklogTracker($this->getBacklogTracker($planning));
        }

        return $planning;
    }

    /**
     * Build a new planning in a project
     *
     * @param int $group_id
     *
     * @return Planning
     */
    public function buildNewPlanning($group_id) {
        return new Planning(null, null, $group_id, 'Release Backlog', 'Sprint Backlog');
    }

    /**
     * Get a list of tracker ids defined as backlog for a planning
     *
     * @param int $planning_id
     *
     * @return array of tracker id
     */
    public function getBacklogTrackerId($planning_id) {
        $row = $this->dao->searchBacklogTrackerById($planning_id);
        return $row['tracker_id'];
    }

    /**
     * @return Tracker
     */
    private function getPlanningTracker(Planning $planning) {
        return $this->tracker_factory->getTrackerById($planning->getPlanningTrackerId());
    }

    /**
     * Get a list of trackers defined as backlog for a planning
     *
     * @param Planning $planning
     *
     * @return array of Tracker
     */
    private function getBacklogTracker(Planning $planning) {
        $planning_id     = $planning->getId();
        $row             = $this->dao->searchBacklogTrackerById($planning_id);
        $backlog_tracker = $this->tracker_factory->getTrackerById($row['tracker_id']);

        return $backlog_tracker;
    }

    public function getPlanningTrackerIdsByGroupId($group_id) {
        return $this->dao->searchPlanningTrackerIdsByGroupId($group_id);
    }

    /**
     * Create a new planning
     *
     * @param int $group_id
     * @param PlanningParameters $planning_parameters
     *
     * @return array of Planning
     */
    public function createPlanning($group_id, PlanningParameters $planning_parameters) {
        return $this->dao->createPlanning($group_id, $planning_parameters);
    }

    /**
     * Update an existing planning
     *
     * @param int $planning_id
     * @param PlanningParameters $planning_parameters
     *
     * @return array of Planning
     */
    public function updatePlanning($planning_id, PlanningParameters $planning_parameters) {
        return $this->dao->updatePlanning($planning_id, $planning_parameters);
    }

    /**
     * Delete planning
     *
     * @param $planning_id the id of the planning
     *
     * @return bool
     */
    public function deletePlanning($planning_id) {
        return $this->dao->deletePlanning($planning_id);
    }

    /**
     * @param int $group_id the project id the trackers to retrieve belong to
     *
     * @return Array of Tracker
     */
    public function getAvailableTrackers($group_id) {
        return array_values($this->tracker_factory->getTrackersByGroupId($group_id));
    }

    /**
     * Retrieve the project trackers that can be used as planning trackers.
     *
     * @param Planning $planning The planning for which we want to know the available trackers.
     *
     * @return Array of Tracker
     */
    public function getAvailablePlanningTrackers(Planning $planning) {
        $planning_trackers = array($planning->getPlanningTracker());

        foreach($this->dao->searchNonPlanningTrackersByGroupId($planning->getGroupId()) as $row) {
            $planning_trackers[] = $this->tracker_factory->getInstanceFromRow($row);
        }

        return $planning_trackers;
    }

    /**
     * @return TrackerFactory
     */
    public function getTrackerFactory() {
        return $this->tracker_factory;
    }


    /**
     * Return the 'Planning' tracker (tracker we should be able to use artifacts to perform search.
     *
     * @param Integer $group_id
     *
     * @return Array of Integer
     */
    public function getPlanningTrackers($group_id, PFUser $user) {
        $trackers = array();
        foreach ($this->getPlannings($user, $group_id) as $planning) {
            $planning   = $this->getPlanning($planning->getId());
            $tracker_id = $planning->getPlanningTrackerId();
            if (!isset($trackers[$tracker_id])) {
                if ($tracker = $this->tracker_factory->getTrackerById($tracker_id)) {
                    $trackers[$tracker_id] = $tracker;
                }
            }
        }
        return $trackers;
    }

}

?><|MERGE_RESOLUTION|>--- conflicted
+++ resolved
@@ -116,11 +116,7 @@
      *
      * @return array of Planning_ShortAccess
      */
-<<<<<<< HEAD
-    public function getPlanningsShortAccess(PFUser $user, $group_id, Planning_MilestoneFactory $milestone_factory) {
-=======
-    public function getPlanningsShortAccess(User $user, $group_id, Planning_MilestoneFactory $milestone_factory, $theme_path) {
->>>>>>> d031368b
+    public function getPlanningsShortAccess(PFUser $user, $group_id, Planning_MilestoneFactory $milestone_factory, $theme_path) {
         $plannings    = $this->getPlannings($user, $group_id);
         $short_access = array();
         foreach ($plannings as $planning) {
