<?php
/**
 * Copyright (c) Enalean, 2012. All Rights Reserved.
 *
 * This file is a part of Tuleap.
 *
 * Tuleap is free software; you can redistribute it and/or modify
 * it under the terms of the GNU General Public License as published by
 * the Free Software Foundation; either version 2 of the License, or
 * (at your option) any later version.
 *
 * Tuleap is distributed in the hope that it will be useful,
 * but WITHOUT ANY WARRANTY; without even the implied warranty of
 * MERCHANTABILITY or FITNESS FOR A PARTICULAR PURPOSE.  See the
 * GNU General Public License for more details.
 *
 * You should have received a copy of the GNU General Public License
 * along with Tuleap. If not, see <http://www.gnu.org/licenses/>.
 */

require_once 'common/TreeNode/TreeNodeMapper.class.php';

/**
 * This presenter build the top view of a milestone (milestone title + switch on another milestone).
 * It delegates the displaye to an AgileDashboardPane for the content
 * @see AgileDashboard_Pane
 */
class AgileDashboard_MilestonePresenter {
    /**
     * @var array
     */
    private $additional_panes = array();

    /**
     * @var array of Planning_Milestone
     */
    private $available_milestones;

    /**
     * @var Planning_Milestone
     */
    private $milestone;

    /**
     * @var PFUser
     */
    private $current_user;

    /**
     * @var Codendi_Request
     */
    private $request;

    /**
     * @var AgileDashboard_Pane
     */
    private $active_pane;

    /**
     * @var string
     */
    private $planning_redirect_to_new;

<<<<<<< HEAD
    /**
     * Instanciates a new presenter.
     * 
     * TODO:
     *   - $planning could be retrieved from $milestone
     *   - use $milestone->getPlanning()->getAllMilestones() instead of $available_milestones ?
     * 
     * @param Planning                              $planning                    The planning (e.g. Release planning, Sprint planning).
     * @param Tracker_CrossSearch_SearchContentView $backlog_search_view         The view allowing to search through the backlog artifacts.
     * @param array                                 $available_milestones        The available milestones for a given planning (e.g. Sprint 2, Release 1.0).
     * @param Tracker_Artifact                      $milestone                   The artifact with planning being displayed right now.
     * @param PFUser                                  $current_user                The user to which the artifact plannification UI is presented.
     * @param string                                $planning_redirect_parameter The request parameter representing the artifact being planned, used for redirection (e.g: "planning[2]=123").
     */
    public function __construct(
        Planning                              $planning,
        Tracker_CrossSearch_SearchContentView $backlog_search_view,
        array                                 $available_milestones,
        Planning_Milestone                    $milestone, 
        PFUser                                  $current_user,
        Codendi_Request                       $request,
                                              $planning_redirect_parameter,
                                              $planning_redirect_to_new
    ) {
        parent::__construct($planning);
        
        $this->milestone                   = $milestone;
        $this->available_milestones        = $available_milestones;
        $this->backlog_search_view         = $backlog_search_view;
        $this->current_user                = $current_user;
        $this->request                     = $request;
        $this->planning_redirect_parameter = $planning_redirect_parameter;
        $this->planning_redirect_to_new    = $planning_redirect_to_new;
        $this->current_uri                 = preg_replace('/&pane=.*(?:&|$)/', '', $_SERVER['REQUEST_URI']);
        $this->planned_artifacts_tree      = $this->buildPlannedArtifactsTree();
=======
    public function __construct(
            Planning_Milestone $milestone,
            User $current_user,
            Codendi_Request $request,
            $active_pane,
            array $additional_panes,
            array $available_milestones,
            $planning_redirect_to_new
            ) {
        $this->milestone                = $milestone;
        $this->current_user             = $current_user;
        $this->request                  = $request;
        $this->active_pane              = $active_pane;
        $this->additional_panes         = $additional_panes;
        $this->available_milestones     = $available_milestones;
        $this->planning_redirect_to_new = $planning_redirect_to_new;
>>>>>>> d031368b
    }

    public function milestoneTitle() {
        return $this->milestone->getArtifactTitle();
    }

    /**
     * @return array of (id, title, selected)
     */
    public function selectableArtifacts() {
        $hp             = Codendi_HTMLPurifier::instance();
        $artifacts_data = array();
        $selected_id    = $this->milestone->getArtifactId();

        foreach ($this->available_milestones as $milestone) {
            $artifacts_data[] = array(
                'title'    => $hp->purify($milestone->getArtifactTitle()),
                'selected' => ($milestone->getArtifactId() == $selected_id) ? 'selected="selected"' : '',
                'url'      => $this->active_pane->getUriForMilestone($milestone)
            );
        }
        return $artifacts_data;
    }

    public function createNewItemToPlan() {
        return $GLOBALS['Language']->getText('plugin_agiledashboard', 'create_new_item_to_plan', array($this->milestone->getPlanning()->getPlanningTracker()->getItemName()));
    }

    public function createNewItemToPlanUrl() {
        return '/plugins/tracker/?tracker='.$this->milestone->getPlanning()->getPlanningTrackerId().'&func=new-artifact-link&id='.$this->getParentArtifactId().'&immediate=1&'.$this->planning_redirect_to_new;
    }

    private function getParentArtifactId() {
        $ancestors = $this->milestone->getAncestors();
        if (count($ancestors) > 0) {
            return $ancestors[0]->getArtifactId();
        }
    }

    public function getActivePane() {
        return $this->active_pane;
    }

    /**
     * @return array
     */
    public function getPaneInfoList() {
        return $this->additional_panes;
    }
}

?><|MERGE_RESOLUTION|>--- conflicted
+++ resolved
@@ -61,46 +61,9 @@
      */
     private $planning_redirect_to_new;
 
-<<<<<<< HEAD
-    /**
-     * Instanciates a new presenter.
-     * 
-     * TODO:
-     *   - $planning could be retrieved from $milestone
-     *   - use $milestone->getPlanning()->getAllMilestones() instead of $available_milestones ?
-     * 
-     * @param Planning                              $planning                    The planning (e.g. Release planning, Sprint planning).
-     * @param Tracker_CrossSearch_SearchContentView $backlog_search_view         The view allowing to search through the backlog artifacts.
-     * @param array                                 $available_milestones        The available milestones for a given planning (e.g. Sprint 2, Release 1.0).
-     * @param Tracker_Artifact                      $milestone                   The artifact with planning being displayed right now.
-     * @param PFUser                                  $current_user                The user to which the artifact plannification UI is presented.
-     * @param string                                $planning_redirect_parameter The request parameter representing the artifact being planned, used for redirection (e.g: "planning[2]=123").
-     */
-    public function __construct(
-        Planning                              $planning,
-        Tracker_CrossSearch_SearchContentView $backlog_search_view,
-        array                                 $available_milestones,
-        Planning_Milestone                    $milestone, 
-        PFUser                                  $current_user,
-        Codendi_Request                       $request,
-                                              $planning_redirect_parameter,
-                                              $planning_redirect_to_new
-    ) {
-        parent::__construct($planning);
-        
-        $this->milestone                   = $milestone;
-        $this->available_milestones        = $available_milestones;
-        $this->backlog_search_view         = $backlog_search_view;
-        $this->current_user                = $current_user;
-        $this->request                     = $request;
-        $this->planning_redirect_parameter = $planning_redirect_parameter;
-        $this->planning_redirect_to_new    = $planning_redirect_to_new;
-        $this->current_uri                 = preg_replace('/&pane=.*(?:&|$)/', '', $_SERVER['REQUEST_URI']);
-        $this->planned_artifacts_tree      = $this->buildPlannedArtifactsTree();
-=======
     public function __construct(
             Planning_Milestone $milestone,
-            User $current_user,
+            PFUser $current_user,
             Codendi_Request $request,
             $active_pane,
             array $additional_panes,
@@ -114,7 +77,6 @@
         $this->additional_panes         = $additional_panes;
         $this->available_milestones     = $available_milestones;
         $this->planning_redirect_to_new = $planning_redirect_to_new;
->>>>>>> d031368b
     }
 
     public function milestoneTitle() {
