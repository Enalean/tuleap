<?php
/**
 * Copyright (c) Enalean, 2012. All Rights Reserved.
 *
 * This file is a part of Tuleap.
 *
 * Tuleap is free software; you can redistribute it and/or modify
 * it under the terms of the GNU General Public License as published by
 * the Free Software Foundation; either version 2 of the License, or
 * (at your option) any later version.
 *
 * Tuleap is distributed in the hope that it will be useful,
 * but WITHOUT ANY WARRANTY; without even the implied warranty of
 * MERCHANTABILITY or FITNESS FOR A PARTICULAR PURPOSE.  See the
 * GNU General Public License for more details.
 *
 * You should have received a copy of the GNU General Public License
 * along with Tuleap; if not, write to the Free Software
 * Foundation, Inc., 59 Temple Place, Suite 330, Boston, MA  02111-1307  USA
 */

require_once 'common/dao/include/DataAccessObject.class.php';
require_once TRACKER_BASE_DIR .'/Tracker/dao/TrackerDao.class.php';

class PlanningDao extends DataAccessObject {
    
<<<<<<< HEAD
    function createPlanning($planning_name, $group_id, $planning_backlog_ids, $planning_tracker_id) {
=======
    private function getTrackerDao() {
        return new TrackerDao();
    }
    
    function createPlanning($planning_name, $group_id, $planning_backlog_ids, $planning_tracker_id){
>>>>>>> cd7e3b75
        $planning_name       = $this->da->quoteSmart($planning_name);
        $group_id            = $this->da->escapeInt($group_id);
        $planning_tracker_id = $this->da->escapeInt($planning_tracker_id);
        
        $sql = "INSERT INTO plugin_agiledashboard_planning
                    (name, group_id, planning_tracker_id)
                    VALUES ($planning_name, $group_id, $planning_tracker_id)";
        
        $last_id = $this->updateAndGetLastId($sql);
        
        $this->createBacklogTrackers($last_id, $planning_backlog_ids);
    }
    
    function createBacklogTrackers($planning_id, $backlog_tracker_ids) {
        $planning_id = $this->da->escapeInt($planning_id);
        foreach ($backlog_tracker_ids as $backlog_tracker_id) {            
            $backlog_tracker_id = $this->da->escapeInt($backlog_tracker_id);
            $sql = "INSERT INTO plugin_agiledashboard_planning_backlog_tracker
                    (planning_id, tracker_id)
                    VALUES ($planning_id, $backlog_tracker_id)";
            $this->update($sql);
        }
    }
    
    function searchPlannings($group_id){
        $group_id = $this->da->escapeInt($group_id);
        $sql = "SELECT * 
                FROM plugin_agiledashboard_planning
                WHERE group_id = $group_id";
        return $this->retrieve($sql);
    }
    
    function searchById($planning_id){
        $planning_id = $this->da->escapeInt($planning_id);
        $sql = "SELECT * 
                FROM plugin_agiledashboard_planning
                WHERE id = $planning_id";        
        return $this->retrieve($sql);
    }
    
    function searchByPlanningTrackerIds(array $planning_tracker_ids) {
        $planning_tracker_ids = $this->da->escapeIntImplode($planning_tracker_ids);
        
        $sql = "
            SELECT p.*,
                   GROUP_CONCAT(b.tracker_id) AS backlog_tracker_ids
            
            FROM      plugin_agiledashboard_planning                 AS p
            LEFT JOIN plugin_agiledashboard_planning_backlog_tracker AS b ON p.id = b.planning_id
            
            WHERE planning_tracker_id IN ($planning_tracker_ids)
            GROUP BY p.id;
        ";
        
        return $this->retrieve($sql);
    }
    
    function searchBacklogTrackersById($planning_id){
        $planning_id = $this->da->escapeInt($planning_id);
        $sql = "SELECT *
                FROM plugin_agiledashboard_planning_backlog_tracker
                WHERE planning_id = $planning_id";
        return $this->retrieve($sql);
    }
    
    function searchPlanningTrackerIdsByGroupId($group_id) {
        $group_id = $this->da->escapeInt($group_id);
        
        $sql = "SELECT planning_tracker_id AS id
                FROM plugin_agiledashboard_planning
                WHERE group_id = $group_id";
        
        /* TODO:
         *   return $this->retrieveIds($sql);
         *   (needs trunk merge)
         */
        $ids = array();
        foreach($this->retrieve($sql) as $row) {
            $ids[] = $row['id'];
        }
        return $ids;
    }
    
    public function searchNonPlanningTrackersByGroupId($group_id) {
        $planning_tracker_ids = $this->searchPlanningTrackerIdsByGroupId($group_id);
        $tracker_dao          = $this->getTrackerDao();
        
        return $tracker_dao->searchByGroupIdWithExcludedIds($group_id, $planning_tracker_ids);
    }
    
    function updatePlanning($planning_id, $planning_name, $backlog_tracker_ids, $planning_tracker_id) {
        $planning_id        = $this->da->escapeInt($planning_id);
        $planning_name      = $this->da->quoteSmart($planning_name);
        $planning_tracker_id = $this->da->escapeInt($planning_tracker_id);
        
        $sql = "UPDATE plugin_agiledashboard_planning
                SET name                = $planning_name,
                    planning_tracker_id = $planning_tracker_id
                WHERE id = $planning_id";
        $this->update($sql);
        
        $this->deletePlanningBacklogTrackers($planning_id);
        $this->createBacklogTrackers($planning_id, $backlog_tracker_ids);
    }
    
    function deletePlanning($planning_id) {
        $planning_id = $this->da->escapeInt($planning_id);
        $sql = "DELETE FROM plugin_agiledashboard_planning
                WHERE id=$planning_id";
        $this->update($sql);
        
        $this->deletePlanningBacklogTrackers($planning_id);
    }
    
    function deletePlanningBacklogTrackers($planning_id) {
        $planning_id = $this->da->escapeInt($planning_id);
        $sql = "DELETE FROM plugin_agiledashboard_planning_backlog_tracker
                WHERE planning_id=$planning_id";
        $this->update($sql);
    }
}
?><|MERGE_RESOLUTION|>--- conflicted
+++ resolved
@@ -24,15 +24,11 @@
 
 class PlanningDao extends DataAccessObject {
     
-<<<<<<< HEAD
-    function createPlanning($planning_name, $group_id, $planning_backlog_ids, $planning_tracker_id) {
-=======
     private function getTrackerDao() {
         return new TrackerDao();
     }
     
-    function createPlanning($planning_name, $group_id, $planning_backlog_ids, $planning_tracker_id){
->>>>>>> cd7e3b75
+    function createPlanning($planning_name, $group_id, $planning_backlog_ids, $planning_tracker_id) {
         $planning_name       = $this->da->quoteSmart($planning_name);
         $group_id            = $this->da->escapeInt($group_id);
         $planning_tracker_id = $this->da->escapeInt($planning_tracker_id);
