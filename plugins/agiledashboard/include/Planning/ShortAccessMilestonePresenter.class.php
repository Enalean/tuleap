--- conflicted
+++ resolved
@@ -35,11 +35,7 @@
     /** @var array of AgileDashboard_PaneInfo */
     private $pane_info_list;
 
-<<<<<<< HEAD
-    public function __construct(Planning_ShortAccess $short_access, Planning_Milestone $milestone, PFUser $user) {
-=======
-    public function __construct(Planning_ShortAccess $short_access, Planning_Milestone $milestone, User $user, $theme_path) {
->>>>>>> d031368b
+    public function __construct(Planning_ShortAccess $short_access, Planning_Milestone $milestone, PFUser $user, $theme_path) {
         parent::__construct($milestone);
         $this->short_access = $short_access;
         $this->user         = $user;
