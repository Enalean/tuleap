--- conflicted
+++ resolved
@@ -40,11 +40,7 @@
     /** @var array of AgileDashboard_PaneInfo */
     private $pane_info_list;
 
-<<<<<<< HEAD
-    public function __construct(Planning_ShortAccess $short_access, Planning_Milestone $milestone, PFUser $user, $theme_path) {
-=======
-    public function __construct(Planning_ShortAccess $short_access, Planning_Milestone $milestone, Planning_MilestoneFactory $milestone_factory, User $user, $theme_path) {
->>>>>>> efae4402
+    public function __construct(Planning_ShortAccess $short_access, Planning_Milestone $milestone, Planning_MilestoneFactory $milestone_factory, PFUser $user, $theme_path) {
         parent::__construct($milestone);
         $this->milestone_factory = $milestone_factory;
         $this->short_access = $short_access;
