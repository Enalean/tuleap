<?php
/**
 * Copyright (c) Enalean, 2012. All Rights Reserved.
 *
 * This file is a part of Tuleap.
 *
 * Tuleap is free software; you can redistribute it and/or modify
 * it under the terms of the GNU General Public License as published by
 * the Free Software Foundation; either version 2 of the License, or
 * (at your option) any later version.
 *
 * Tuleap is distributed in the hope that it will be useful,
 * but WITHOUT ANY WARRANTY; without even the implied warranty of
 * MERCHANTABILITY or FITNESS FOR A PARTICULAR PURPOSE.  See the
 * GNU General Public License for more details.
 *
 * You should have received a copy of the GNU General Public License
 * along with Tuleap. If not, see <http://www.gnu.org/licenses/>.
 */

require_once 'Milestone.class.php';
require_once 'NoMilestone.class.php';

/**
 * Loads planning milestones from the persistence layer.
 */
class Planning_MilestoneFactory {

    /**
     * @var PlanningFactory
     */
    private $planning_factory;

    /**
     * @var Tracker_ArtifactFactory
     */
    private $artifact_factory;

    /**
     * Instanciates a new milestone factory.
     *
     * @param PlanningFactory         $planning_factory The factory to delegate planning retrieval.
     * @param Tracker_ArtifactFactory $artifact_factory The factory to delegate artifacts retrieval.
     */
    public function __construct(PlanningFactory         $planning_factory,
                                Tracker_ArtifactFactory $artifact_factory) {

        $this->planning_factory = $planning_factory;
        $this->artifact_factory = $artifact_factory;
    }

    /**
     * Loads the milestone matching the given planning and artifact ids.
     *
     * Also loads:
     *   - the planning this milestone belongs to
     *   - the planning tracker and the backlog trackers of this planning
     *   - the artifacts planned for this milestone
     *
     * Only objects that should be visible for the given user are loaded.
     *
     * @param User $user
     * @param Project $project
     * @param int $planning_id
     * @param int $artifact_id
     *
     * @return Planning_Milestone
     */
    public function getMilestoneWithPlannedArtifacts(User $user, Project $project, $planning_id, $artifact_id) {
        $planning = $this->planning_factory->getPlanningWithTrackers($planning_id);
        $artifact = $this->artifact_factory->getArtifactById($artifact_id);

        if ($artifact) {
            $planned_artifacts = $this->getPlannedArtifacts($user, $planning, $artifact);
            $this->removeSubMilestones($user, $artifact, $planned_artifacts);

            return new Planning_Milestone($project, $planning, $artifact, $planned_artifacts);
        } else {
            return new Planning_NoMilestone($project, $planning);
        }
    }

    /**
     * Removes the sub-milestone artifacts from an artifacts tree.
     * 
     * @param User             $user               The user accessing the data
     * @param Tracker_Artifact $milestone_artifact The parent artifact of sub-milestones artifacts
     * @param TreeNode         $artifacts_tree     The artifacts tree to clean up
     */
    private function removeSubMilestones(User $user, Tracker_Artifact $milestone_artifact, TreeNode $artifacts_tree) {
        $hierarchy_children_ids = $this->getSubMilestonesArtifactIds($user, $milestone_artifact);

        foreach ($artifacts_tree->getChildren() as $node) {
            $data = $node->getData();
            if (in_array($data['id'], $hierarchy_children_ids)) {
                $artifacts_tree->removeChild(null, $node);
            }
        }
    }
    
    /**
     * Retrieves the artifacts planned for the given milestone artifact.
     *
     * @param User             $user
     * @param Planning         $planning
     * @param Tracker_Artifact $milestone_artifact
     * @param int              $child_depth
     *
     * @return TreeNode
     */
    public function getPlannedArtifacts(User             $user,
                                         Planning         $planning,
                                         Tracker_Artifact $milestone_artifact) {
        if ($milestone_artifact == null) return;

        $id              = $milestone_artifact->getId();
        $backlog_tracker = $planning->getBacklogTracker();

        $node = new TreeNode(array('id'                   => $id,
<<<<<<< HEAD
                                   'allowedChildrenTypes' => array($backlog_tracker)));
=======
                                   'allowedChildrenTypes' => array($backlog_tracker),
                                   'artifact'             => $milestone_artifact));
>>>>>>> 64ce3a79
        $node->setId($id);
        $this->addChildrenPlannedArtifacts($user, $milestone_artifact, $node, array());
        
        return $node;
    }

    /**
     * Adds $parent_node children according to $artifact ones.
     *
     * @param type $user
     * @param type $artifact
     * @param type $parent_node
     * @param type $parents     The list of parents to prevent infinite recursion
     *
     * @return boolean
     */
    private function addChildrenPlannedArtifacts(User             $user,
                                                 Tracker_Artifact $artifact,
                                                 TreeNode         $parent_node,
                                                 array            $parents) {
        $linked_artifacts = $artifact->getUniqueLinkedArtifacts($user);
        if (! $linked_artifacts) return false;
        if (in_array($artifact->getId(), $parents)) return false;
        
        $parents[] = $artifact->getId();
        foreach ($linked_artifacts as $linked_artifact) {
            $node = new TreeNode(array('id'       => $linked_artifact->getId(),
                                       'artifact' => $linked_artifact));
            $node->setId($linked_artifact->getId());
            $this->addChildrenPlannedArtifacts($user, $linked_artifact, $node, $parents);
            $parent_node->addChild($node);
        }
    }
    
    /**
     * Retrieve the sub-milestones of the given milestone.
     * 
     * @param Planning_Milestone $milestone
     * 
     * @return array of Planning_Milestone
     */
    public function getSubMilestones(User $user, Planning_Milestone $milestone) {
        $milestone_artifact = $milestone->getArtifact();
        $sub_milestones     = array();
        
        if ($milestone_artifact) {
            foreach($this->getSubMilestonesArtifacts($user, $milestone_artifact) as $sub_milestone_artifact) {
                $planning = $this->planning_factory->getPlanningByPlanningTracker($sub_milestone_artifact->getTracker());

                if ($planning) {
                    $sub_milestones[] = new Planning_Milestone($milestone->getProject(),
                                                               $planning,
                                                               $sub_milestone_artifact);
                }
            }
        }
        
        return $sub_milestones;
    }
    
    /**
     * Retrieves the sub-milestones of a given parent milestone artifact.
     * 
     * @param User             $user
     * @param Tracker_Artifact $milestone_artifact
     * 
     * @return array of Tracker_Artifact 
     */
    private function getSubMilestonesArtifacts(User $user, Tracker_Artifact $milestone_artifact) {
        return array_values($milestone_artifact->getHierarchyLinkedArtifacts($user));
    }
    
    /**
     * Retrieves the sub-milestones aids of a given parent milestone artifact.
     * 
     * @param User             $user
     * @param Tracker_Artifact $milestone_artifact
     * 
     * @return array of int 
     */
    private function getSubMilestonesArtifactIds(User $user, Tracker_Artifact $milestone_artifact) {
        return array_map(array($this, 'getArtifactId'),
                         $this->getSubMilestonesArtifacts($user, $milestone_artifact));
    }
    
    /**
     * TODO: Make it a Tracker_Artifact static method ?
     * 
     * @param Tracker_Artifact $artifact
     * 
     * @return int 
     */
    private function getArtifactId(Tracker_Artifact $artifact) {
        return $artifact->getId();
    }
    
    /**
     * Loads the milestone matching the given planning and artifact ids.
     * 
     * Also loads:
     *   - the planning this milestone belongs to
     *   - the planning tracker and the backlog trackers of this planning
     *   - the artifacts planned for this milestone
     *   - the sub-milestones
     * 
     * @param User $user
     * @param int  $group_id
     * @param int  $planning_id
     * @param int  $artifact_id
     * 
     * @return Planning_Milestone
     */
    public function getMilestoneWithPlannedArtifactsAndSubMilestones(User $user, $group_id, $planning_id, $artifact_id) {
        $milestone = $this->getMilestoneWithPlannedArtifacts($user, $group_id, $planning_id, $artifact_id);
        $milestone->addSubMilestones($this->getSubMilestones($user, $milestone));
        return $milestone;
    }

    /**
     * Loads all open milestones for the given project and planning
     * 
     * @param User $user
     * @param Project $project
     * @param Planning $planning
     * 
     * @return Array of \Planning_Milestone 
     */
    public function getOpenMilestones(User $user, Project $project, Planning $planning) {
        $milestones = array();
        $artifacts  = $this->artifact_factory->getOpenArtifactsByTrackerIdUserCanView($user, $planning->getPlanningTrackerId());
        foreach ($artifacts as $artifact) {
            $planned_artifacts = $this->getPlannedArtifacts($user, $planning, $artifact);
            $milestones[]      = new Planning_Milestone($project, $planning, $artifact, $planned_artifacts);
        }
        return $milestones;
    }
}
?><|MERGE_RESOLUTION|>--- conflicted
+++ resolved
@@ -117,12 +117,8 @@
         $backlog_tracker = $planning->getBacklogTracker();
 
         $node = new TreeNode(array('id'                   => $id,
-<<<<<<< HEAD
-                                   'allowedChildrenTypes' => array($backlog_tracker)));
-=======
                                    'allowedChildrenTypes' => array($backlog_tracker),
                                    'artifact'             => $milestone_artifact));
->>>>>>> 64ce3a79
         $node->setId($id);
         $this->addChildrenPlannedArtifacts($user, $milestone_artifact, $node, array());
         
