<?php
/**
 * Copyright (c) Enalean, 2012. All Rights Reserved.
 *
 * This file is a part of Tuleap.
 *
 * Tuleap is free software; you can redistribute it and/or modify
 * it under the terms of the GNU General Public License as published by
 * the Free Software Foundation; either version 2 of the License, or
 * (at your option) any later version.
 *
 * Tuleap is distributed in the hope that it will be useful,
 * but WITHOUT ANY WARRANTY; without even the implied warranty of
 * MERCHANTABILITY or FITNESS FOR A PARTICULAR PURPOSE.  See the
 * GNU General Public License for more details.
 *
 * You should have received a copy of the GNU General Public License
 * along with Tuleap. If not, see <http://www.gnu.org/licenses/>.
 */

require_once 'Milestone.class.php';
require_once 'NoMilestone.class.php';

/**
 * Loads planning milestones from the persistence layer.
 */
class Planning_MilestoneFactory {

    /**
     * @var PlanningFactory
     */
    private $planning_factory;

    /**
     * @var Tracker_ArtifactFactory
     */
    private $artifact_factory;

    /**
     * Instanciates a new milestone factory.
     *
     * @param PlanningFactory         $planning_factory The factory to delegate planning retrieval.
     * @param Tracker_ArtifactFactory $artifact_factory The factory to delegate artifacts retrieval.
     */
    public function __construct(PlanningFactory         $planning_factory,
                                Tracker_ArtifactFactory $artifact_factory) {

        $this->planning_factory = $planning_factory;
        $this->artifact_factory = $artifact_factory;
    }

    /**
     * Loads the milestone matching the given planning and artifact ids.
     *
     * Also loads:
     *   - the planning this milestone belongs to
     *   - the planning tracker and the backlog trackers of this planning
     *   - the artifacts planned for this milestone
     *
     * Only objects that should be visible for the given user are loaded.
     *
     * TODO: group_id should die.
     *
     * @param User $user
     * @param int $group_id
     * @param int $planning_id
     * @param int $artifact_id
     *
     * @return Planning_Milestone
     */
    public function getMilestoneWithPlannedArtifacts(User $user, $group_id, $planning_id, $artifact_id) {
        $planning = $this->planning_factory->getPlanningWithTrackers($planning_id);
        $artifact = $this->artifact_factory->getArtifactById($artifact_id);

        if ($artifact) {
<<<<<<< HEAD
            $content_tree = $this->getPlannedArtifacts($user, $planning, $artifact, 1);
            $this->removeSubMilestones($user, $artifact, $content_tree);
            
=======
            $content_tree = $this->getPlannedArtifacts($user, $planning, $artifact);

>>>>>>> 5da36e24
            return new Planning_Milestone($group_id, $planning, $artifact, $content_tree);
        } else {
            return new Planning_NoMilestone($group_id, $planning);
        }
    }

    /**
     * Removes the sub-milestone artifacts from an artifacts tree.
     * 
     * @param User             $user               The user accessing the data
     * @param Tracker_Artifact $milestone_artifact The parent artifact of sub-milestones artifacts
     * @param TreeNode         $artifacts_tree     The artifacts tree to clean up
     */
    private function removeSubMilestones(User $user, Tracker_Artifact $milestone_artifact, TreeNode $artifacts_tree) {
        $hierarchy_children_ids = $this->getSubMilestonesArtifactIds($user, $milestone_artifact);

        foreach ($artifacts_tree->getChildren() as $node) {
            $data = $node->getData();
            if (in_array($data['id'], $hierarchy_children_ids)) {
                $artifacts_tree->removeChild(null, $node);
            }
        }
    }
    
    /**
     * Retrieves the artifacts planned for the given milestone artifact.
     *
     * @param User             $user
     * @param Planning         $planning
     * @param Tracker_Artifact $milestone_artifact
     * @param int              $child_depth
     *
     * @return TreeNode
     */
    private function getPlannedArtifacts(User             $user,
                                         Planning         $planning,
                                         Tracker_Artifact $milestone_artifact) {
        if ($milestone_artifact == null) return;

        $id               = $milestone_artifact->getId();
        $backlog_trackers = $planning->getBacklogTrackers();

        $node = new TreeNode(array('id'                   => $id,
                                   'allowedChildrenTypes' => $backlog_trackers));
        $node->setId($id);
        $this->addChildrenPlannedArtifacts($user, $milestone_artifact, $node, array());
        
        return $node;
    }

    /**
     * Adds $parent_node children according to $artifact ones.
     *
     * @param type $user
     * @param type $artifact
     * @param type $parent_node
     * @param type $parents     The list of parents to prevent infinite recursion
     *
     * @return boolean
     */
    private function addChildrenPlannedArtifacts(User             $user,
                                                 Tracker_Artifact $artifact,
                                                 TreeNode         $parent_node,
                                                 array            $parents) {
        $linked_artifacts = $artifact->getUniqueLinkedArtifacts($user);
        if (! $linked_artifacts) return false;
        if (in_array($artifact->getId(), $parents)) return false;
        
        $parents[] = $artifact->getId();
        foreach ($linked_artifacts as $linked_artifact) {
<<<<<<< HEAD
            $artifact_node = new TreeNode(array('id' => $linked_artifact->getId()));
            $artifact_node->setId($linked_artifact->getId());
            
            if ($child_depth > 0) {
                $this->addChildrenPlannedArtifacts($user, $linked_artifact, $artifact_node, $child_depth - 1);
            }
            
            $parent_node->addChild($artifact_node);
        }
    }
    
    /**
     * Retrieve the sub-milestones of the given milestone.
     * 
     * @param Planning_Milestone $milestone
     * 
     * @return array of Planning_Milestone
     */
    public function getSubMilestones(User $user, Planning_Milestone $milestone) {
        $milestone_artifact = $milestone->getArtifact();
        $sub_milestones     = array();
        
        if ($milestone_artifact) {
            foreach($this->getSubMilestonesArtifacts($user, $milestone_artifact) as $sub_milestone_artifact) {
                $planning = $this->planning_factory->getPlanningByPlanningTracker($sub_milestone_artifact->getTracker());

                if ($planning) {
                    $sub_milestones[] = new Planning_Milestone($milestone->getGroupId(),
                                                               $planning,
                                                               $sub_milestone_artifact);
                }
            }
=======
            $node = new TreeNode(array('id' => $linked_artifact->getId()));
            $node->setId($linked_artifact->getId());
            $this->addChildrenPlannedArtifacts($user, $linked_artifact, $node, $parents);
            $parent_node->addChild($node);
>>>>>>> 5da36e24
        }
        
        return $sub_milestones;
    }
    
    /**
     * Retrieves the sub-milestones of a given parent milestone artifact.
     * 
     * @param User             $user
     * @param Tracker_Artifact $milestone_artifact
     * 
     * @return array of Tracker_Artifact 
     */
    private function getSubMilestonesArtifacts(User $user, Tracker_Artifact $milestone_artifact) {
        return array_values($milestone_artifact->getHierarchyLinkedArtifacts($user));
    }
    
    /**
     * Retrieves the sub-milestones aids of a given parent milestone artifact.
     * 
     * @param User             $user
     * @param Tracker_Artifact $milestone_artifact
     * 
     * @return array of int 
     */
    private function getSubMilestonesArtifactIds(User $user, Tracker_Artifact $milestone_artifact) {
        return array_map(array($this, 'getArtifactId'),
                         $this->getSubMilestonesArtifacts($user, $milestone_artifact));
    }
    
    /**
     * TODO: Make it a Tracker_Artifact static method ?
     * 
     * @param Tracker_Artifact $artifact
     * 
     * @return int 
     */
    private function getArtifactId(Tracker_Artifact $artifact) {
        return $artifact->getId();
    }
    
    /**
     * Loads the milestone matching the given planning and artifact ids.
     * 
     * Also loads:
     *   - the planning this milestone belongs to
     *   - the planning tracker and the backlog trackers of this planning
     *   - the artifacts planned for this milestone
     *   - the sub-milestones
     * 
     * @param User $user
     * @param int  $group_id
     * @param int  $planning_id
     * @param int  $artifact_id
     * 
     * @return Planning_Milestone
     */
    public function getMilestoneWithPlannedArtifactsAndSubMilestones(User $user, $group_id, $planning_id, $artifact_id) {
        $milestone = $this->getMilestoneWithPlannedArtifacts($user, $group_id, $planning_id, $artifact_id);
        $milestone->addSubMilestones($this->getSubMilestones($user, $milestone));
        return $milestone;
    }
}
?><|MERGE_RESOLUTION|>--- conflicted
+++ resolved
@@ -73,14 +73,9 @@
         $artifact = $this->artifact_factory->getArtifactById($artifact_id);
 
         if ($artifact) {
-<<<<<<< HEAD
-            $content_tree = $this->getPlannedArtifacts($user, $planning, $artifact, 1);
+            $content_tree = $this->getPlannedArtifacts($user, $planning, $artifact);
             $this->removeSubMilestones($user, $artifact, $content_tree);
             
-=======
-            $content_tree = $this->getPlannedArtifacts($user, $planning, $artifact);
-
->>>>>>> 5da36e24
             return new Planning_Milestone($group_id, $planning, $artifact, $content_tree);
         } else {
             return new Planning_NoMilestone($group_id, $planning);
@@ -151,14 +146,9 @@
         
         $parents[] = $artifact->getId();
         foreach ($linked_artifacts as $linked_artifact) {
-<<<<<<< HEAD
             $artifact_node = new TreeNode(array('id' => $linked_artifact->getId()));
             $artifact_node->setId($linked_artifact->getId());
-            
-            if ($child_depth > 0) {
-                $this->addChildrenPlannedArtifacts($user, $linked_artifact, $artifact_node, $child_depth - 1);
-            }
-            
+            $this->addChildrenPlannedArtifacts($user, $linked_artifact, $node, $parents);
             $parent_node->addChild($artifact_node);
         }
     }
@@ -184,12 +174,6 @@
                                                                $sub_milestone_artifact);
                 }
             }
-=======
-            $node = new TreeNode(array('id' => $linked_artifact->getId()));
-            $node->setId($linked_artifact->getId());
-            $this->addChildrenPlannedArtifacts($user, $linked_artifact, $node, $parents);
-            $parent_node->addChild($node);
->>>>>>> 5da36e24
         }
         
         return $sub_milestones;
