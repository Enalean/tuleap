<<<<<<< HEAD
<div class="alert alert-info">
    <span class="lab_features">{{{lab}}}</span>
    {{#initial_effort_not_defined}}
        <br /><span>{{{initial_effort_warning}}}</span>
    {{/initial_effort_not_defined}}
</div>

=======
>>>>>>> edf739a7
<div class="row-fluid">
    <div class="span12">
        <div class="">
            <p>{{help_intro}}</p>
            <ul>
                <li>{{help_left}}</li>
                <li>{{help_right}}</li>
            </ul>
            <p>{{help_dnd}}</p>
        </div>
    </div>
</div>

<div class="row-fluid">
    <div class="span6">
        <div class="agiledashboard-planning-backlog"
             data-milestone-planning-id="{{milestone_planning_id}}"
             data-milestone-id="{{milestone_id}}"
             data-can-plan="{{can_plan}}">
            <table class="table table-striped table-hover table-bordered submilestone-element-rows">
                <thead>
                    <tr>
                        <th>Id</th>
                        <th>{{title}}</th>
                        <th>{{points}}</th>
                        <th>{{parent}}</th>
                        <th>{{header_status}}</th>
                    </tr>
                </thead>
                <tbody class="">
                    <tr class="empty-table-placeholder"><td colspan="5">{{empty_element_tip}}</td></tr>
                    {{#backlog_collection}}
                        <tr data-artifact-id="{{id}}" class="submilestone-element">
                            <td><a href="{{url}}">{{id}}</a></td>
                            <td>{{title}}</td>
                            <td class="submilestone-element-remaining-effort">{{points}}</td>
                            <td><a href="{{parent_url}}">{{parent_title}}</a></td>
                            <td>{{status}}</td>
                        </tr>
                    {{/backlog_collection}}
                </tbody>
            </table>
        </div>
    </div>
    <div class="span6 agiledashboard-planning-submilestones">
        <table class="table table-bordered">
            <thead>
                <tr>
                    <th>{{list_of_submilestone_title}}</th>
                    <th class="agiledashboard-planning-submilestones-addnew">
                        {{#can_add_submilestone}}
                            <a href="{{add_new_submilestone_url}}" class="btn btn-small">{{add_new_submilestone}}</a>
                        {{/can_add_submilestone}}
                    </th>
                </tr>
            </thead>
            <tbody>
                {{#submilestone_collection}}
                    <tr class="agiledashboard-planning-submilestone-header">
                        <th>
                            <span><i class="icon-chevron-right"></i> {{milestone_title}}</span>
                        </th>
                        <th class="agiledashboard-planning-submilestone-header-info">
                            {{#display_milestone_dates}}{{start_date}} – {{end_date}}{{/display_milestone_dates}}
                            {{#has_status}}<span class="label">{{status}}</span>{{/has_status}}
                        </th>
                    </tr>
                    <tr>
                        <td colspan=2>
                            <div data-loaded="false" class="submilestone-data" data-submilestone-id="{{id}}" data-planning-id="{{planning_id}}">
                                <div class="submilestone-data-controls">
                                    {{#getQuickLinkIconList}} {{! do not repeat ourselves }}
                                        <a href="{{uri}}"><img title="{{title}}" src="{{icon}}"></a>
                                    {{/getQuickLinkIconList}}
                                    <a href="{{edit_submilestone_url}}" title="edit" alt="edit"><i class="icon-edit"> edit</i></a>
                                </div>
                                <p>
                                    {{points}} <span class="submilestone-effort"></span>
                                    {{capacity}} <span class="submilestone-capacity"> {{get_capacity}} </span>
                                </p>
                                <table class="table table-striped table-hover table-bordered submilestone-element-rows">
                                    <thead>
                                        <tr>
                                            <th>Id</th>
                                            <th>{{title}}</th>
                                            <th>{{points_label}}</th>
                                            <th>{{parent}}</th>
                                            <th>{{header_status}}</th>
                                        </tr>
                                    </thead>
                                    <tbody class="">
                                        <tr class="empty-table-placeholder"><td colspan="5">{{empty_element_tip}}</td></tr>
                                    </tbody>
                                </table>
                            </div>
                        </td>
                    </tr>
                {{/submilestone_collection}}
            </tbody>
        </table>
    </div>
</div>

<script type="text/javascript" src="/plugins/agiledashboard/js/milestone-planning.js"></script><|MERGE_RESOLUTION|>--- conflicted
+++ resolved
@@ -1,13 +1,9 @@
-<<<<<<< HEAD
-<div class="alert alert-info">
-    <span class="lab_features">{{{lab}}}</span>
-    {{#initial_effort_not_defined}}
+{{#initial_effort_not_defined}}
+    <div class="alert alert-info">
         <br /><span>{{{initial_effort_warning}}}</span>
-    {{/initial_effort_not_defined}}
-</div>
+    </div>
+{{/initial_effort_not_defined}}
 
-=======
->>>>>>> edf739a7
 <div class="row-fluid">
     <div class="span12">
         <div class="">
