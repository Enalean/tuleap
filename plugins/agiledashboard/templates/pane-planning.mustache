<div class="alert alert-info">
    <span class="lab_features">{{{lab}}}</span>
</div>
<h3>{{title}}</h3>

<<<<<<< HEAD
<div class="agiledashboard-planning-backlog" data-milestone-planning-id="{{milestone_planning_id}}" data-milestone-id="{{milestone_id}}">
=======
<p>This section allows to do {sprint} planning.</p>
<p>On the left side, you have the {release 6.0} backlog with all open elements,
not already scheduled for a {sprint}.</p>
<p>On the right side, you have the list of sprints that belongs to this {release}.</p>
<p>When you click on a {sprint}, you see it's content and you can drag'n drop
{stories} from the {sprint} backlog to a sprint or from a {sprint} back to the
backlog.</p>

<div class="agiledashboard-planning-backlog">
{{#can_plan}}<font color="pink"><b style="background:green"><blink>Dear front end team, use {can_plan} to prevent unauthorized people to drag 'n drop from backlog to submilestone</blink></font></b>{{/can_plan}}

>>>>>>> b5aadb41
    <table class="table table-striped table-hover table-bordered">
        <thead>
            <tr>
                <th>Id</th>
                <th>{{title}}</th>
                <th>{{points}}</th>
                <th>{{parent}}</th>
            </tr>
        </thead>
        <tbody>
            {{#backlog_collection}}
                <tr data-artifact-id="{id}">
                    <td><a href="{{url}}">{{id}}</a></td>
                    <td>{{title}}</td>
                    <td>{{points}}</td>
                    <td><a href="{{parent_url}}">{{parent_title}}</a></td>
                </tr>
            {{/backlog_collection}}
        </tbody>
    </table>
</div>

<div class="agiledashboard-planning-submilestones">

    {{#can_add_submilestone}}
    <p><a href="{{add_new_submilestone_url}}" class="btn">{{add_new_submilestone}}</a></p>
    {{/can_add_submilestone}}

    <div id="accordion">
        {{#submilestone_collection}}
        <div>
            <h4>
                <a href="{{milestone_url}}">{{milestone_title}}</a>
                {{#display_milestone_dates}}{{start_date}} - {{end_date}}{{/display_milestone_dates}} - {{status}}
            </h4>
            <div data-loaded="false" class="submilestone-data" data-submilestone-id="{{id}}" data-planning-id="{{planning_id}}">
                <p>Capacity: <span class="submilestone-capacity"></span></p>
                <table class="table table-striped table-hover table-bordered">
                    <thead>
                        <tr>
                            <th>Id</th>
                            <th>{{backlog_item_title}}</th>
                            <th>{{points}}</th>
                            <th>{{parent}}</th>
                        </tr>
                    </thead>
                    <tbody class="submilestone-element-rows">
                    </tbody>
                </table>
            </div>
        </div>
        {{/submilestone_collection}}
    </div>
</div>

<div style="clear:both;"></div>

<style>
    .agiledashboard-planning-backlog {
        float: left;
    }
    .agiledashboard-planning-submilestones {
        padding-left: 1em;
        float: left;
    }
</style>
<script type="text/javascript" src="/plugins/agiledashboard/js/planning-view.js"></script>
<script type="text/javascript" src="/plugins/agiledashboard/js/milestone-planning.js"></script>
<script type="text/javascript" src="/plugins/agiledashboard/js/utils/TableRowSorter.js"></script><|MERGE_RESOLUTION|>--- conflicted
+++ resolved
@@ -3,9 +3,6 @@
 </div>
 <h3>{{title}}</h3>
 
-<<<<<<< HEAD
-<div class="agiledashboard-planning-backlog" data-milestone-planning-id="{{milestone_planning_id}}" data-milestone-id="{{milestone_id}}">
-=======
 <p>This section allows to do {sprint} planning.</p>
 <p>On the left side, you have the {release 6.0} backlog with all open elements,
 not already scheduled for a {sprint}.</p>
@@ -14,10 +11,9 @@
 {stories} from the {sprint} backlog to a sprint or from a {sprint} back to the
 backlog.</p>
 
-<div class="agiledashboard-planning-backlog">
+<div class="agiledashboard-planning-backlog" data-milestone-planning-id="{{milestone_planning_id}}" data-milestone-id="{{milestone_id}}">
 {{#can_plan}}<font color="pink"><b style="background:green"><blink>Dear front end team, use {can_plan} to prevent unauthorized people to drag 'n drop from backlog to submilestone</blink></font></b>{{/can_plan}}
 
->>>>>>> b5aadb41
     <table class="table table-striped table-hover table-bordered">
         <thead>
             <tr>
