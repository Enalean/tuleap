--- conflicted
+++ resolved
@@ -21,11 +21,8 @@
 require_once dirname(__FILE__).'/../../include/Planning/PlanningFactory.class.php';
 require_once dirname(__FILE__).'/../../include/Planning/MilestoneFactory.class.php';
 require_once dirname(__FILE__).'/../builders/aPlanning.php';
-<<<<<<< HEAD
 require_once dirname(__FILE__).'/../../../tracker/tests/builders/anArtifact.php';
-=======
 require_once dirname(__FILE__).'/../builders/aMilestone.php';
->>>>>>> 73c7fa87
 
 class Planning_MilestoneFactoryTest extends TuleapTestCase {
     public function setUp() {
@@ -122,28 +119,11 @@
     public function itCanSetMilestonesWithaHierarchyDepthGreaterThan2() {
         $artifact_id   = 100;
 
-<<<<<<< HEAD
         $depth3_artifact = $this->anArtifactWithId(3);
         $depth2_artifact = $this->anArtifactWithIdAndUniqueLinkedArtifacts(2, array($depth3_artifact));
         $depth1_artifact = $this->anArtifactWithIdAndUniqueLinkedArtifacts(1, array($depth2_artifact));
         $root_artifact   = $this->anArtifactWithIdAndUniqueLinkedArtifacts($artifact_id, array($depth1_artifact));
         stub($this->artifact_factory)->getArtifactById($artifact_id)->returns($root_artifact);
-=======
-        $depth3_artifact = stub('Tracker_Artifact')->getUniqueLinkedArtifacts()->returns(array());
-        stub($depth3_artifact)->getId()->returns(3);
-        stub($depth3_artifact)->getHierarchyLinkedArtifacts()->returns(array());
-        
-        $depth2_artifact = stub('Tracker_Artifact')->getUniqueLinkedArtifacts()->returns(array($depth3_artifact));
-        stub($depth2_artifact)->getId()->returns(2);
-        stub($depth2_artifact)->getHierarchyLinkedArtifacts()->returns(array());
-        
-        $depth1_artifact = stub('Tracker_Artifact')->getUniqueLinkedArtifacts()->returns(array($depth2_artifact));
-        stub($depth1_artifact)->getId()->returns(1);
-        stub($depth1_artifact)->getHierarchyLinkedArtifacts()->returns(array());
-        
-        stub($root_artifact)->getUniqueLinkedArtifacts()->returns(array($depth1_artifact));
-        stub($root_artifact)->getHierarchyLinkedArtifacts()->returns(array());
->>>>>>> 73c7fa87
 
         $milestone = $this->milestone_factory->getMilestoneWithPlannedArtifacts($this->user, $this->group_id, $this->planning_id, $artifact_id);
         $tree_node = $milestone->getPlannedArtifacts();
@@ -161,6 +141,7 @@
         $root_artifact = stub('Tracker_Artifact')->getId()->returns($root_aid);
         stub($this->artifact_factory)->getArtifactById($root_aid)->returns($root_artifact);
         stub($root_artifact)->getUniqueLinkedArtifacts()->returns(array());
+        stub($root_artifact)->getHierarchyLinkedArtifacts()->returns(array());
         
         $milestone = $this->milestone_factory->getMilestoneWithPlannedArtifacts($this->user, $this->group_id, $this->planning_id, $root_aid);
         
@@ -175,6 +156,7 @@
         stub($this->artifact_factory)->getArtifactById($root_aid)->returns($root_artifact);
         $depth1_artifact = $this->anArtifactWithId(9999);
         stub($root_artifact)->getUniqueLinkedArtifacts()->returns(array($depth1_artifact));
+        stub($root_artifact)->getHierarchyLinkedArtifacts()->returns(array());
         
         $milestone = $this->milestone_factory->getMilestoneWithPlannedArtifacts($this->user, $this->group_id, $this->planning_id, $root_aid);
         
@@ -183,13 +165,17 @@
     }
 
     public function anArtifactWithId($id) {
-        return aMockArtifact()->withId($id)->build();
+        $artifact = aMockArtifact()->withId($id)->build();
+        stub($artifact)->getHierarchyLinkedArtifacts()->returns(array());
+        return $artifact;
     }
 
     public function anArtifactWithIdAndUniqueLinkedArtifacts($id, $linked_artifacts) {
-        return aMockArtifact()->withId($id)
+        $artifact = aMockArtifact()->withId($id)
                               ->withUniqueLinkedArtifacts($linked_artifacts)
                               ->build();
+        stub($artifact)->getHierarchyLinkedArtifacts()->returns(array());
+        return $artifact;
         
     }
 }
