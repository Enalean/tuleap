<?php
/**
 * Copyright (c) Enalean, 2012. All Rights Reserved.
 *
 * This file is a part of Tuleap.
 *
 * Tuleap is free software; you can redistribute it and/or modify
 * it under the terms of the GNU General Public License as published by
 * the Free Software Foundation; either version 2 of the License, or
 * (at your option) any later version.
 *
 * Tuleap is distributed in the hope that it will be useful,
 * but WITHOUT ANY WARRANTY; without even the implied warranty of
 * MERCHANTABILITY or FITNESS FOR A PARTICULAR PURPOSE.  See the
 * GNU General Public License for more details.
 *
 * You should have received a copy of the GNU General Public License
 * along with Tuleap. If not, see <http://www.gnu.org/licenses/>.
 */

if (!defined('TRACKER_BASE_URL')) {                                             //
    define('TRACKER_BASE_URL', '/plugins/tracker');                             //
}                                                                               // TODO: use constants.php instead
if (!defined('TRACKER_BASE_DIR')) {                                             //       (available only in trunk)
    define('TRACKER_BASE_DIR', dirname(__FILE__) .'/../../../tracker/include'); //
}
require_once dirname(__FILE__).'/../../include/Planning/PlanningFactory.class.php';
require_once dirname(__FILE__).'/../builders/planning_factory.php';

Mock::generate('Planning');
Mock::generate('PlanningDao');
Mock::generate('Tracker');

class PlanningFactoryTest extends TuleapTestCase {
    
<<<<<<< HEAD
    function itDuplicatesPlannings() {
        $dao     = new MockPlanningDao();
        $factory = aPlanningFactory()->withDao($dao)->build();
        
        $group_id = 123;
        
        $sprint_tracker_id      = 1;
        $story_tracker_id       = 2;
        $bug_tracker_id         = 3;
        $faq_tracker_id         = 4;
        $sprint_tracker_copy_id = 5;
        $story_tracker_copy_id  = 6;
        $bug_tracker_copy_id    = 7;
        $faq_tracker_copy_id    = 8;
        
        $tracker_mapping = array($sprint_tracker_id => $sprint_tracker_copy_id,
                                 $story_tracker_id  => $story_tracker_copy_id,
                                 $bug_tracker_id    => $bug_tracker_copy_id,
                                 $faq_tracker_id    => $faq_tracker_copy_id);
        
        $sprint_planning_name = 'Sprint Planning';
        
        $rows = TestHelper::arrayToDar(
            array('id'                  => 1,
                  'name'                => $sprint_planning_name,
                  'group_id'            => 101,
                  'planning_tracker_id' => $sprint_tracker_id,
                  'backlog_tracker_ids' => "$story_tracker_id,$bug_tracker_id")
        );
        
        stub($dao)->searchByPlanningTrackerIds(array_keys($tracker_mapping))->returns($rows);
        
        $dao->expectOnce('createPlanning', array($sprint_planning_name,
                                                 $group_id,
                                                 array($story_tracker_copy_id, $bug_tracker_copy_id),
                                                 $sprint_tracker_copy_id));
        
        $factory->duplicatePlannings($group_id, $tracker_mapping);
    }
    
    function itDoesNothingIfThereAreNoTrackerMappings() {
        $dao     = new MockPlanningDao();
        $factory = aPlanningFactory()->withDao($dao)->build();
        $group_id = 123;
        $empty_tracker_mapping = array();
        
        $dao->expectNever('createPlanning');
        
        $factory->duplicatePlannings($group_id, $empty_tracker_mapping);
    }
    
    function itReturnAnEmptyArrayIfThereIsNoPlanningDefinedForAProject() {
=======
    public function setUp() {
        parent::setUp();
        
        $this->user = aUser()->build();
    }
    
    public function itReturnAnEmptyArrayIfThereIsNoPlanningDefinedForAProject() {
>>>>>>> cd7e3b75
        $dao          = new MockPlanningDao();
        $factory      = aPlanningFactory()->withDao($dao)->build();
        $empty_result = TestHelper::arrayToDar();
        $dao->setReturnValue('searchPlannings', $empty_result);
        
        $this->assertEqual(array(), $factory->getPlannings($this->user, 123));
    }
    
    public function itReturnAllDefinedPlanningsForAProject() {
        $tracker        = new MockTracker();
        $tracker->setReturnValue('userCanView', true);
        
        $factoryBuilder = aPlanningFactory();
        $factoryBuilder->tracker_factory->setReturnValue('getTrackerById', $tracker);
        
        $result_set   = TestHelper::arrayToDar(
            array('id' => 1, 'name' => 'Release Backlog', 'group_id' => 102, 'planning_tracker_id'=>103),
            array('id' => 2, 'name' => 'Product Backlog', 'group_id' => 102, 'planning_tracker_id'=>103)
        );
        
        $factoryBuilder->dao->setReturnValue('searchPlannings', $result_set);
        
        $expected = array(
            new Planning(1, 'Release Backlog', 102),
            new Planning(2, 'Product Backlog', 102),
        );
        $this->assertEqual($expected, $factoryBuilder->build()->getPlannings($this->user, 123));
    }
    
    public function itReturnOnlyPlanningsWhereTheUserCanViewTrackers() {        
        $tracker1        = new MockTracker();
        stub($tracker1)->userCanView($this->user)->returns(true);
        $tracker2        = new MockTracker();
        stub($tracker2)->userCanView($this->user)->returns(false);
        
        $factoryBuilder = aPlanningFactory();
        $factoryBuilder->tracker_factory->setReturnValue('getTrackerById', $tracker1, array(103));
        $factoryBuilder->tracker_factory->setReturnValue('getTrackerById', $tracker2, array(104));
                
        $result_set   = TestHelper::arrayToDar(
            array('id' => 1, 'name' => 'Release Backlog', 'group_id' => 102, 'planning_tracker_id'=>103),
            array('id' => 2, 'name' => 'Product Backlog', 'group_id' => 102, 'planning_tracker_id'=>104)
        );
        
        $factoryBuilder->dao->setReturnValue('searchPlannings', $result_set);
        
        $expected = array(
            new Planning(1, 'Release Backlog', 102),
        );
        $this->assertEqual($expected, $factoryBuilder->build()->getPlannings($this->user, 123));
    }
    
    public function itDelegatesRetrievalOfPlanningTrackerIdsByGroupIdToDao() {
        $group_id     = 456;
        $expected_ids = array(1, 2, 3);
        $dao          = mock('PlanningDao');
        $factory      = aPlanningFactory()->withDao($dao)->build();
        
        stub($dao)->searchPlanningTrackerIdsByGroupId($group_id)->returns($expected_ids);
        
        $actual_ids = $factory->getPlanningTrackerIdsByGroupId($group_id);
        $this->assertEqual($actual_ids, $expected_ids);
    }
    
    public function itRetrievesAvailablePlanningTrackers() {
        $group_id         = 789;
        $planning_dao     = mock('PlanningDao');
        $tracker_factory  = mock('TrackerFactory');
        $planning_factory = aPlanningFactory()->withDao($planning_dao)
                                              ->withTrackerFactory($tracker_factory)
                                              ->build();
        
        $sprints_tracker_row = array('id' => 1, 'name' => 'Sprints');
        $stories_tracker_row = array('id' => 2, 'name' => 'Stories');
        
        $tracker_rows = array($sprints_tracker_row, $stories_tracker_row);
        
        $sprints_tracker = aTracker()->withId(1)->withName('Sprints')->build();
        $stories_tracker = aTracker()->withId(2)->withName('Stories')->build();
        
        stub($tracker_factory)->getInstanceFromRow($sprints_tracker_row)->returns($sprints_tracker);
        stub($tracker_factory)->getInstanceFromRow($stories_tracker_row)->returns($stories_tracker);
        stub($planning_dao)->searchNonPlanningTrackersByGroupId($group_id)->returns($tracker_rows);
        
        $actual_trackers = $planning_factory->getAvailablePlanningTrackers($group_id);
        $this->assertEqual(count($actual_trackers), 2);
        list($sprints_tracker, $stories_tracker) = $actual_trackers;
        $this->assertEqual($sprints_tracker->getId(), 1);
        $this->assertEqual($stories_tracker->getId(), 2);
        $this->assertEqual($sprints_tracker->getName(), 'Sprints');
        $this->assertEqual($stories_tracker->getName(), 'Stories');
    }
}

?><|MERGE_RESOLUTION|>--- conflicted
+++ resolved
@@ -33,8 +33,13 @@
 
 class PlanningFactoryTest extends TuleapTestCase {
     
-<<<<<<< HEAD
-    function itDuplicatesPlannings() {
+    public function setUp() {
+        parent::setUp();
+        
+        $this->user = aUser()->build();
+    }
+    
+    public function itDuplicatesPlannings() {
         $dao     = new MockPlanningDao();
         $factory = aPlanningFactory()->withDao($dao)->build();
         
@@ -74,7 +79,7 @@
         $factory->duplicatePlannings($group_id, $tracker_mapping);
     }
     
-    function itDoesNothingIfThereAreNoTrackerMappings() {
+    public function itDoesNothingIfThereAreNoTrackerMappings() {
         $dao     = new MockPlanningDao();
         $factory = aPlanningFactory()->withDao($dao)->build();
         $group_id = 123;
@@ -85,16 +90,7 @@
         $factory->duplicatePlannings($group_id, $empty_tracker_mapping);
     }
     
-    function itReturnAnEmptyArrayIfThereIsNoPlanningDefinedForAProject() {
-=======
-    public function setUp() {
-        parent::setUp();
-        
-        $this->user = aUser()->build();
-    }
-    
     public function itReturnAnEmptyArrayIfThereIsNoPlanningDefinedForAProject() {
->>>>>>> cd7e3b75
         $dao          = new MockPlanningDao();
         $factory      = aPlanningFactory()->withDao($dao)->build();
         $empty_result = TestHelper::arrayToDar();
