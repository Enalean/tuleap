<<<<<<< HEAD
Version 0.31 - Tuleap 5.2
	* Fix fatal erro while duplicating planning
=======
Version 0.32 - Tuleap 5.2
     * Fix regression introduced in 0.31 on templates

Version 0.31 - Tuleap 5.2
     * Fix display of hierarchy on backlog side
     * Add expand collapse on cards
>>>>>>> 98e377fa

Version 0.30 - Tuleap 5.2
     * Allow plugins to add panes in the dashboard (on a milestone)

Version 0.29 - Tuleap 5.2
     * Fix bug when attempt to create an artifact in an empty milestone.

Version 0.28 - Tuleap 5.2
     * Allow edition of an existing planning

Version 0.26 - Tuleap 5.2
     * Introduce base interface for \Planning\Milestone

Version 0.25 - Tuleap 5.2
     * Fix merge issue at commit #ee35e7d7ba0f

Version 0.24 - Tuleap 5.2
     * Fix bug when artifacts are displayed on both side of the planning

Version 0.23 - Tuleap 5.2
     * Only one tracker can be selected for backlog
     * Inherit columns titles definition from project templates

Version 0.22 - Tuleap 5.2
     * One can add new content into backlog when the backlog is empty.

Version 0.21 - Tuleap 5.2
     * Display planning sub-elements (eg. On release planning view, display sprints).

Version 0.20 - Tuleap 5.2
     * Refactoring of "external permissions"
     * Display all sub hierarchy in the planning instead of just the first
       level

Version 0.19 - Tuleap 5.1
    * Heavy refactoring of AgilePlannification now known as Milestone
    * Take permissions on tracker cross search (v5.7.13) into account.

Version 0.18 - Tuleap 5.1
    * Clean-up refactoring of view builder

Version 0.17 - Tuleap 5.1
    * Allow to define a name for each planning pane (Backlog/Plan)
    * Refactoring of view builder + rename to make code a little bit more readable.
    * Fix issues with IE7

Version 0.16 - Tuleap 5.1
    * Some refactoring and polishing of version 0.16

Version 0.15 - Tuleap 5.1
    * Allow to create new elements from the Planning interface.
      * For instance, for sprint planning: New sprints, new stories into the
	current sprint, new tasks in planned stories, ...

Version 0.14 - Tuleap 5.1
    * Check permissions

Version 0.13 - Tuleap 5.0
    * Inherit planning definition from project templates

Version 0.12 - Tuleap 5.0
    * Adapt code after Tracker v5.7 update
    * Planning view now takes into account user permissions on planning tracker and artifact_link field on planning tracker.

Version 0.11 - Tuleap 5.0
    * Take into account cross search based on artifact link (see tracker 5.6 changelog for details)

Version 0.10 - Tuleap 5.0
    * Remove an artifact already planified
    
Version 0.9 - Tuleap 5.0
    * Take into account cross tracker search based on semantic (see tracker 5.5 changelog for details).

Version 0.8 - Tuleap 5.0
    * Improve styling of cards when they are planned
    * Allow to remove one artifact from a planning

Version 0.7.1 - Tuleap 5.0
    * Refactoring.
    
Version 0.7 - Tuleap 4.0.28
    * Add install and uninstall db scripts
    
Version 0.6 - Tuleap 4.0.28
    * Introduce a plannification view. 
      It enables agile teams to organise their release or sprint backlogs.
      The user search for items (say user stories) and drag 'n drop them 
      in a specific release.

Version 0.5 - Tuleap 4.0.28
    * Transfer cross tracker search into tracker plugin

Version 0.4 - Tuleap 4.0.28
    * Fix various display & hierarchy definitions bugs

Version 0.3 - Tuleap 4.0.28
    * Display search result with respect of hierarchy.<|MERGE_RESOLUTION|>--- conflicted
+++ resolved
@@ -1,14 +1,12 @@
-<<<<<<< HEAD
-Version 0.31 - Tuleap 5.2
-	* Fix fatal erro while duplicating planning
-=======
+Version 0.33 - Tuleap 5.2
+	* Fix fatal error while duplicating planning
+
 Version 0.32 - Tuleap 5.2
      * Fix regression introduced in 0.31 on templates
 
 Version 0.31 - Tuleap 5.2
      * Fix display of hierarchy on backlog side
      * Add expand collapse on cards
->>>>>>> 98e377fa
 
 Version 0.30 - Tuleap 5.2
      * Allow plugins to add panes in the dashboard (on a milestone)
