--- conflicted
+++ resolved
@@ -216,44 +216,10 @@
     margin-left:0.5em;
     float:right;
 }
-<<<<<<< HEAD
-.card_element_edit_form > input[type=text] {
-    width: 40px;
-}
-
-.card_element_edit_form > input[type=submit] {
-    margin-left: 5px;
-    margin-right: 5px;
-}
-
-.valueOf_remaining_effort {
-    min-width: 30px;
-}
 
 .release-date-info {
     margin-top: -0.5em;
     margin-bottom: 1em;
     font-size: 1.5em;
     color: #999;
-}
-
-/* {{{ Avatars */
-div.cardwall_avatar {
-    background: white url(/themes/common/images/avatar_default.png) 0px 0px no-repeat;
-    background-size: cover;
-    width:18px;
-    height:18px;
-    border:1px solid #ccc;
-}
-div.cardwall_avatar > img {
-    margin: 1px;
-    width: 16px;
-    height: 16px;
-}
-div.card-details .avatar_structure_div {
-    display: inline-block;
-    padding-right: 5px;
-}
-/* }}} */
-=======
->>>>>>> ebb6c7d3
+}