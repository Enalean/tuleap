--- conflicted
+++ resolved
@@ -85,14 +85,6 @@
     min-height: 1.5em;
 }
 
-<<<<<<< HEAD
-.backlog-actions,
-.card-actions {
-    float:right;
-}
-
-=======
->>>>>>> d0509a69
 .backlog-content {
     clear:both;
     padding-top: 0.5em;
