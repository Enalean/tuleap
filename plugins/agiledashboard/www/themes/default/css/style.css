#planner {
    position: relative;
}
#planner .planner_feedback {
    text-align: center;
    opacity: 0;
    visibility: hidden;
    -webkit-transition: visibility 0s linear 0.5s,opacity 0.5s linear;
    -moz-transition: visibility 0s linear 0.5s,opacity 0.5s linear;
    -o-transition: visibility 0s linear 0.5s,opacity 0.5s linear;
    transition: visibility 0s linear 0.5s,opacity 0.5s linear;
}
#planner .planner_feedback > div {
    display: inline-block;
    margin: 0 auto;
}
#planner .planner_feedback > div > .feedback_info,
#planner .planner_feedback > div > .feedback_warning {
    margin: 0;
}
#planner.show_feedback .planner_feedback {
    opacity: 1;
    visibility: visible;
    transition-delay: 0s;
}
.agiledashboard .tracker_report_criteria_advanced_toggle {
    display: none;
}

.agiledashboard label {
    font-weight: bold;
}

.planning-backlog > table {
    width: 100%;
}
.planning-backlog .tracker_report_query {
    z-index: inherit;
}
.agiledashboard .release_planner {
    border: 1px solid lightgray;
    padding: 0 0.5em;
}

.release_planner > .tracker_artifact_title {
    margin-bottom:0;
    margin-top: 0.5em;
}
.release_planner > .help {
    color: #999;
    margin-top: 0;
}
.agiledashboard .cards {
  list-style: none;
  margin: 0;
  padding: 0;
}
.agiledashboard .cards .cards {
  margin-left: 2em;
}

.planning-item > .card,
.planning-item > .card > .card-container {
    background: #f8f8f8;
}

.planning-item.planning-draggable > .card,
.planning-item.planning-draggable > .card > .card-container {
    background: #ffe;
    font-style: normal;
}

.milestone-content > ul.cards,
.backlog-content > ul.cards {
    min-height: 1.5em;
}

.backlog-actions, 
.card-actions {
    float:right;
}

.backlog-content {
    clear:both;
    padding-top: 0.5em;
}
.release_planner {
    background: white;
}

.planning-backlog-hover .tracker_report_renderer,
.planning-droppable-hover {
    background: #fcfcfc;
    -moz-box-shadow:1px 1px 3px rgba(33,33,33, .7) inset;
    -webkit-box-shadow: 1px 1px 3px rgba(33,33,33,.7) inset;
    box-shadow: 1px 1px 3px rgba(33,33,33,.7) inset;
}

.planning-artifact-chooser {
    padding: 0.5em 1em;
}
.planning-artifact-chooser > option {
}

/* {{{ same as card-actions in tracker style.css */
.backlog-actions {
    float:right;
}
.backlog-actions ul {
    list-style: none;
    padding: 0.25em 0.5em;
}
.backlog-actions .caret {
  margin-top: 6px;
}
.backlog-actions:hover .caret {
  opacity: 1;
  filter: alpha(opacity=100);
}
.backlog-actions .dropdown.open .dropdown-toggle {
    color: #005580;
    background: none;
}
/* }}} */

.agiledashboard hr {
    border:0px; 
    border-top:1px solid #ccc;
}

.toggle-collapse {
    display: inline-block;
    width: .8em;
}

.planning_overcapacity {
    font-weight: bold;
}

.planning_overcapacity .planning_remaining_effort {
    color: red;
}

.card-planning-controls {
    position: absolute;
    bottom: 0;
    right: 0;
    opacity:0.1;
}
.card:hover > .card-planning-controls {
    opacity:0.5;
}
.card > .card-planning-controls:hover {
    opacity:1;
}

.card-planning-controls > div {
    padding: 0.5em 0.5em 0em;
    background: rgba(128, 128, 128, 0.1);
    -webkit-border-top-left-radius: 1em;
    -moz-border-radius-topleft: 1em;
    border-top-left-radius: 1em;
}
.card-planning-controls > div > i {
    cursor: pointer;
    opacity:0.5;
}
.card-planning-controls > div > i:hover {
    opacity:1;
}

.ad_index_plannings {
    list-style: none;
    margin: 0;
    padding: 1em;
    text-align: center;
}
.ad_index_planning {
    margin-right: 1em;
    text-align: left;
    
    background: #fcfcfc;
    min-width: 100px;
    border:1px solid #ccc;
    padding: 0.25em 0em;
    border-radius: 0.5em;
    
    display: inline-block;
    zoom: 1;
    *display: inline;
    vertical-align: top;
    position: relative;
}
.ad_index_planning > .dropdown {
    margin: auto 1em;
}
.ad_index_planning > ul {
    list-style: none;
    margin: auto 0;
    padding: 0;
}
.ad_index_planning > ul > li {
    clear: both;
    padding: 0.25em 1em;
}
.ad_index_planning > ul > li.active {
    background: #eee;
}
.ad_index_planning > .dropdown > a:hover {
    text-decoration: none;
}
.ad_index_planning > .dropdown > a > h2 {
    color: #333;
}
.ad_index_planning_icons {
    margin-left:0.5em;
    float:right;
}
.card_element_edit_form > input[type=text] {
    width: 40px;
}

.card_element_edit_form > input[type=submit] {
    margin-left: 5px;
    margin-right: 5px;
}

.valueOf_remaining_effort {
    min-width: 30px;
}

<<<<<<< HEAD
.release-date-info {
    margin-top: -0.5em;
    margin-bottom: 1em;
    font-size: 1.5em;
    color: #999;
}
=======
/* {{{ Avatars */
div.cardwall_avatar {
    background: white url(/themes/common/images/avatar_default.png) 0px 0px no-repeat;
    background-size: cover;
    width:18px;
    height:18px;
    border:1px solid #ccc;
}
div.cardwall_avatar > img {
    margin: 1px;
    width: 16px;
    height: 16px;
}
div.card-details .avatar_structure_div {
    display: inline-block;
    padding-right: 5px;
}
/* }}} */
>>>>>>> 62db2599
<|MERGE_RESOLUTION|>--- conflicted
+++ resolved
@@ -229,14 +229,13 @@
     min-width: 30px;
 }
 
-<<<<<<< HEAD
 .release-date-info {
     margin-top: -0.5em;
     margin-bottom: 1em;
     font-size: 1.5em;
     color: #999;
 }
-=======
+
 /* {{{ Avatars */
 div.cardwall_avatar {
     background: white url(/themes/common/images/avatar_default.png) 0px 0px no-repeat;
@@ -255,4 +254,3 @@
     padding-right: 5px;
 }
 /* }}} */
->>>>>>> 62db2599
