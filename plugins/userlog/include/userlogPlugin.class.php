<?php
/**
 * Copyright (c) STMicroelectronics, 2007. All Rights Reserved.
 *
 * Originally written by Manuel VACELET, 2007.
 *
 * This file is a part of Codendi.
 *
 * Codendi is free software; you can redistribute it and/or modify
 * it under the terms of the GNU General Public License as published by
 * the Free Software Foundation; either version 2 of the License, or
 * (at your option) any later version.
 *
 * Codendi is distributed in the hope that it will be useful,
 * but WITHOUT ANY WARRANTY; without even the implied warranty of
 * MERCHANTABILITY or FITNESS FOR A PARTICULAR PURPOSE. See the
 * GNU General Public License for more details.
 *
 * You should have received a copy of the GNU General Public License
 * along with Codendi; if not, write to the Free Software
 * Foundation, Inc., 59 Temple Place, Suite 330, Boston, MA  02111-1307  USA
 *
 */

require_once 'autoload.php';

class userlogPlugin extends Plugin {

<<<<<<< HEAD
    function __construct($id)
    {
        parent::__construct($id);
        $this->_addHook('site_admin_menu_hook', 'siteAdminHooks', true);
        $this->_addHook('site_admin_option_hook', 'siteAdminHooks', true);
        $this->_addHook('cssfile', 'cssFile', false);
=======
	function userlogPlugin($id) {
		$this->Plugin($id);
        $this->_addHook('site_admin_option_hook','siteAdminHooks', true);
        $this->_addHook('cssfile',               'cssFile', false);
>>>>>>> 8eae38d4
        $this->_addHook('logger_after_log_hook', 'logUser', false);
        $this->addHook(Event::IS_IN_SITEADMIN);
    }

    function &getPluginInfo() {
        if (!is_a($this->pluginInfo, 'UserLogPluginInfo')) {
            require_once('UserLogPluginInfo.class.php');
            $this->pluginInfo = new UserLogPluginInfo($this);
        }
        return $this->pluginInfo;
    }

    function cssFile($params) {
        // Only show the stylesheet if we're actually in the Docman pages.
        // This stops styles inadvertently clashing with the main site.
        if (strpos($_SERVER['REQUEST_URI'], $this->getPluginPath()) === 0) {
            echo '<link rel="stylesheet" type="text/css" href="'.$this->getThemePath().'/css/style.css" />'."\n";
        }
    }

    /**
     * $params['HTML']
     */
    function siteAdminHooks($hook, $params)
    {
        $site_url  = $this->getPluginPath() . '/';
        $site_name = $GLOBALS['Language']->getText('plugin_userlog', 'descriptor_name');
        echo '<li><a href="' . $site_url . '">' . $site_name . '</a></li>';
    }

    /** @see Event::IS_IN_SITEADMIN */
    public function is_in_siteadmin($params)
    {
        if (strpos($_SERVER['REQUEST_URI'], $this->getPluginPath()) === 0) {
            $params['is_in_siteadmin'] = true;
        }
    }

    /**
     * $params['isScript']
     * $params['groupId']
     * $params['time']
     */
    function logUser($params) {
        if(!$params['isScript']) {
            $uid = 0;
            $uid = user_getid();

            $request = HTTPRequest::instance();

            $cookie_manager = new CookieManager();

            $userLogManager = new UserLogManager();
            $userLogManager->logAccess($params['time'],
                                       $params['groupId'],
                                       $uid,
                                       $cookie_manager->getCookie('session_hash'),
                                       $request->getFromServer('HTTP_USER_AGENT'),
                                       $request->getFromServer('REQUEST_METHOD'),
                                       $request->getFromServer('REQUEST_URI'),
                                       HTTPRequest::instance()->getIPAddress(),
                                       $request->getFromServer('HTTP_REFERER'));
        }
    }

    function process() {
        session_require(array('group'=>'1','admin_flags'=>'A'));

        $request =& HTTPRequest::instance();

        $valid = new Valid('offset');
        $valid->setErrorMessage('Invalid offset submitted. Force it to 0 (zero).');
        $valid->addRule(new Rule_Int());
        $valid->addRule(new Rule_GreaterOrEqual(0));
        if($request->valid($valid)) {
            $offset = $request->get('offset');
        } else {
            $offset = 0;
        }

        $valid = new Valid('day');
        $valid->addRule(new Rule_Date(), 'Invalid date submitted. Force it to today.');
        if($request->valid($valid)) {
            $day = $request->get('day');
        } else {
            $day = date('Y-n-j');
        }

        $userLogManager = new UserLogManager();
        $userLogManager->displayLogs($offset, $day);
    }

}

?><|MERGE_RESOLUTION|>--- conflicted
+++ resolved
@@ -26,19 +26,11 @@
 
 class userlogPlugin extends Plugin {
 
-<<<<<<< HEAD
     function __construct($id)
     {
         parent::__construct($id);
-        $this->_addHook('site_admin_menu_hook', 'siteAdminHooks', true);
         $this->_addHook('site_admin_option_hook', 'siteAdminHooks', true);
         $this->_addHook('cssfile', 'cssFile', false);
-=======
-	function userlogPlugin($id) {
-		$this->Plugin($id);
-        $this->_addHook('site_admin_option_hook','siteAdminHooks', true);
-        $this->_addHook('cssfile',               'cssFile', false);
->>>>>>> 8eae38d4
         $this->_addHook('logger_after_log_hook', 'logUser', false);
         $this->addHook(Event::IS_IN_SITEADMIN);
     }
