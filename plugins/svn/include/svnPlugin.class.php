<?php
/**
<<<<<<< HEAD
 * Copyright (c) Enalean, 2015 - 2017. All Rights Reserved.
=======
 * Copyright (c) Enalean, 2015-2017. All Rights Reserved.
>>>>>>> 9b7b50ee
 *
 * This file is a part of Tuleap.
 *
 * Tuleap is free software; you can redistribute it and/or modify
 * it under the terms of the GNU General Public License as published by
 * the Free Software Foundation; either version 2 of the License, or
 * (at your option) any later version.
 *
 * Tuleap is distributed in the hope that it will be useful,
 * but WITHOUT ANY WARRANTY; without even the implied warranty of
 * MERCHANTABILITY or FITNESS FOR A PARTICULAR PURPOSE.  See the
 * GNU General Public License for more details.
 *
 * You should have received a copy of the GNU General Public License
 * along with Tuleap. If not, see <http://www.gnu.org/licenses/>.
 */

require_once 'constants.php';

use Tuleap\Svn\Admin\Destructor;
use Tuleap\Svn\Admin\RestoreController;
use Tuleap\Svn\EventRepository\SystemEvent_SVN_DELETE_REPOSITORY;
use Tuleap\Svn\EventRepository\SystemEvent_SVN_RESTORE_REPOSITORY;
use Tuleap\SVN\Notifications\CollectionOfUgroupToBeNotifiedPresenterBuilder;
use Tuleap\Svn\Notifications\CollectionOfUserToBeNotifiedPresenterBuilder;
use Tuleap\Svn\Notifications\NotificationListBuilder;
use Tuleap\Svn\Notifications\NotificationsEmailsBuilder;
use Tuleap\Svn\Notifications\NotificationsForProjectMemberCleaner;
use Tuleap\Svn\Notifications\UgroupsToNotifyDao;
use Tuleap\Svn\Notifications\UgroupsToNotifyUpdater;
use Tuleap\Svn\Notifications\UsersToNotifyDao;
use Tuleap\Svn\Repository\HookDao;
use Tuleap\Svn\SvnRouter;
use Tuleap\Svn\Repository\RepositoryManager;
use Tuleap\Svn\AccessControl\AccessFileHistoryCreator;
use Tuleap\Svn\AccessControl\AccessFileHistoryFactory;
use Tuleap\Svn\AccessControl\AccessFileHistoryDao;
use Tuleap\Svn\Repository\RepositoryRegexpBuilder;
use Tuleap\Svn\Dao;
use Tuleap\Svn\SvnPermissionManager;
use Tuleap\Svn\EventRepository\SystemEvent_SVN_CREATE_REPOSITORY;
use Tuleap\Svn\Admin\MailHeaderManager;
use Tuleap\Svn\Admin\MailHeaderDao;
use Tuleap\Svn\Admin\MailNotificationDao;
use Tuleap\Svn\Admin\MailNotificationManager;
use Tuleap\Svn\Admin\ImmutableTagController;
use Tuleap\Svn\Explorer\ExplorerController;
use Tuleap\Svn\Explorer\RepositoryDisplayController;
use Tuleap\Svn\Admin\AdminController;
use Tuleap\Svn\Admin\GlobalAdminController;
use Tuleap\Svn\Admin\ImmutableTagCreator;
use Tuleap\Svn\Admin\ImmutableTagFactory;
use Tuleap\Svn\Admin\ImmutableTagDao;
use Tuleap\Svn\AccessControl\AccessControlController;
use Tuleap\Svn\Reference\Extractor;
use Tuleap\Svn\ViewVC\ViewVCProxy;
use Tuleap\Svn\XMLImporter;
use Tuleap\Svn\SvnLogger;
use Tuleap\Svn\SvnAdmin;
use Tuleap\Svn\Repository\RuleName;
use Tuleap\Svn\Commit\Svnlook;
use Tuleap\Svn\ViewVC\AccessHistorySaver;
use Tuleap\Svn\ViewVC\AccessHistoryDao;
use Tuleap\Svn\Logs\QueryBuilder;
use Tuleap\Svn\XMLSvnExporter;
use Tuleap\Svn\Service\ServiceActivator;
/**
 * SVN plugin
 */
class SvnPlugin extends Plugin {

    const SERVICE_SHORTNAME  = 'plugin_svn';
    const SYSTEM_NATURE_NAME = 'svn_revision';

    /** @var Tuleap\Svn\Repository\RepositoryManager */
    private $repository_manager;

    /** @var Tuleap\Svn\Admin\AccessControl\AccessFileHistoryDao */
    private $accessfile_dao;

    /** @var Tuleap\Svn\Admin\AccessControl\AccessFileHistoryFactory */
    private $accessfile_factory;

    /** @var Tuleap\Svn\Admin\AccessControl\AccessFileHistoryCreator */
    private $accessfile_history_creator;

    /** @var Tuleap\Svn\Admin\MailNotificationManager */
    private $mail_notification_manager;

    /** @var UGroupManager */
    private $ugroup_manager;

    /** @var PermissionsManager */
    private $permissions_manager;


    public function __construct($id)
    {
        parent::__construct($id);
        $this->setScope(Plugin::SCOPE_PROJECT);
        bindtextdomain('tuleap-svn', __DIR__.'/../site-content');

        $this->addHook(Event::SERVICE_ICON);
        $this->addHook(Event::SERVICE_CLASSNAMES);
        $this->addHook(Event::SERVICES_ALLOWED_FOR_PROJECT);
        $this->addHook(Event::SYSTEM_EVENT_GET_TYPES_FOR_DEFAULT_QUEUE);
        $this->addHook(Event::GET_SYSTEM_EVENT_CLASS);
        $this->addHook(Event::GET_SVN_LIST_REPOSITORIES_SQL_FRAGMENTS);
        $this->addHook(Event::UGROUP_MODIFY);
        $this->addHook(Event::MEMBERSHIP_CREATE);
        $this->addHook(Event::MEMBERSHIP_DELETE);
        $this->addHook(Event::IMPORT_XML_PROJECT);
        $this->addHook('cssfile');
        $this->addHook('javascript_file');
        $this->addHook('codendi_daily_start');
        $this->addHook('show_pending_documents');
        $this->addHook('project_is_deleted');
        $this->addHook('project_admin_ugroup_deletion');
        $this->addHook('project_admin_remove_user');
        $this->addHook('logs_daily');
        $this->addHook('statistics_collector');
        $this->addHook('plugin_statistics_service_usage');
        $this->addHook('SystemEvent_PROJECT_RENAME', 'systemEventProjectRename');

        $this->addHook(Event::GET_REFERENCE);
        $this->addHook(Event::SVN_REPOSITORY_CREATED);
        $this->addHook(ProjectCreator::PROJECT_CREATION_REMOVE_LEGACY_SERVICES);
        $this->addHook(Event::EXPORT_XML_PROJECT);
        $this->addHook(Event::PROJECT_ACCESS_CHANGE);
        $this->addHook(Event::SITE_ACCESS_CHANGE);
    }

    public function export_xml_project($params)
    {
        if (! isset($params['options']['all'])) {
            return;
        }


        $this->getSvnExporter($params['project'])->exportToXml(
            $params['into_xml'],
            $params['archive'],
            $params['temporary_dump_path_on_filesystem']
        );
    }

    private function getSvnExporter(Project $project)
    {
        return new XMLSvnExporter(
            $this->getRepositoryManager(),
            $project,
            new SvnAdmin(new System_Command(), new SvnLogger()),
            new XML_SimpleXMLCDATAFactory(),
            $this->getMailNotificationManager(),
            new System_Command(),
            new SvnLogger()
        );
    }

    public function getPluginInfo() {
        if (!is_a($this->pluginInfo, 'SvnPluginInfo')) {
            $this->pluginInfo = new SvnPluginInfo($this);
        }
        return $this->pluginInfo;
    }

    public function getServiceShortname() {
        return self::SERVICE_SHORTNAME;
    }

    public function getTypes() {
        return array(
            SystemEvent_SVN_CREATE_REPOSITORY::NAME,
            SystemEvent_SVN_DELETE_REPOSITORY::NAME,
            SystemEvent_SVN_RESTORE_REPOSITORY::NAME
        );
    }

    /**
     * Returns the configuration defined for given variable name
     *
     * @param String $key
     *
     * @return Mixed
     */
    public function getConfigurationParameter($key)
    {
        return $this->getPluginInfo()->getPropertyValueForName($key);
    }


    /** @see Event::UGROUP_MODIFY */
    public function ugroup_modify(array $params) {
        $project         = $params['project'];
        $new_ugroup_name = $params['new_ugroup_name'];
        $old_ugroup_name = $params['old_ugroup_name'];

        $this->updateAllAccessFileOfProject($project, $params['new_ugroup_name'], $params['old_ugroup_name']);
    }

    /** @see Event::MEMBERSHIP_CREATE */
    public function membership_create(array $params) {
        $project         = $params['project'];
        $new_ugroup_name = null;
        $old_ugroup_name = null;

        $this->updateAllAccessFileOfProject($project, $new_ugroup_name, $old_ugroup_name);
    }

    /** @see Event::MEMBERSHIP_DELETE */
    public function membership_delete(array $params) {
        $project         = $params['project'];
        $new_ugroup_name = null;
        $old_ugroup_name = null;

        $this->updateAllAccessFileOfProject($project, $new_ugroup_name, $old_ugroup_name);
    }

    private function updateAllAccessFileOfProject(Project $project, $new_ugroup_name, $old_ugroup_name) {
        $list_repositories = $this->getRepositoryManager()->getRepositoriesInProject($project);
        foreach ($list_repositories as $repository) {
            $this->getBackendSVN()->updateSVNAccessForRepository(
                $project,
                $repository->getSystemPath(),
                $new_ugroup_name,
                $old_ugroup_name,
                $repository->getFullName()
            );
        }
    }

    public function get_svn_list_repositories_sql_fragments(array $params) {
        $dao = new Dao();
        $params['sql_fragments'][] = $dao->getListRepositoriesSqlFragment();
    }

    public function system_event_get_types_for_default_queue($params) {
        $params['types'][] = 'Tuleap\\Svn\\EventRepository\\'.SystemEvent_SVN_CREATE_REPOSITORY::NAME;
        $params['types'][] = 'Tuleap\\Svn\\EventRepository\\'.SystemEvent_SVN_DELETE_REPOSITORY::NAME;
        $params['types'][] = 'Tuleap\\Svn\\EventRepository\\'.SystemEvent_SVN_RESTORE_REPOSITORY::NAME;
    }

    public function get_system_event_class($params)
    {
        switch ($params['type']) {
            case 'SVN_CREATE_REPOSITORY':
                include_once dirname(__FILE__).'/events/SystemEvent_SVN_CREATE_REPOSITORY.class.php';
                $params['class'] = 'SystemEvent_SVN_CREATE_REPOSITORY';
                $params['dependencies'] = array(
                    $this->getBackendSVN()
                );
                break;
            case 'SVN_DELETE_REPOSITORY':
                include_once dirname(__FILE__).'/events/SystemEvent_SVN_DELETE_REPOSITORY.class.php';
                $params['class'] = 'SystemEvent_SVN_DELETE_REPOSITORY';
                $params['dependencies'] = array(
                    $this->getRepositoryManager(),
                    ProjectManager::instance()
                );
                break;
        }
    }

    /** @return Tuleap\Svn\Repository\RepositoryManager */
    private function getRepositoryManager()
    {
        if (empty($this->repository_manager)) {
            $this->repository_manager = new RepositoryManager(
                new Dao(),
                ProjectManager::instance(),
                new SvnAdmin(new System_Command(), new SvnLogger()),
                new SvnLogger(),
                new System_Command(),
                new Destructor(
                    new Dao(),
                    new SvnLogger()
                ),
                new HookDao(),
                EventManager::instance(),
                Backend::instance(Backend::SVN),
                new AccessFileHistoryFactory(new AccessFileHistoryDao()),
                SystemEventManager::instance()
            );
        }

        return $this->repository_manager;
    }

    /** @return Tuleap\Svn\Admin\AccessControl\AccessFileHistoryDao */
    private function getAccessFileHistoryDao(){
        if(empty($this->accessfile_dao)){
            $this->accessfile_dao = new AccessFileHistoryDao();
        }
        return $this->accessfile_dao;
    }

    /** @return Tuleap\Svn\Admin\AccessControl\AccessFileHistoryFactory */
    private function getAccessFileHistoryFactory(){
        if(empty($this->accessfile_factory)){
            $this->accessfile_factory = new AccessFileHistoryFactory($this->getAccessFileHistoryDao());
        }
        return $this->accessfile_factory;
    }

    /** @return Tuleap\Svn\Admin\AccessControl\AccessFileHistoryCreator */
    private function getAccessFileHistoryCreator() {
        if(empty($this->accessfile_history_manager)) {
            $this->accessfile_history_creator = new AccessFileHistoryCreator(
                $this->getAccessFileHistoryDao(), $this->getAccessFileHistoryFactory());
        }
        return $this->accessfile_history_creator;
    }

    /** @return Tuleap\Svn\Admin\MailNotificationManager */
    private function getMailNotificationManager() {
        if (empty($this->mail_notification_manager)) {
            $this->mail_notification_manager = new MailNotificationManager(
                $this->getMailNotificationDao(),
                new UsersToNotifyDao(),
                new UgroupsToNotifyDao()
            );
        }
        return $this->mail_notification_manager;
    }

    /**
     * @return MailNotificationDao
     */
    private function getMailNotificationDao()
    {
        return new MailNotificationDao(CodendiDataAccess::instance(), new RepositoryRegexpBuilder());
    }

    /**
     * @return UGroupManager
     */
    private function getUGroupManager()
    {
        if (empty($this->ugroup_manager)) {
            $this->ugroup_manager = new UGroupManager();
        }
        return $this->ugroup_manager;
    }

    /**
     * @return PermissionsManager
     */
    private function getPermissionsManager()
    {
        if (empty($this->permissions_manager)) {
            $this->permissions_manager = new SvnPermissionManager($this->getForgeUserGroupFactory(), PermissionsManager::instance());
        }
        return $this->permissions_manager;
    }

    private function getForgeUserGroupFactory()
    {
        return new User_ForgeUserGroupFactory(new UserGroupDao());
    }

    public function process(HTTPRequest $request)
    {
        $project = $request->getProject();
        if (! $project->getID()) {
            $project = $this->getProjectFromViewVcURL($request);
        }

        if (! $project) {
            $GLOBALS['Response']->addFeedback(
                Feedback::ERROR,
                $GLOBALS['Language']->getText(
                    'include_group', 'g_not_found'
                )
            );

            $this->redirectToHomepage();
        } elseif ($project->isDeleted()) {
            $GLOBALS['Response']->addFeedback(
                Feedback::ERROR,
                $GLOBALS['Language']->getText(
                    'include_exit', 'project_status_' . $project->getStatus()
                )
            );

            $this->redirectToHomepage();
        }

        $project_id = $project->getId();
        if (! PluginManager::instance()->isPluginAllowedForProject($this, $project_id)) {
            $GLOBALS['Response']->addFeedback(
                'error',
                $GLOBALS['Language']->getText(
                    'plugin_svn_manage_repository', 'plugin_not_activated'
                 )
            );
            $GLOBALS['Response']->redirect('/projects/' . $project->getUnixNameMixedCase() . '/');
        } else {
            $this->getRouter()->route($request);
        }
    }

    private function redirectToHomepage()
    {
        $GLOBALS['Response']->redirect('/');
    }

    private function getProjectFromViewVcURL(HTTPRequest $request)
    {
        $svn_root          = $request->get('root');
        $project_shortname = substr($svn_root, 0, strpos($svn_root, '/'));
        $project = ProjectManager::instance()->getProjectByCaseInsensitiveUnixName($project_shortname);

        return $project;
    }

    public function cssFile($params) {
        if (strpos($_SERVER['REQUEST_URI'], $this->getPluginPath()) === 0) {
            echo '<link rel="stylesheet" type="text/css" href="'.$this->getThemePath().'/css/style.css" />';
        }
    }

    public function javascript_file() {
        // Only show the javascript if we're actually in the svn pages.
        if (strpos($_SERVER['REQUEST_URI'], $this->getPluginPath()) === 0) {
            echo '<script type="text/javascript" src="'.$this->getPluginPath().'/scripts/svn.js"></script>';
        }
        if ($this->currentRequestIsForPlugin() || $this->currentRequestIsForDashboards()) {
            echo $this->getMinifiedAssetHTML().PHP_EOL;
        }
        $GLOBALS['Response']->includeFooterJavascriptFile('/scripts/tuleap/user-and-ugroup-autocompleter.js');
    }

    public function service_icon($params) {
        $params['list_of_icon_unicodes'][$this->getServiceShortname()] = '\e804';
    }

    public function service_classnames(array $params) {
        $params['classnames'][$this->getServiceShortname()] = 'Tuleap\Svn\ServiceSvn';
    }

    /**
     *
     * @param array $params
     * @see Event::IMPORT_XML_PROJECT
     */
    public function import_xml_project($params) {
        $xml = $params['xml_content'];
        $extraction_path = $params['extraction_path'];
        $project = $params['project'];
        $logger = $params['logger'];

        $svn = new XMLImporter(Backend::instance(), $xml, $extraction_path);
        $svn->import(
            $params['configuration'],
            $logger,
            $project,
            $this->getRepositoryManager(),
            SystemEventManager::instance(),
            $this->getAccessFileHistoryCreator(),
            $this->getMailNotificationManager(),
            new RuleName($project, new Dao())
        );
    }

    private function getRouter()
    {
        $repository_manager  = $this->getRepositoryManager();
        $ugroup_manager      = $this->getUGroupManager();
        $permissions_manager = $this->getPermissionsManager();

        return new SvnRouter(
            $repository_manager,
            $ugroup_manager,
            $permissions_manager,
            new AccessControlController(
                $repository_manager,
                $this->getAccessFileHistoryFactory(),
                $this->getAccessFileHistoryCreator()
            ),
            new AdminController(
                new MailHeaderManager(new MailHeaderDao()),
                $repository_manager,
                $this->getMailNotificationManager(),
                new SvnLogger(),
                new NotificationListBuilder(
                    new UGroupDao(),
                    new CollectionOfUserToBeNotifiedPresenterBuilder(new UsersToNotifyDao()),
                    new CollectionOfUgroupToBeNotifiedPresenterBuilder(new UgroupsToNotifyDao())
                ),
                new NotificationsEmailsBuilder(),
                UserManager::instance(),
                new UGroupManager()
            ),
            new ExplorerController(
                $repository_manager,
                $permissions_manager
            ),
            new RepositoryDisplayController(
                $repository_manager,
                $permissions_manager,
                new ViewVCProxy(
                    $repository_manager,
                    ProjectManager::instance(),
                    new AccessHistorySaver(new AccessHistoryDao())
                ),
                EventManager::instance()
            ),
            new ImmutableTagController(
                $repository_manager,
                new Svnlook(new System_Command()),
                new ImmutableTagCreator(new ImmutableTagDao()),
                new ImmutableTagFactory(new ImmutableTagDao())
            ),
            new GlobalAdminController(
                $this->getForgeUserGroupFactory(),
                $permissions_manager
            ),
            new RestoreController($this->getRepositoryManager())
        );
    }

    /** @return BackendSVN */
    private function getBackendSVN() {
        return Backend::instance(Backend::SVN);
    }

    public function get_reference($params) {
        $keyword = $params['keyword'];

        if ($this->isReferenceASubversionReference($keyword)) {
            $project = $params['project'];
            $value   = $params['value'];

            $extractor = $this->getReferenceExtractor();
            $reference = $extractor->getReference($project, $keyword, $value);

            if ($reference) {
                $params['reference'] = $reference;
            }
        }

    }

    private function getReferenceExtractor() {
        return new Extractor($this->getRepositoryManager());
    }

    private function isReferenceASubversionReference($keyword) {
        $dao    = new ReferenceDao();
        $result = $dao->searchSystemReferenceByNatureAndKeyword($keyword, self::SYSTEM_NATURE_NAME);

        if (! $result || $result->rowCount() < 1) {
            return false;
        }

        return true;
    }

    public function svn_repository_created($params)
    {
        $backend           = Backend::instance();
        $svn_plugin_folder = ForgeConfig::get('sys_data_dir') .'/svn_plugin/';
        $project_id        = $params['project_id'];

        $backend->chown($svn_plugin_folder, $backend->getHTTPUser());
        $backend->chgrp($svn_plugin_folder, $backend->getHTTPUser());

        $svn_project_folder = $svn_plugin_folder . $project_id;

        $backend->chown($svn_project_folder, $backend->getHTTPUser());
        $backend->chgrp($svn_project_folder, $backend->getHTTPUser());
    }

    public function project_is_deleted($params)
    {
        if (! empty($params['group_id'])) {
            $project = ProjectManager::instance()->getProject($params['group_id']);
            if ($project) {
                $this->getRepositoryManager()->deleteProjectRepositories($project);
            }
        }
    }

    public function codendi_daily_start()
    {
        $this->getRepositoryManager()->purgeArchivedRepositories();
    }

    public function show_pending_documents($params)
    {
        $project_id            = $params['group_id'];
        $project               = ProjectManager::instance()->getProject($project_id);
        $archived_repositories = $this->getRepositoryManager()->getRestorableRepositoriesByProject($project);

        $restore_controller = new RestoreController($this->getRepositoryManager());
        $tab_content        = $restore_controller->displayRestorableRepositories($archived_repositories, $project_id);
        $params['html'][]   = $tab_content;
    }

    public function logs_daily($params)
    {
        $project_manager = ProjectManager::instance();
        $project         = $project_manager->getProject($params['group_id']);
        if ($project->usesService(self::SERVICE_SHORTNAME)) {
            $builder = new QueryBuilder();
            $query  = $builder->buildQuery($project, $params['span'], $params['who']);

             $params['logs'][] = array(
                'sql'   => $query,
                'field' => $GLOBALS['Language']->getText('plugin_svn', 'logsdaily_field'),
                'title' => $GLOBALS['Language']->getText('plugin_svn', 'logsdaily_title')
            );
        }
    }

    public function statistics_collector(array $params)
    {
        if (! empty($params['formatter']))
        {
            $statistic_dao       = new \Tuleap\Svn\Statistic\SCMUsageDao();
            $statistic_collector = new \Tuleap\Svn\Statistic\SCMUsageCollector($statistic_dao);

            echo $statistic_collector->collect($params['formatter']);
        }
    }

    public function plugin_statistics_service_usage(array $params)
    {
        $statistic_dao       = new \Tuleap\Svn\Statistic\ServiceUsageDao();
        $statistic_collector = new \Tuleap\Svn\Statistic\ServiceUsageCollector($statistic_dao);
        $statistic_collector->collect($params['csv_exporter'], $params['start_date'], $params['end_date']);
    }

    public function project_creation_remove_legacy_services($params)
    {
        if (! $this->isRestricted()) {
            $activator = new ServiceActivator(ServiceManager::instance());
            $activator->unuseLegacyService($params);
        }
    }

    public function systemEventProjectRename(array $params)
    {
        $project            = $params['project'];
        $repository_manager = $this->getRepositoryManager();
        $repositories       = $repository_manager->getRepositoriesInProject($project);

        if (count($repositories) > 0) {
            $this->getBackendSVN()->setSVNApacheConfNeedUpdate();
        }
    }

    /** @see Event::PROJECT_ACCESS_CHANGE */
    public function project_access_change(array $params)
    {
        $updater = $this->getUgroupToNotifyUpdater();
        $updater->updateProjectAccess($params['project_id'], $params['old_access'], $params['access']);
    }

    /** @see Event::SITE_ACCESS_CHANGE */
    public function site_access_change(array $params)
    {
        $updater = $this->getUgroupToNotifyUpdater();
        $updater->updateSiteAccess($params['old_value']);
    }

    /**
     * @return UgroupsToNotifyUpdater
     */
    private function getUgroupToNotifyUpdater()
    {
        return new UgroupsToNotifyUpdater(new UgroupsToNotifyDao());
    }

    public function project_admin_remove_user(array $params)
    {
        $project_id = $params['group_id'];
        $user_id    = $params['user_id'];

        $project = ProjectManager::instance()->getProject($project_id);
        $user    = UserManager::instance()->getUserById($user_id);

        $notifications_for_project_member_cleaner = new NotificationsForProjectMemberCleaner(
            new UsersToNotifyDao(),
            $this->getMailNotificationDao()
        );
        $notifications_for_project_member_cleaner->cleanNotificationsAfterUserRemoval($project, $user);
    }

    public function project_admin_ugroup_deletion($params)
    {
        $project_id = $params['group_id'];
        $ugroup     = $params['ugroup'];

        $ugroups_to_notify_dao = new UgroupsToNotifyDao();
        $ugroups_to_notify_dao->deleteByUgroupId($project_id, $ugroup->getId());
        $this->getMailNotificationDao()->deleteEmptyNotificationsInProject($project_id);
    }
}<|MERGE_RESOLUTION|>--- conflicted
+++ resolved
@@ -1,10 +1,6 @@
 <?php
 /**
-<<<<<<< HEAD
  * Copyright (c) Enalean, 2015 - 2017. All Rights Reserved.
-=======
- * Copyright (c) Enalean, 2015-2017. All Rights Reserved.
->>>>>>> 9b7b50ee
  *
  * This file is a part of Tuleap.
  *
