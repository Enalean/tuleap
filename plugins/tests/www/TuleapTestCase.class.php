--- conflicted
+++ resolved
@@ -171,7 +171,6 @@
     protected function assertStringBeginsWith($string, $start_sequence) {
         return $this->assertPattern("%^$start_sequence%", $string);
     }
-<<<<<<< HEAD
     
     /**
      * Passes if var is inside or equal to either of the two bounds
@@ -185,9 +184,6 @@
         $this->assertTrue($var >= $lower_bound,  "$var should be greater than or equal to $lower_bound");
     }
 
-=======
->>>>>>> 76e1139f
-
     /**
      * Asserts that an array has the expected number of items.
      * 
