<?php

require_once('common/plugin/Plugin.class.php');

/**
 * Copyright (c) Xerox Corporation, Codendi Team, 2001-2009. All rights reserved
 * 
 * 
 *
 * PluginsAdministrationPlugin
 */
class PluginsAdministrationPlugin extends Plugin
{
    
<<<<<<< HEAD
    public function __construct($id)
    {
        parent::__construct($id);
        $this->addHook('site_admin_option_hook', 'siteAdminHooks', true);
        $this->addHook('site_admin_menu_hook',   'siteAdminHooks', true);
        $this->addHook('cssfile', 'cssFile', false);
        $this->addHook(Event::IS_IN_SITEADMIN);
    }

    /** @see Event::IS_IN_SITEADMIN */
    public function is_in_siteadmin($params)
    {
        if (strpos($_SERVER['REQUEST_URI'], $this->getPluginPath()) === 0) {
            $params['is_in_siteadmin'] = true;
        }
=======
    function PluginsAdministrationPlugin($id) {
        $this->Plugin($id);
        $this->_addHook('site_admin_option_hook', 'siteAdminHooks', true);
        $this->_addHook('cssfile', 'cssFile', false);
>>>>>>> 8eae38d4
    }
    
    function &getPluginInfo() {
        if (!is_a($this->pluginInfo, 'PluginsAdministrationPluginInfo')) {
            require_once('PluginsAdministrationPluginInfo.class.php');
            $this->pluginInfo = new PluginsAdministrationPluginInfo($this);
        }
        return $this->pluginInfo;
    }

    function siteAdminHooks($hook, $params)
    {
        $site_url  = $this->getPluginPath() . '/';
        $site_name = $GLOBALS['Language']->getText('plugin_pluginsadministration', 'descriptor_name');
        echo '<li><a href="', $site_url, '">', $site_name, '</a></li>';
    }
    
    function cssFile($params) {
        // Only show the stylesheet if we're actually in the PluginsAdministration pages.
        // This stops styles inadvertently clashing with the main site.
        if (strpos($_SERVER['REQUEST_URI'], $this->getPluginPath()) === 0) {
            echo '<link rel="stylesheet" type="text/css" href="'.$this->getThemePath().'/css/style.css" />';
        }
    }
    
    function process() {
        require_once('PluginsAdministration.class.php');
        $controler = new PluginsAdministration();
        $controler->process();
    }
}
?><|MERGE_RESOLUTION|>--- conflicted
+++ resolved
@@ -4,20 +4,18 @@
 
 /**
  * Copyright (c) Xerox Corporation, Codendi Team, 2001-2009. All rights reserved
- * 
- * 
+ *
+ *
  *
  * PluginsAdministrationPlugin
  */
 class PluginsAdministrationPlugin extends Plugin
 {
-    
-<<<<<<< HEAD
+
     public function __construct($id)
     {
         parent::__construct($id);
         $this->addHook('site_admin_option_hook', 'siteAdminHooks', true);
-        $this->addHook('site_admin_menu_hook',   'siteAdminHooks', true);
         $this->addHook('cssfile', 'cssFile', false);
         $this->addHook(Event::IS_IN_SITEADMIN);
     }
@@ -28,14 +26,8 @@
         if (strpos($_SERVER['REQUEST_URI'], $this->getPluginPath()) === 0) {
             $params['is_in_siteadmin'] = true;
         }
-=======
-    function PluginsAdministrationPlugin($id) {
-        $this->Plugin($id);
-        $this->_addHook('site_admin_option_hook', 'siteAdminHooks', true);
-        $this->_addHook('cssfile', 'cssFile', false);
->>>>>>> 8eae38d4
     }
-    
+
     function &getPluginInfo() {
         if (!is_a($this->pluginInfo, 'PluginsAdministrationPluginInfo')) {
             require_once('PluginsAdministrationPluginInfo.class.php');
@@ -50,7 +42,7 @@
         $site_name = $GLOBALS['Language']->getText('plugin_pluginsadministration', 'descriptor_name');
         echo '<li><a href="', $site_url, '">', $site_name, '</a></li>';
     }
-    
+
     function cssFile($params) {
         // Only show the stylesheet if we're actually in the PluginsAdministration pages.
         // This stops styles inadvertently clashing with the main site.
@@ -58,7 +50,7 @@
             echo '<link rel="stylesheet" type="text/css" href="'.$this->getThemePath().'/css/style.css" />';
         }
     }
-    
+
     function process() {
         require_once('PluginsAdministration.class.php');
         $controler = new PluginsAdministration();
