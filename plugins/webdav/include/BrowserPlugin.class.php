<?php
/**
 * Copyright (c) STMicroelectronics, 2010. All Rights Reserved.
 *
 * This file is a part of Codendi.
 *
 * Codendi is free software; you can redistribute it and/or modify
 * it under the terms of the GNU General Public License as published by
 * the Free Software Foundation; either version 2 of the License, or
 * (at your option) any later version.
 *
 * Codendi is distributed in the hope that it will be useful,
 * but WITHOUT ANY WARRANTY; without even the implied warranty of
 * MERCHANTABILITY or FITNESS FOR A PARTICULAR PURPOSE.  See the
 * GNU General Public License for more details.
 *
 * You should have received a copy of the GNU General Public License
 * along with Codendi. If not, see <http://www.gnu.org/licenses/>.
 */

/**
 * This is a web based WebDAV client added as a plugin into the WebDAV server
 */
class BrowserPlugin extends Sabre_DAV_Browser_Plugin {

    /**
     * Shows the delete form
     *
     * @param mixed $file
     *
     * @return void
     */
    function deleteForm($file) {
        echo '<form name="deleteform" method="post" action="">
        <input type="hidden" name="action" value="delete" />
        <input type="hidden" name="node" value="'.$file['href'].'" />
        <td><button type="submit" style="background:white; border:0;" value="delete"><img src="https://'.$GLOBALS['sys_https_host'].'/themes/Dawn/images/ic/trash.png"></button>';
        echo '</td></form>';
    }

    /**
     * Shows the rename form
     *
     * @param mixed $file
     *
     * @return void
     */
    function renameForm($file) {
        echo '<form method="post" action="">
        <input type="hidden" name="action" value="rename" />
        <input type="hidden" name="node" value="'.$file['href'].'" />
        <td><input type="text" name="name" />
        <button type="submit" style="background:white; border:0;" value="rename"><img src="https://'.$GLOBALS['sys_https_host'].'/themes/Dawn/images/ic/edit.png"></button></td>
        </form>';
    }

    /**
     * Shows the move form (not implemented yet)
     *
     * @param mixed $file
     * @param array $destinations
     *
     * @return void
     */
    function moveForm($file, $destinations) {
        echo '<form method="post" action="">
        <input type="hidden" name="action" value="move" />
        <td><select name="select">
        <OPTION VALUE="" SELECTED="yes">';
        foreach (array_keys($destinations) as $key) {
            echo '<OPTGROUP LABEL="'.$key.'">';
            foreach ($destinations[$key] as $destination) {
                echo '<OPTION VALUE="'.$destination.'">'.basename($destination).'</OPTION>';
            }
        }
        echo '</select>
        <input type="hidden" name="node" value="'.$file['href'].'" />
        <button type="submit" style="background:white; border:0;" value="move"><img src="https://'.$GLOBALS['sys_https_host'].'/themes/Dawn/images/ic/admin.png"></button></td>
        </form>';
    }

    /**
     * Shows the create package/release form
     *
     * @return void
     */
    function mkcolForm() {
        echo '<form method="post" action="">
        <input type="hidden" name="action" value="mkcol" />
        '.$GLOBALS["Language"]->getText("plugin_webdav_html", "name").' : <input type="text" name="name" />
        <button type="submit" style="background:white; border:0;" value="create"><img src="https://'.$GLOBALS['sys_https_host'].'/themes/Dawn/images/ic/add.png"></button>
        </form>';
    }

    /**
     * Returns the list of packages we can move the release into
     *
     * @param Array $release
     *
     * @return Array
     */
    function getReleaseDestinations($release) {
        $project = $this->server->tree->getNodeForPath(dirname(dirname($release['href'])));
        $packages = $project->getChildren();
        $destinations = array();
        foreach ($packages as $package) {
            $destinationPath = $project->getName().'/'.$package->getName();
            if ($destinationPath != dirname($release['href'])) {
                $destinations['Package'][] = $destinationPath;
            }
        }
        return $destinations;
    }

    /**
     * Returns the list of releases we can move the file into
     *
     * @param Array $file
     *
     * @return Array
     */
    function getFileDestinations($file) {
        $project = $this->server->tree->getNodeForPath(dirname(dirname(dirname($file['href']))));
        $packages = $project->getChildren();
        $destinations = array();
        foreach ($packages as $package) {
            $releases = $package->getChildren();
            foreach ($releases as $release) {
                $destinationPath = $project->getName().'/'.$package->getName().'/'.$release->getName();
                if ($destinationPath != dirname($file['href'])) {
                    $destinations[$package->getName()][] = $destinationPath;
                }
            }
        }
        return $destinations;
    }

    /**
     * Handles POST requests for tree operations
     *
     * @param String $method
     *
     * @return Boolean
     */
    public function httpPOSTHandler($method) {

        if ($method!='POST') {
            return true;
        }
        if (isset($_POST['action'])) {
            switch($_POST['action']) {

                case 'mkcol' :
                    if (isset($_POST['name']) && trim($_POST['name'])) {
                        // Using basename() because we won't allow slashes
                        list(, $folderName) = Sabre_DAV_URLUtil::splitPath(trim($_POST['name']));
                        $this->server->createDirectory($this->server->getRequestUri() . '/' . $folderName);
                    }
                    break;
                case 'put' :
                    if ($_FILES) {
                        $file = current($_FILES);
                    } else {
                        break;
                    }
                    $newName = trim($file['name']);
                    list(, $newName) = Sabre_DAV_URLUtil::splitPath(trim($file['name']));
                    if (isset($_POST['name']) && trim($_POST['name'])) {
                        $newName = trim($_POST['name']);
                    }

                    // Making sure we only have a 'basename' component
                    list(, $newName) = Sabre_DAV_URLUtil::splitPath($newName);

                    if (is_uploaded_file($file['tmp_name'])) {
                        $parent = $this->server->tree->getNodeForPath(trim($this->server->getRequestUri(), '/'));
                        $parent->createFile($newName, fopen($file['tmp_name'], 'r'));
                    }
                    break;
                case 'delete' :
                    if ($_POST['node']) {
                        $node = $this->server->tree->getNodeForPath($_POST['node']);
                        $node->delete();
                    }
                    break;
                case 'rename' :
                    if ($_POST['node']) {
                        $node = $this->server->tree->getNodeForPath($_POST['node']);
                        $name = $_POST['name'];
                        $node->setName($name);
                    }
                    break;
                case 'move' :
                    if ($_POST['node'] && $_POST['select'] && $_POST['select']!= '') {
                        $node        = $this->server->tree->getNodeForPath($_POST['node']);
                        $destination = $this->server->tree->getNodeForPath($_POST['select']);
                        $node->move($destination);
                    }
                    break;
            }
        }
        $this->server->httpResponse->setHeader('Location', $this->server->httpRequest->getUri());
        return false;

    }

    /**
     * Rewriting for SabreDAV Browser plugin
     *
     * @param String $path
     *
     * @return String
     *
     * @see plugins/webdav/lib/Sabre/DAV/Browser/Sabre_DAV_Browser_Plugin#generateDirectoryIndex($path)
     */
    public function generateDirectoryIndex($path) {

        $node = $this->server->tree->getNodeForPath($path);
        $class = get_class($node);

        echo $GLOBALS['HTML']->pv_header(array('title'=>' WebDAV : '.$node->getName()));

        ob_start();

        echo"<h3>".$node->getName()."</h3>";

        echo '';

        echo "<table>
        <tr><th>".$GLOBALS['Language']->getText('plugin_webdav_html', 'name')."</th><th>Type</th>";
        if ($class == 'WebDAVFRS' && $node->userCanWrite()) {
            echo "<th>".$GLOBALS['Language']->getText('plugin_webdav_html', 'delete')."</th><th>".$GLOBALS['Language']->getText('plugin_webdav_html', 'rename')."</th>";
        }
        if ($class == 'WebDAVFRSPackage') {
            echo "<th>".$GLOBALS['Language']->getText('plugin_webdav_html', 'last_modified')."</th>";
            if ($node->userCanWrite()) {
<<<<<<< HEAD
                echo "<th>".$GLOBALS['Language']->getText('plugin_webdav_html', 'delete')."</th><th>".$GLOBALS['Language']->getText('plugin_webdav_html', 'rename')."</th><th>".$GLOBALS['Language']->getText('plugin_webdav_html', 'move')."</th>";
=======
                echo "<th>Delete</th><th>Rename</th>";/*<th>Move</th>";*/
>>>>>>> dcc91791
            }
        }
        if ($class == 'WebDAVFRSRelease') {
            echo "<th>".$GLOBALS['Language']->getText('plugin_webdav_html', 'size')."</th><th>".$GLOBALS['Language']->getText('plugin_webdav_html', 'last_modified')."</th>";
            if ($node->userCanWrite()) {
<<<<<<< HEAD
                echo "<th>".$GLOBALS['Language']->getText('plugin_webdav_html', 'delete')."</th><th>".$GLOBALS['Language']->getText('plugin_webdav_html', 'move')."</th>";
=======
                echo "<th>Delete</th>";/*<th>Move</th>";*/
>>>>>>> dcc91791
            }
        }
        echo "</tr><tr><td colspan=\"6\"><hr /></td></tr>";

        $files = $this->server->getPropertiesForPath(
            $path, array(
            '{DAV:}resourcetype',
            '{DAV:}getcontenttype',
            '{DAV:}getcontentlength',
            '{DAV:}getlastmodified',
        ), 1
        );

        foreach ($files as $file) {

            // Link to the parent directory
            if ($file['href']==$path) {
                echo str_replace("%", "%25", "<td><a href=\"".$this->server->getBaseUri().dirname($path)."\"><b>..<b></a></td>");
                continue;
            }

            $name = basename($file['href']);

            if (isset($file[200]['{DAV:}resourcetype'])) {
                $type = $file[200]['{DAV:}resourcetype']->getValue();
                if ($type=='{DAV:}collection') {
                    $type = $GLOBALS["Language"]->getText("plugin_webdav_html", "directory");
                } elseif ($type=='') {
                    if (isset($file[200]['{DAV:}getcontenttype'])) {
                        $type = $file[200]['{DAV:}getcontenttype'];
                    } else {
                        $type = $GLOBALS["Language"]->getText("plugin_webdav_html", "unknown");
                    }
                } elseif (is_array($type)) {
                    $type = implode(', ', $type);
                }
            }
            $type = $this->escapeHTML($type);
            $size = isset($file[200]['{DAV:}getcontentlength'])?(int)$file[200]['{DAV:}getcontentlength']:'';
            $lastmodified = isset($file[200]['{DAV:}getlastmodified'])?date(DATE_ATOM, $file[200]['{DAV:}getlastmodified']->getTime()):'';

            $fullPath = '/' . trim($this->server->getBaseUri() . ($path?$this->escapeHTML($path) . '/':'') . $name, '/');

            echo str_replace("%", "%25", "<tr><td><a href=\"{$fullPath}\">{$name}</a></td>");
            echo "<td>{$type}</td>";
            if ($class == 'WebDAVFRS' && $node->userCanWrite()) {
                $this->deleteForm($file);
                $this->renameForm($file);
            }
            if ($class == 'WebDAVFRSPackage') {
                echo "<td>{$lastmodified}</td>";
                if ($node->userCanWrite()) {
                    $this->deleteForm($file);
                    $this->renameForm($file);
                    $destinations = $this->getReleaseDestinations($file);
                    //$this->moveForm($file, $destinations);
                }
            }
            if ($class == 'WebDAVFRSRelease') {
                echo "<td>{$size}</td>";
                echo "<td>{$lastmodified}</td>";
                if ($node->userCanWrite()) {
                    $this->deleteForm($file);
                    $destinations = $this->getFileDestinations($file);
                    //$this->moveForm($file, $destinations);
                }
            }
            echo "</tr>";

        }

        echo "<tr><td colspan=\"6\"><hr /></td></tr>
        <tr><td>";

        if ($this->enablePost) {
            if ($class == 'WebDAVFRS' && $node->userCanWrite()) {
                echo '<h4>'.$GLOBALS["Language"]->getText("plugin_webdav_html", "create_package").' :</h4>';
                $this->mkcolForm();
            }
            if ($class == 'WebDAVFRSPackage' && $node->userCanWrite()) {
                echo '<h4>'.$GLOBALS["Language"]->getText("plugin_webdav_html", "create_release").' :</h4>';
                $this->mkcolForm();
            }
            if ($class == 'WebDAVFRSRelease' && $node->userCanWrite()) {
                echo '<h4>'.$GLOBALS["Language"]->getText("plugin_webdav_html", "upload_file").' :</h4>
                <form method="post" action="" enctype="multipart/form-data">
                <input type="hidden" name="action" value="put" />
                '.$GLOBALS["Language"]->getText("plugin_webdav_html", "name").' ('.$GLOBALS["Language"]->getText("plugin_webdav_html", "optional").') : <input type="text" name="name" /><br />
                '.$GLOBALS["Language"]->getText("plugin_webdav_html", "file").' : <input type="file" name="file" />
                <button type="submit" style="background:white; border:0;" value="upload"><img src="https://'.$GLOBALS['sys_https_host'].'/themes/Dawn/images/ic/tick.png"></button>
                </form>';
            }
            echo '</td></tr>';
        }

        echo"</table>";

        echo $GLOBALS['HTML']->pv_footer(array());

        return ob_get_clean();

    }
}

?><|MERGE_RESOLUTION|>--- conflicted
+++ resolved
@@ -234,21 +234,13 @@
         if ($class == 'WebDAVFRSPackage') {
             echo "<th>".$GLOBALS['Language']->getText('plugin_webdav_html', 'last_modified')."</th>";
             if ($node->userCanWrite()) {
-<<<<<<< HEAD
-                echo "<th>".$GLOBALS['Language']->getText('plugin_webdav_html', 'delete')."</th><th>".$GLOBALS['Language']->getText('plugin_webdav_html', 'rename')."</th><th>".$GLOBALS['Language']->getText('plugin_webdav_html', 'move')."</th>";
-=======
-                echo "<th>Delete</th><th>Rename</th>";/*<th>Move</th>";*/
->>>>>>> dcc91791
+                echo "<th>".$GLOBALS['Language']->getText('plugin_webdav_html', 'delete')."</th><th>".$GLOBALS['Language']->getText('plugin_webdav_html', 'rename')."</th>";/*<th>".$GLOBALS['Language']->getText('plugin_webdav_html', 'move')."</th>";*/
             }
         }
         if ($class == 'WebDAVFRSRelease') {
             echo "<th>".$GLOBALS['Language']->getText('plugin_webdav_html', 'size')."</th><th>".$GLOBALS['Language']->getText('plugin_webdav_html', 'last_modified')."</th>";
             if ($node->userCanWrite()) {
-<<<<<<< HEAD
-                echo "<th>".$GLOBALS['Language']->getText('plugin_webdav_html', 'delete')."</th><th>".$GLOBALS['Language']->getText('plugin_webdav_html', 'move')."</th>";
-=======
-                echo "<th>Delete</th>";/*<th>Move</th>";*/
->>>>>>> dcc91791
+                echo "<th>".$GLOBALS['Language']->getText('plugin_webdav_html', 'delete')."</th>";/*<th>".$GLOBALS['Language']->getText('plugin_webdav_html', 'move')."</th>";*/
             }
         }
         echo "</tr><tr><td colspan=\"6\"><hr /></td></tr>";
