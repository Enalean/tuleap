--- conflicted
+++ resolved
@@ -29,12 +29,8 @@
      * @return void
      */
     function __construct() {
-<<<<<<< HEAD
-        parent::__construct($GLOBALS['Language']->getText('plugin_webdav', 'descriptor_name'), '1.4', $GLOBALS['Language']->getText('plugin_webdav', 'descriptor_description'));
-=======
         parent::__construct($GLOBALS['Language']->getText('plugin_webdav', 'descriptor_name'), false, $GLOBALS['Language']->getText('plugin_webdav', 'descriptor_description'));
         $this->setVersionFromFile(dirname(__FILE__).'/../VERSION');
->>>>>>> 23d3678d
     }
 }
 
