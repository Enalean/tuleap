var codendi = codendi || { };
codendi.tracker = codendi.tracker || { };
codendi.tracker.crossSearch = codendi.tracker.crossSearch || { };

/**
 * Add expand/collapse behaviour on a table element given by this ID in constructor.
 * The table element must have :
 *  - the firsts TD of each row of class .first-column
 *  - inside the first TD :
 *      * spans with nbsp; foreach indent (used by getLevel to know the level of a tr)
 *      * spans of classes node-tree to fire the expand/collapse event.
 *      * a div of class node-content that contains the "normal" content of the TD
 *          + eventually a span of class node-child if it has children
 */
codendi.tracker.crossSearch.TreeTable = Class.create({
    /**
     * Called when object is constructed
     */
    initialize : function(root) {
        this.root = $(root);
        if (this.root !== null ) {
            /* private method binded as event listener */
            function _eventOnNode(event) {
                this.toggleCollapse(Event.element(event).up('TR'));
                Event.stop(event);
            };
            this.collapseAll();
            this.root.select('.node-tree').invoke('observe', 'click', _eventOnNode.bindAsEventListener(this));
            this.root.select('.node-content').invoke('observe', 'dblclick', _eventOnNode.bindAsEventListener(this));
            this.insertTreeViewActions();
        }
    },
    
    insertTreeViewActions: function() {
<<<<<<< HEAD
        var expandAllLink = this.link('Expand all', function(event) {
            this.expandAll();
            Event.stop(event);
        });
        var collapseAllLink = this.link('Collapse all', function(event) {
=======
        var expandAllLink = this.link('expand_all', function(event) {
            this.expandAll();
            Event.stop(event);
        });
        var collapseAllLink = this.link('collapse_all', function(event) {
>>>>>>> c6a412ee
            this.collapseAll();
            Event.stop(event);
        });
        
        var treeViewActionsContainer = this.root.previous('.tree-view-actions');
        treeViewActionsContainer.insert(expandAllLink);
        treeViewActionsContainer.insert(' / ');
        treeViewActionsContainer.insert(collapseAllLink);
    },
    
<<<<<<< HEAD
    link: function(text, func) {
=======
    link: function(textKey, func) {
        var text = codendi.getText('tracker_crosssearch', textKey);
>>>>>>> c6a412ee
        return new Element('a', {href: '#'}).update(text).observe('click', func.bind(this));
    },

    getChildren: function(TRElement) {
        var children     = $A();
        if (!TRElement) return children;
        var myLevel      = this.getLevel(TRElement);
        var currentEl    = TRElement.next('TR');
        var currentLevel = this.getLevel(currentEl);
        while (currentLevel > myLevel) {
            if (currentLevel == myLevel + 1) {
                children.push(currentEl);
            }
            currentEl    = currentEl.next('TR');
            currentLevel = this.getLevel(currentEl);
        }
        return children;
    },

    hasChildren: function(TRElement) {
        return TRElement.select('.node-child').length > 0;
    },

    getNodeChild: function(TRElement) {
        if(TRElement) {
            var nodeChild = TRElement.select('.node-child');
            if (nodeChild[0]) {
                return nodeChild[0];
            }
        }
    },

    getLevel: function(TRElement) {
        var numSpan = 0;
        if (TRElement) {
            var curEl = TRElement.down('TD');
            if (curEl) {
                curEl = curEl.down('SPAN');
                while (curEl) {
                    numSpan++;
                    curEl = curEl.next('SPAN');
                }
                return numSpan / 2;
            }
        }
        return numSpan;
    },

    collapseAll: function() {
        this.root.getElementsBySelector('TR').each(this.collapse, this);
        return this;
    },

    expandAll: function() {
        this.root.getElementsBySelector('TR').each(this.expand, this);
        return this;
    },

    isCollapsed: function(TRElement) {
        var nodeChild = this.getNodeChild(TRElement);
        if (nodeChild) {
            return nodeChild.visible() == false;
        }
        return false;
    },

    toggleCollapse: function(TRElement) {
        if(this.isCollapsed(TRElement)) {
            this.expand(TRElement);
        } else {
            this.collapse(TRElement);
        }
    },

    setNodeTreeImage: function(TRElement, NodeTreeImage) {
        var nodeTree = TRElement.select('.node-tree');
        if (nodeTree.length > 0) {
            nodeTree[0].setStyle({backgroundImage:'url(' + codendi.imgroot + NodeTreeImage + ')'});
        }
    },

    collapseImg: function(TRElement) {
        this.setNodeTreeImage(TRElement, '/ic/toggle-small.png');
    },

    expandImg: function(TRElement) {
        this.setNodeTreeImage(TRElement, '/ic/toggle-small-expand.png');
    },

    collapse: function(TRElement) {
        var nodeChild = this.getNodeChild(TRElement);
        if (nodeChild) {
            var TRHeight = this._getHeight(TRElement) - this._getHeight(nodeChild) + 'px';
            nodeChild.hide();
            var children = this.getChildren(TRElement);
            children.each(function(child) {
                this.hide(child);
            }, this);
            this.expandImg(TRElement);
            TRElement.setStyle({height: TRHeight});
        }
        return this;
    },

    expand: function(TRElement) {
        var nodeChild = this.getNodeChild(TRElement);
        if (nodeChild) {
            nodeChild.show();
            this.getChildren(TRElement).each(this.show, this);
            this.collapseImg(TRElement);
        }
        return this;
    },

    hide: function(TRElement) {
        this.collapse(TRElement);
        TRElement.hide();
    },

    show: function(TRElement) {
        TRElement.show();
    },

    _getHeight: function(HTMLElement) {
        var ElementHeight = HTMLElement.getHeight();
        if ( typeof ElementHeight != 'number') {
            ElementHeight = ElementHeight.match(/[0-9]+/);
        }
        return ElementHeight;
    }
});

Event.observe(window, 'load', function() {
    $$('.tree-view').each(function (element) {
        new codendi.tracker.crossSearch.TreeTable(element);
    })
});<|MERGE_RESOLUTION|>--- conflicted
+++ resolved
@@ -32,19 +32,11 @@
     },
     
     insertTreeViewActions: function() {
-<<<<<<< HEAD
-        var expandAllLink = this.link('Expand all', function(event) {
-            this.expandAll();
-            Event.stop(event);
-        });
-        var collapseAllLink = this.link('Collapse all', function(event) {
-=======
         var expandAllLink = this.link('expand_all', function(event) {
             this.expandAll();
             Event.stop(event);
         });
         var collapseAllLink = this.link('collapse_all', function(event) {
->>>>>>> c6a412ee
             this.collapseAll();
             Event.stop(event);
         });
@@ -55,12 +47,8 @@
         treeViewActionsContainer.insert(collapseAllLink);
     },
     
-<<<<<<< HEAD
-    link: function(text, func) {
-=======
     link: function(textKey, func) {
         var text = codendi.getText('tracker_crosssearch', textKey);
->>>>>>> c6a412ee
         return new Element('a', {href: '#'}).update(text).observe('click', func.bind(this));
     },
 
