<?php
/**
 * Copyright (c) Enalean, 2011. All Rights Reserved.
 *
 * Tuleap is free software; you can redistribute it and/or modify
 * it under the terms of the GNU General Public License as published by
 * the Free Software Foundation; either version 2 of the License, or
 * (at your option) any later version.
 *
 * Tuleap is distributed in the hope that it will be useful,
 * but WITHOUT ANY WARRANTY; without even the implied warranty of
 * MERCHANTABILITY or FITNESS FOR A PARTICULAR PURPOSE.  See the
 * GNU General Public License for more details.
 *
 * You should have received a copy of the GNU General Public License
 * along with Tuleap; if not, write to the Free Software
 * Foundation, Inc., 59 Temple Place, Suite 330, Boston, MA  02111-1307  USA
 */

// Front controller of SOAP actions
// This script handle execution of SOAP requests
// In wsdl.php script there is WSDL generation thanks to NuSOAP
//    and nice display thanks to wsdl view

require_once 'pre.php';
require_once dirname(__FILE__).'/../../include/constants.php';

// Check if we the server is in secure mode or not.
if ((isset($_SERVER['HTTPS']) && $_SERVER['HTTPS'] === 'on') || $GLOBALS['sys_force_ssl'] == 1) {
    $protocol = "https";
} else {
    $protocol = "http";
}

$server_uri  = $protocol .'://'. Config::get('sys_default_domain');
$uri         = $server_uri . TRACKER_BASE_URL .'/soap';

if ($request->exist('wsdl')) {
    // Use a static wsdl file
    //$wsdl = file_get_contents(TRACKER_BASE_DIR .'/tracker.wsdl');
    //header('Content-type: text/xml');
    //echo str_replace('https://tuleap.example.com', $server_uri, $wsdl);
    //die();

    // Use nusoap to generate the wsdl
    require_once 'nusoap.php';
    require_once 'utils_soap.php';

    $server = new soap_server();
    $server->configureWSDL('TuleapTrackerV5API',$uri,false,'rpc','http://schemas.xmlsoap.org/soap/http',$uri);

    require_once TRACKER_BASE_DIR.'/wsdl.php';

    // Call the service method to initiate the transaction and send the response
    $HTTP_RAW_POST_DATA = isset($HTTP_RAW_POST_DATA) ? $HTTP_RAW_POST_DATA : '';
    $server->service($HTTP_RAW_POST_DATA);

} else {
    require_once TRACKER_BASE_DIR.'/Tracker/SOAPServer.class.php';

    $soap_options = array();
    if (Config::get('DEBUG_MODE')) {
        $soap_options['cache_wsdl'] = WSDL_CACHE_NONE;
    }

    $formelement_factory = Tracker_FormElementFactory::instance();
    $artifact_factory    = Tracker_ArtifactFactory::instance();

    $server = new SoapServer($uri.'/?wsdl', $soap_options);

    $server->setClass(
        'Tracker_SOAPServer',
        new SOAP_RequestValidator(ProjectManager::instance(), UserManager::instance()),
        TrackerFactory::instance(),
        PermissionsManager::instance(),
        new Tracker_ReportDao(),
        $formelement_factory,
        Tracker_ArtifactFactory::instance(),
        Tracker_ReportFactory::instance(),
<<<<<<< HEAD
        new Tracker_FileInfoFactory(new Tracker_FileInfoDao, $formelement_factory, $artifact_factory),
        new Tracker_Artifact_Attachment_TemporaryFileManagerDao()
=======
        new Tracker_FileInfoFactory(new Tracker_FileInfoDao, $formelement_factory),
        new TrackerManager()
>>>>>>> 320ad654
    );
    $server->handle();
}

?><|MERGE_RESOLUTION|>--- conflicted
+++ resolved
@@ -77,13 +77,8 @@
         $formelement_factory,
         Tracker_ArtifactFactory::instance(),
         Tracker_ReportFactory::instance(),
-<<<<<<< HEAD
         new Tracker_FileInfoFactory(new Tracker_FileInfoDao, $formelement_factory, $artifact_factory),
-        new Tracker_Artifact_Attachment_TemporaryFileManagerDao()
-=======
-        new Tracker_FileInfoFactory(new Tracker_FileInfoDao, $formelement_factory),
         new TrackerManager()
->>>>>>> 320ad654
     );
     $server->handle();
 }
