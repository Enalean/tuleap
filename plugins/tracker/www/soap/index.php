<?php
/**
 * Copyright (c) Enalean, 2011. All Rights Reserved.
 *
 * Tuleap is free software; you can redistribute it and/or modify
 * it under the terms of the GNU General Public License as published by
 * the Free Software Foundation; either version 2 of the License, or
 * (at your option) any later version.
 *
 * Tuleap is distributed in the hope that it will be useful,
 * but WITHOUT ANY WARRANTY; without even the implied warranty of
 * MERCHANTABILITY or FITNESS FOR A PARTICULAR PURPOSE.  See the
 * GNU General Public License for more details.
 *
 * You should have received a copy of the GNU General Public License
 * along with Tuleap; if not, write to the Free Software
 * Foundation, Inc., 59 Temple Place, Suite 330, Boston, MA  02111-1307  USA
 */

// Front controller of SOAP actions
// This script handle execution of SOAP requests
// In wsdl.php script there is WSDL generation thanks to NuSOAP
//    and nice display thanks to wsdl view

require_once 'pre.php';
require_once dirname(__FILE__).'/../../include/constants.php';

// Check if we the server is in secure mode or not.
if ((isset($_SERVER['HTTPS']) && $_SERVER['HTTPS'] === 'on') || $GLOBALS['sys_force_ssl'] == 1) {
    $protocol = "https";
} else {
    $protocol = "http";
}

$server_uri  = $protocol .'://'. Config::get('sys_default_domain');
$uri         = $server_uri . TRACKER_BASE_URL .'/soap';

if ($request->exist('wsdl')) {
    // Use a static wsdl file
    //$wsdl = file_get_contents(TRACKER_BASE_DIR .'/tracker.wsdl');
    //header('Content-type: text/xml');
    //echo str_replace('https://tuleap.example.com', $server_uri, $wsdl);
    //die();

    // Use nusoap to generate the wsdl
    require_once 'nusoap.php';
    require_once 'utils_soap.php';

    $server = new soap_server();
    $server->configureWSDL('TuleapTrackerV5API',$uri,false,'rpc','http://schemas.xmlsoap.org/soap/http',$uri);

    require_once TRACKER_BASE_DIR.'/wsdl.php';

    // Call the service method to initiate the transaction and send the response
    $HTTP_RAW_POST_DATA = isset($HTTP_RAW_POST_DATA) ? $HTTP_RAW_POST_DATA : '';
    $server->service($HTTP_RAW_POST_DATA);

} else {
    require_once TRACKER_BASE_DIR.'/Tracker/SOAPServer.class.php';

<<<<<<< HEAD
    $formelement_factory = Tracker_FormElementFactory::instance();
    $server = new SoapServer($uri.'/?wsdl',
=======
    $server = new SoapServer($uri .'/?wsdl',
>>>>>>> 87214e38
                             array('cache_wsdl' => WSDL_CACHE_NONE));

    $server->setClass(
        'Tracker_SOAPServer',
        new SOAP_RequestValidator(ProjectManager::instance(), UserManager::instance()),
        TrackerFactory::instance(),
        PermissionsManager::instance(),
        new Tracker_ReportDao(),
        $formelement_factory,
        Tracker_ArtifactFactory::instance(),
        Tracker_ReportFactory::instance(),
        new Tracker_FileInfoFactory(new Tracker_FileInfoDao, $formelement_factory)
    );
    $server->handle();
}

?><|MERGE_RESOLUTION|>--- conflicted
+++ resolved
@@ -58,12 +58,8 @@
 } else {
     require_once TRACKER_BASE_DIR.'/Tracker/SOAPServer.class.php';
 
-<<<<<<< HEAD
     $formelement_factory = Tracker_FormElementFactory::instance();
     $server = new SoapServer($uri.'/?wsdl',
-=======
-    $server = new SoapServer($uri .'/?wsdl',
->>>>>>> 87214e38
                              array('cache_wsdl' => WSDL_CACHE_NONE));
 
     $server->setClass(
