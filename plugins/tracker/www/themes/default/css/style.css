--- conflicted
+++ resolved
@@ -1123,7 +1123,6 @@
     margin-left:1px;
 }
 
-<<<<<<< HEAD
 .tracker_date_reminder {
     font-style: italic;
     color: #ffffff;
@@ -1140,7 +1139,7 @@
     padding:4px 10px;
 
 }
-=======
+
 /* {{{ cards */
 .cards {
   list-style: none;
@@ -1181,5 +1180,4 @@
     color: #005580;
     background: none;
 }
-/* }}} */
->>>>>>> f92d8e46
+/* }}} */