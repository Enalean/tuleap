/* {{{ New trackers */
button[name=tracker_query_submit] {
    margin-top:16px;
}

#tracker_report_config_options {
    display: block;
    width: 100%;
    box-sizing:border-box;
    -moz-box-sizing:border-box; /* Firefox */
    padding-bottom: 14px;
    padding-left: 14px;
    padding-right: 14px;
    z-index:150;

    h2 {
        display: inline-block;
    }
}
#tracker_report_options {
    position: relative;
    font-weight: normal;
}

#report_copy_name_input {
    position: relative;
    top: 4.5px;
}

#tracker_report_form {
    display: inline;
}

#tracker_report_form select {
    width: auto;
}

#tracker_report_save_or_revert {
    display: none;
    text-align: right;
    padding-top: 20px;
}

#tracker_report_save_or_revert li {
    text-align: left;
}

#tracker_report_save_or_revert #tracker_report_haschanged_explenations,
#tracker_report_save_or_revert #tracker_report_isobsolete_explenations,
#tracker_report_save_or_revert #tracker_report_haschanged_and_isobsolete_explenations {
    display: none;
}

#tracker_report_save_or_revert.tracker_report_haschanged,
#tracker_report_save_or_revert.tracker_report_isobsolete,
#tracker_report_save_or_revert.tracker_report_haschanged_and_isobsolete,
#tracker_report_save_or_revert.tracker_report_haschanged #tracker_report_haschanged_explenations,
#tracker_report_save_or_revert.tracker_report_isobsolete #tracker_report_isobsolete_explenations,
#tracker_report_save_or_revert.tracker_report_haschanged_and_isobsolete #tracker_report_haschanged_and_isobsolete_explenations {
    display: inline;
}

#tracker_report_save_or_revert_buttons {
    display: inline-block;
}

/* Hack to make "Add criteria" button appears on the same line than search */
#tracker_report_add_criteria_dropdown {
    top: -21px;
}

.tracker-form-element-artifactlink-list {
    padding-top: 0;
    margin-bottom: 0;
}

h5.artifack_link_subtitle {
    color: #606060;
}

.tracker-form-element-artifactlink-list > div {
    padding-top: 0;
}

.tracker-artifact-nav {
    margin: 30px 0 20px;
}

#tracker-home-nav {
    padding: 5px 1em 3px;
    margin: 0;
    border-bottom: 1px solid #999;
    border-left: 1px solid #CCC;
    border-right: 1px solid #CCC;
    background-color:#f5f7f7;
}

#tracker-home-nav {
    margin-top: 1em;
    background-color: white;
    border-left: none;
    border-right: none;
}

#tracker-home-nav li{
    list-style: none;
    margin: 0;
    display: inline;
}

#tracker-home-nav li a {
    padding: 4px 0.5em;
    padding-left: 24px;
    margin-right: 3px;
    border: 1px solid #999;
    border-bottom: none;
    background: #e0e0e0;
    text-decoration: none;
    background-position: 5px 5px;
    background-repeat:no-repeat;
}

#tracker-home-nav li a {
        padding-left: 0.5em;
}
.tracker_report_renderer {
    background-color:white;
    padding: 1em;
    margin-bottom:1em;

    & > .tracker_report_renderer_table_information {
        clear: both;
        font-size: 0.8em;
        margin-top: 40px;
        color: #646464;

        & > p {
            margin-bottom: 5px;
        }

        & > .tracker_report_table_sortby_panel {
            float: right;

            & > .icon-angle-right {
                margin: auto 8px;
            }
        }

        & > p > strong,
        & > .tracker_report_table_sortby_panel > a {
            color: #333;
            font-size: 1.2em;
            font-weight: normal;
        }

    }
}

#tracker_report_query {
    border:1px solid #cecece;
    border-left: none;
    border-right: none;
    padding: 10px 16px 16px;
    background:#fafafa;
    position:relative;
}

#tracker_report_query form {
    margin:0px;
    position:relative;
}
#tracker_report_query h3 {
    padding-top: 0;
    margin-top: 0;
    text-shadow: 1px 1px white;
}

#tracker_query {
    list-style-type:none;
    margin:10px 0 0;
    padding:0px;
}
/*
 * zoom:1 and * hack => only for IE
 * need to force inline for inline-block that are not initially inline elements
 * @see http://foohack.com/2007/11/cross-browser-support-for-inline-block-styling/
 */
#tracker_query > li {
    padding-right:20px;
    display:-moz-inline-block;
    display:-moz-inline-box;
    display:inline-block;
    zoom:1;
    *display: inline;
    vertical-align:top;
}
#tracker_query label {
    font-weight: bold;
}
#tracker_query tr {
    vertical-align:top
}

#tracker_report_query_form h4 {
    margin-top: 0;
    margin-bottom: 0;
}

.tracker_report_criteria_advanced_toggle {
    vertical-align:bottom;
    cursor:pointer;
}

#tracker-link-artifact-different-ways > tbody > tr {
    vertical-align: top;
}

.tracker-link-artifact-controls {
    text-align: left;
}

#tracker-link-artifact-manual-way {
    margin-bottom:1em;
}
#tracker-link-artifact-slow-way {
    margin-left: 1em;
}
#tracker-link-artifact-slow-way,
#tracker-link-artifact-manual-way,
#tracker-link-artifact-recentitems-way {
    border:1px solid gray;
}

#tracker-link-artifact-slow-way-content,
.tracker-link-artifact-manual-way-content,
.tracker-link-artifact-recentitems-way-content {
    padding: 0.5em 1em;
}

.tracker-link-artifact-recentitems-way-content ul {
    list-style-type:none;
    padding-left:1em;
}

.tracker-link-artifact-manual-way-content label {
    font-weight: bold;
}
.tracker-link-artifact-slow-way-content-selectreport {
    margin-top:0;
}
.tracker-form-element-artifactlink-selector {
    vertical-align: middle;
}
.tracker_aggregate_function_add_panel {
    position: relative;
}
.tracker-form-element-artifactlink-gototracker {
    font-size:0.8em;
    text-align: right;
}

#tracker-link-artifact-manual-way > .boxtitle,
#tracker-link-artifact-slow-way > .boxtitle,
#tracker-link-artifact-recentitems-way > .boxtitle {
    text-align:left;
}

#lightwindow .tracker_artifact_title {
    margin-bottom: 0.2em;
    font-size: 1.2em;
}

.tracker_report_table_remove_column,
.tracker_query_remove {
    width:16px;
    height:16px;
    float:right;
    background-image:url('../images/ic/cross-disabled.png');
    background-position:left top;
    background-repeat:no-repeat;
    cursor:pointer;
}
.tracker_report_table_remove_column:hover,
.tracker_query_remove:hover {
    background-image:url('../images/ic/cross.png');
}
.tracker_report_table_remove_column {
    margin-right:1em;
}
#tracker_renderer_updater_handle,
#tracker_report_updater_handle {
    cursor:pointer;
}
#tracker_report_updater_handle {
    vertical-align:middle;
    margin-left:1em;
    font-size:0.8em;
}
#tracker_report_updater_handle img {
    vertical-align:middle;
}
#tracker_report_updater li {
    margin-left: 25px;
    height: 30px;
}
#tracker_report_updater li label:first-child {
    padding-left: 0;
}
#tracker_report_updater li input {
    margin-bottom: 0;
}
.tracker_decorator,
.tracker_nodecorator {
    width:1em;
    height:1em;
    border:1px solid transparent;
}
.tracker_decorator {
    border:1px solid gray;
}
.tracker_decorator_list,
.tracker_decorator_list_adv {
    border:1px solid gray;
    background-color:white;
    background-image:url('../images/gradient-white.png');
    background-position:left top;
    background-repeat:repeat-x;
    cursor:default;
    overflow:auto;
    -moz-user-select: none;
    -khtml-user-select: none;
    user-select: none;

}
.tracker_decorator_list .tracker_decorator_list_pointer {
    float:right;
    vertical-align:middle;
    width:16px;
    height:18px;
    background-image:url('../images/pointer_down.png');
    background-position:right bottom;
    background-repeat:no-repeat;
}
.tracker_decorator_list ul,
.tracker_decorator_list_adv ul {
    padding: 0;
    margin: 0;
    list-style-type: none;
}
.tracker_decorator_list .tracker_decorator_option_preselected,
.tracker_decorator_list_adv .tracker_decorator_option_preselected {
    background:#008ed6;
    color:white;
}
.tracker_decorator_list .tracker_decorator_option_hover,
.tracker_decorator_list_adv .tracker_decorator_option_hover {
    background:#6bb2d6;
    color:white;
}
.tracker_admin_static_value_hidden {
    background:  url('../images/tracker_admin_static_value_hidden.png') top left repeat;
    opacity: 0.35;
    -ms-filter:"progid:DXImageTransform.Microsoft.Alpha(Opacity=35)"; /* IE 8 */
    filter : alpha(opacity=35); /* IE < 8 */
}
.tracker_report_table_pager {
    text-align: center;

    & > .btn {
        width: 45px;
        -moz-box-sizing: border-box;
        box-sizing: border-box;
    }
}

.tracker_report_table_pager_range {
    padding-left: 28px;
    padding-right: 28px;
    color: #646464;
    font-size: 0.8em;

    & > strong {
        font-size: 1.25em;
        color: #333;
    }
}

.tracker_report_table_pager_chunk {
    padding-left: 16px;
}

.tracker_report_table,
#tracker_report_table {
    & > thead > tr {
        background: #E4E4E4;

        & > th {
            vertical-align: top;
            border-left-color: #D2D2D2;
            border-bottom: 2px solid #B2B2B2;

            & > table > tbody > tr > td {
                background-color: #E4E4E4;
                vertical-align: top;
                padding: 0;
                border: none;

                & > a {
                    text-decoration: none;
                    color: #333;
                    display: block;
                }

                &.tracker_report_table_column_grip {
                    width: 14px;
                    background-image: url(../images/drag.png);
                    background-repeat: no-repeat;
                    background-position: 0 5px;
                    cursor: move;
                }

                &.tracker_report_table_column_caret {
                    text-align: right;
                    padding-left: 4px;
                    padding-right: 4px;
                }
            }
        }
    }

    & > tbody > tr:first-child > td {
        border-top: none;
    }
}


#tracker_report_table_addcolumn_panel {
    text-align:right;
}
#tracker_report_table_addcolumn_form {
    margin:0;
    position:relative;
    z-index: 50;
}

/* Disable bootrap width for elements controled by tracker config  */
#tracker_artifact input, #tracker_artifact select {
    width: auto;
}

#tracker_artifact_tabs {
    padding: 3px 1em;
    margin: 0;
    border-bottom: 1px solid #999;
}

#tracker_artifact_tabs li {
    list-style: none;
    margin: 0;
    display: inline;
}

#tracker_artifact_tabs li a {
    padding: 3px 0.5em;
    margin-right: 3px;
    border: 1px solid #999;
    border-bottom: none;
    background: #e0e0e0;
    text-decoration: none;
}

#tracker_artifact_tabs li a:link,
#tracker_artifact_tabs li a:visited {
    color: black;
}

#tracker_artifact_tabs li a:hover {
    color: black;
    background: #CCC;
}
#tracker_artifact_tabs li.tracker_artifact_tabs-current a {
    font-weight:bold;
    background: #f7f7f7;
    border-bottom: 1px solid #f7f7f7;
}

.tracker_artifact_title {
    font-weight: bold;
    font-size: 2em;
    color: #474747;
    margin: 7px 0 10px;
}

.xref-in-title {
    padding: 2px 7px;
    font-size: 0.8em;
    border-radius: 3px;
    position: relative;
    top: -1px;
    color: #FFFFFF;
    text-shadow: 0 0 3px rgba(0,0,0,0.2);
    font-weight: normal;

    span {
        display: none;
    }
}
a:hover .xref-in-title {
    text-decoration: none;
}

.artifact-form {
    position: relative;
}

#tracker_artifact_followup_comments {
    background: #F7F7F7;
    background: #F7F7F7;
    border-top: 1px solid #FFF;
    box-shadow: 0 -1px #D8D8D8;
    width: 960px;
    box-sizing: border-box;
    -moz-box-sizing: border-box;
    left: -12px;
    padding: 30px 12px 80px 12px;
    margin-top: 30px;
    width: 100%;

    #tracker_artifact_followup_comments-content {
        max-width: 960px;
    }

    h1 {
        font-weight: bold;
        font-size: 2em;
        color: #474747;
        margin: 0 0 20px 0;
    }

    .tracker_artifact_followup_comments_display_settings {
        float: right;
        position: relative;
        top: 5px;
    }

    #tracker_followup_comment_new {
        box-sizing: border-box;
        -moz-box-sizing: border-box;
        width: 100%;
    }

    &:not(.tracker_artifact_followup_comments-display_changes) {
        .tracker_artifact_followup.tracker_artifact_followup-with_changes:not(.tracker_artifact_followup-with_comment),
        .tracker_artifact_followup.tracker_artifact_followup-by_system_user,
        .tracker_artifact_followup_changes,
        .tracker_artifact_followup_content > hr {
            display: none;
        }
    }
}

.tracker_artifact_followups {
    margin: 20px 0 0 0;
    padding:0;
    list-style-type:none;
}

.tracker_artifact_followup.boxitem,
.tracker_artifact_followup.boxitemalt {
    background: #FFFFFF;
    border-radius: 3px;
    border-top: 1px solid #E0E0E0;
    border-right: 1px solid #E0E0E0;
    border-bottom: 1px solid #E0E0E0;
    margin: 20px 0;
    clear: both;
}
.tracker_artifact_followup:not(.tracker_artifact_followup-with_comment) {
    border: 1px solid #E7E7E7;
}
.tracker_artifact_followup-with_changes:not(.tracker_artifact_followup-with_comment) {
    background: transparent;
}
.tracker_artifact_followup-with_comment {
    border-left: 3px solid grey;
}
.tracker_artifact_followup_avatar {
    width: 75px;
    text-align: center;
    clear: both;
    float: left;

    div.avatar {
        margin: 10px auto;
    }
}
.tracker_artifact_followup_header {
    margin-left:75px;
    padding: 5px;
    font-style: italic;
    font-size: 0.9em;

    .tracker_artifact_followup_permalink {
        color: #AFAFAF;

        &:hover {
            text-decoration: none;
            color: #444;
        }
    }
    .tracker_artifact_followup_title_user {
        margin-left: 3px;
    }
}
.tracker_artifact_followup_header span:last-child, .tracker_artifact_followup_comment_edited_by span:last-child {
        color: #AFAFAF;

        &:before {
            content: ' - ';
        }
    }
.tracker_artifact_followup_comment_edited_by {
    font-size:0.8em;
    font-style: italic;
    color:#999;
}
.tracker_artifact_followup_content {
    margin-left:75px;
    padding: 5px;
}
.tracker_artifact_followup_content hr {
    height: 1px;
    border: none;
    background-color: #F3F3F3;
}
.tracker_artifact_followup_comment_controls {
    float:right;
    position: relative;
    top: -1px;
    font-style: normal;

    a {
        color: #222;

        &:hover {
            text-decoration: none;
            color: #444;
        }
    }
}
.tracker_artifact_followup_comment_body {
    margin-bottom: 5px;
}
.tracker_artifact_followup_changes {
    list-style-position: inside;
    font-size:0.8em;
    margin: 5px auto;
    color: #838383;

    li {
        list-style-type: disc;
    }
}
.tracker_artifact_followup_changes_field {
    font-weight: bold;
}
.tracker-search legend {
    font-size:1.2em;
    font-weight: bold;
    background-color: #f5f5f5;
    padding-left: 5px;
    background-position: 7px center;
}
.tracker_artifact_fieldset {
    background: #FFF;
    box-shadow: inset 1px 0 #E9e9e9, inset 0px -1px #E9e9e9, inset -1px 0 #E9e9e9;
    border-radius: 3px;
    margin-bottom: 20px;
    padding: 0 0 1px;
}

.tracker_artifact_fieldset legend {
    font-size:1.2em;
    padding: 0 14px 0 34px;
    margin-bottom: 0;
    background-position: 13px center;
    background-color: #FFF;
    border-top: 1px solid #E9E9E9;
    border-right: 1px solid #E9E9E9;
    border-left: 1px solid #E9E9E9;
    white-space: nowrap;

    &.toggler-noajax {
        background-image: url('/themes/common/images/toggle-fontawesome-minus.png');
        border-bottom: 2px solid #B2B2B2;
        border-top-right-radius: 3px;
        border-top-left-radius: 3px;
    }

    &.toggler-hide-noajax {
        background-image: url('/themes/common/images/toggle-fontawesome-plus.png');
        border-bottom: none;
        border-radius: 3px;
    }

    > table {
        width: 100%;

        > tbody > tr > td {
            white-space: nowrap;

            &.tracker_artifact_fieldset_alwayscollapsed {
                color: #D1D1D1;
                font-size: 0.85em;
                text-align: right;
                padding-left: 13px;

                > i:hover {
                    color: #222;
                }

                &.active {
                    color: #464646;
                }

                &.active > i:hover:before,
                &:not(.active) > i:not(:hover):before {
                    -webkit-transform: rotate(45deg);
                    -moz-transform: rotate(45deg);
                    -ms-transform: rotate(45deg);
                    -o-transform: rotate(45deg);
                    transform: rotate(45deg);
                    filter: progid:DXImageTransform.Microsoft.Matrix(sizingMethod='auto expand', M11=0.7071067811865476, M12=-0.7071067811865475, M21=0.7071067811865475, M22=0.7071067811865476); /* IE6,IE7 */
                    -ms-filter: "progid:DXImageTransform.Microsoft.Matrix(SizingMethod='auto expand', M11=0.7071067811865476, M12=-0.7071067811865475, M21=0.7071067811865475, M22=0.7071067811865476)"; /* IE8 */
                }
            }
        }
    }
}

.tracker_artifact_fieldset_content {
    padding-top: 20px;
}
.tracker_artifact_field.has_errors,
.tracker_artifact_field.has_errors+td {
    border: 1px solid #E6CACE;
    background: #f2dede;
    border-left: none;
    border-right: none;
}

.tracker_artifact_attachment {
    display: inline-block;
    margin: 10px 20px 10px 0;
    width: 150px;
    vertical-align: top;
    font-size: 0.95em;
    text-align: center;
    position: relative;

    &.add-attachement {
        display: block;
    }

    .tracker_artifact_preview_attachment.tracker_artifact_attachment_deleted {
        opacity: 0.3;
        filter: alpha(opacity=30);
    }
}
.tracker_artifact_preview_attachment_hover {
    width: 150px;
    height: 110px;
    position: absolute;
    padding-top: 10px;
    box-sizing: border-box;
    -moz-box-sizing: border-box;

    div {
        opacity: 0;
        filter: alpha(opacity=0);
        margin: 8px 0 0 3px;

        a:hover {
            text-decoration: none;
        }

        i {
            margin: 10px;
            font-size: 1.8em;
        }
    }

    &:hover {
        box-shadow: inset 0 1px 0 #8FCEDB, inset 1px 0 0 #8FCEDB, inset -1px 0 0 #8FCEDB, inset 0 -1px 0 #8FCEDB;
        background-color: transparent;
        background-color: rgba(217,237,247,0.9);
        -ms-filter: "progid:DXImageTransform.Microsoft.gradient(GradientType=1, StartColorStr='#d9edf7', EndColorStr='#d9edf7')";

        div {
            opacity: 1;
            filter: alpha(opacity=100);
        }
    }
}
.tracker_artifact_preview_attachment {
    box-shadow: inset 0 1px 0 #E5E5E5, inset 1px 0 0 #E5E5E5, inset -1px 0 0 #E5E5E5, inset 0 -1px 0 #E5E5E5;
    height: 110px;
    background-color: #FCFCFC;

    &:not(.image) {
        box-shadow: inset 0 1px 0 #E5E5E5, inset 1px 0 0 #E5E5E5, inset -1px 0 0 #E5E5E5, inset 0 -1px 0 #E5E5E5;
        background: #FCFCFC url('/themes/common/images/artifact_attachment_default.png') no-repeat center center;
    }

    div {
        background-repeat: no-repeat;
        background-position: center center;
        height: 100%;
        width: 100%;
    }
}
.tracker_artifact_attachment_name {
    overflow-x: hidden;

    a {
        color: #646464;

        &:hover {
            text-decoration: none;
            color: #888888;
        }
    }
}
.tracker_artifact_attachment_size {
    color: #666;
    font-size: 0.8em;
}
.tracker_artifact_attachment_description {
    font-size: 0.8em;
    color: #999;
    line-height: 1.2em;
    margin-top: 3px;
}
.tracker_artifact_attachment_submitter {
    font-size: 0.8em;
    line-height: 1.2em;
}
.tracker_artifact_remove_attachment span {
    display: none;
}

ul.tracker-form-element-artifactlink-list {
    list-style-type: none;
    padding-left: 0.5em;
    margin-top: 0;
}
ul.tracker-form-element-checkbox {
    list-style-type:none;
    padding-left:0.5em;
    margin-top: 0px;
}
.tracker_alltrackers dd {
    margin-left:1.5em;
    margin-bottom:1.5em;
}
.tracker_alltrackers dt {
    font-weight:bold;
    font-size:1.2em;
}

.tracker_homepage_info > .direct-link-to-tracker > .tracker_color_info {
    display: inline-block;
    margin-right: 5px;
    vertical-align: middle;
}

#tracker_createnewlink img {
    vertical-align:middle;
}
.tracker-admin-field {
    border:1px solid transparent;
    margin-bottom:1em;
    padding:10px;
}
.tracker-admin-fieldset {
    margin-bottom:2em;
}

.tracker-admin-fieldset legend {
    font-size:1.3em;
    font-weight: bold;
}

.tracker-admin-field:hover {
    border:1px solid #F60;
    background:#FFC;
}
div.tracker-admin-field-controls {
    size: 0.8em;
    float: right;
}
.tracker-admin-field .tracker-admin-field-controls {
    visibility:hidden;
}
.tracker-admin-field:hover .tracker-admin-field-controls {
    visibility:visible;
}
.tracker-submit-new {
    padding-left: 1.5em;
    padding-bottom:1em;
    background: url(../images/ic/artifact-plus.png) top left no-repeat;
}
.tracker-admin-fieldset legend .tracker-admin-field-controls {
    display: none;
    vertical-align:middle;
}
.tracker-admin-fieldset legend img {
    vertical-align:baseline;
}
.tracker-admin-fieldset legend:hover .tracker-admin-field-controls {
    display: inline;
}
.tracker-admin-field label,
.tracker_artifact_field label {
    white-space: nowrap;
    color: #4D4D4D;
    margin-bottom: 3px;

    .highlight {
        color: #D0021B;
        font-size: 1.3em;
    }
}
.tracker-admin-staticrichtext {
    padding: 1px 5px 1px 19px;
}
.tracker_artifact_field {
    color: #626262;
    font-size: 0.9em;
    margin-bottom: 20px;
    padding-left: 22px;
    padding-right: 22px;

    .textarea-value, .artifact-link-value, .artifact-link-value-reverse {
        border-left: 1px dotted #C7C7C7;
        padding: 5px 10px;
    }

    .artifact-link-value, .artifact-link-value-reverse {
        h5 {
            margin: 0 0 10px 0;
        }

        .tracker-form-element-artifactlink-trackerpanel h3 {
            line-height: 1.1em;
            font-size: 1em;
            font-weight: normal;
        }
    }

    > label:not(.checkbox) {
        border: 1px solid transparent;
        padding: 1px 5px 1px 19px;
        margin-left: -19px;
        margin-right: -19px;
        cursor: default;
    }

    &.editable {
        > label {
            background-image: url('/themes/common/images/artifact_editable_field.png');
            background-repeat: no-repeat;
            background-position: 4px center;
            cursor: pointer;
            padding-left: 19px\9;
        }
    }

    &:not(.in-edition).editable {
        > label:hover {
            background-image: url('/themes/common/images/artifact_editable_field_active.png');
            cursor: pointer;
            background-color: #d9edf7;
            border-radius: 3px;
            border: 1px solid #8FCEDB;
        }
    }

    .tracker_hidden_edition_field {
        visibility: hidden;
        height: 0;

        > label.checkbox {
            display: none;
        }
    }
    &.in-edition {
        > label {
            background-image: url('/themes/common/images/artifact_editable_field_active.png');
            cursor: default;
        }

        .tracker_hidden_edition_field {
            visibility: visible;
            height: auto;

            > label.checkbox {
                display: block;
            }
        }
    }

    &.has_errors {
        > label {
            background-image: url('/themes/common/images/artifact_editable_field_error.png');
            cursor: default;
        }
    }
}
.empty_value {
    font-style: italic;
    color: #BBBBBB;
}
.tracker-admin-container_drop {
    background: #fafaff;
}
.tracker-admin-field label,
.tracker-admin-container label {
    /*cursor:move; (don't let somebody experience bad trip with drag 'n drop on admin part) */
}
.tracker-admin-column label .tracker-admin-field-controls {
    visibility:hidden;
}
.tracker-admin-column label:hover .tracker-admin-field-controls {
    visibility:visible;
}
.tracker-admin-form-element-help {
    font-size:0.8em;
    color: #666;
    border: 1px solid lightblue;
    background: #f1fcff url(../images/ic/information-small-white.png) top left no-repeat;;
    margin-top: 2px;
    padding: 2px 5px;
    padding-left: 16px;
}
.tracker-admin-field .tracker-admin-form-element-help {
    position:absolute;
    z-index:100;
}
.tracker-admin-field .tracker-admin-form-element-help {
    display:none;
}
.tracker-admin-field:hover .tracker-admin-form-element-help {
    display:block;
}
.tracker-admin-linebreak {
    border: 0px;
    border-top: 1px dashed #ddd;
    color:#ccc;
}
.tracker-admin-separator,
.tracker-field-separator {
    background-color: #DDD;
    border: none;
    height: 1px;
}
.tracker-admin-bindvalue_description {
    color:#666;
    font-size:0.9em;
    font-style:italic;
}
.tracker_formelement_label {
    font-weight: bold;
}

.tracker-admin-field-selected:hover,
.tracker-admin-field-selected {
    border: 1px solid #66C;
    background: #fcfcff;
    -webkit-box-shadow: 2px 2px 10px #ccc;
    -moz-box-shadow: 2px 2px 10px #ccc;
    box-shadow: 2px 2px 10px #ccc;
}
li.tracker_report_table_add_column_used,
li.tracker_report_table_add_column_unused,
li.tracker_report_add_criteria_used,
li.tracker_report_add_criteria_unused,
li.tracker_aggregate_function_add_used,
li.tracker_aggregate_function_add_unused {
    padding-left:20px;
    cursor:pointer;
    background-position:top left;
    background-repeat:no-repeat;
}
li.tracker_report_table_add_column_used,
li.tracker_report_add_criteria_used,
li.tracker_aggregate_function_add_used {
    background-image:url(../images/ic/tick.png);
}
li.tracker_report_table_add_column_unused,
li.tracker_report_add_criteria_unused,
li.tracker_aggregate_function_add_unused {
    background-image:url(../images/ic/bullet_grey.png);
}
li.tracker_report_table_add_column_waiting,
li.tracker_report_add_criteria_waiting,
li.tracker_aggregate_function_add_waiting {
    background-image:url(../images/ic/spinner.gif);
    background-position:center left;
}
li.tracker_report_table_add_column_unused:hover,
li.tracker_report_add_criteria_unused:hover,
li.tracker_aggregate_function_add_unused:hover {
    background-image:url(../images/ic/bullet_green.png);
}
li.tracker_report_table_add_column_used:hover,
li.tracker_report_add_criteria_used:hover,
li.tracker_aggregate_function_add_used:hover {
    background-image:url(../images/ic/tick-grey.png);
}
li.tracker_report_table_add_column_used:hover,
li.tracker_report_table_add_column_unused:hover,
li.tracker_report_add_criteria_used:hover,
li.tracker_report_add_criteria_unused:hover,
li.tracker_aggregate_function_add_used:hover,
li.tracker_aggregate_function_add_unused:hover {
    background-color:#eef;
}
#tracker_report_addcriteria_panel {
    float:right;
}
#tracker_renderer_options {
    margin-bottom: 10px;
    float: left;
}
#renderer_table_chunksz_input {
    width: 35px;
    text-align: center;
}

div.tracker_report_table_hide_masschange #tracker_report_table_masschange_form,
div.tracker_report_table_hide_masschange .tracker_report_table_masschange {
    display:none;
}

/* bootstrap: avoid wrapping between toggler and ['details'] in workflow */
.pc_checkbox {
    display: inline;
}

#tracker_workflow_matrix .pc_check_unchecked,
#tracker_field_dependencies_matrix .pc_check_unchecked {
    background-image: url(../images/ic/bullet_grey.png);
}
#tracker_workflow_matrix .pc_check_checked,
#tracker_field_dependencies_matrix .pc_check_checked {
    background-image: url(../images/ic/arrow-turn-090-left.png);
}

.workflow_actions .pc_check_unchecked {
    background-image: url(/themes/common/images/ic/bin_closed.png);
}
.workflow_actions .pc_check_checked {
    background-image: url(/themes/common/images/ic/bin.png);
}

.workflow_transitions,
.workflow_rules {
    display: inline-block;
}

.workflow_existing_rules {
    list-style: none;
    padding-left: 0;
}
.workflow_rule {
    clear: both;
    margin: 5px 0px;
}
.workflow_existing_rules .pc_check_unchecked {
    background-image: url(/themes/common/images/ic/bin_closed.png);
    float: right;
}
.workflow_existing_rules .pc_check_checked {
    background-image: url(/themes/common/images/ic/bin.png);
    float: right;
}
.workflow_action.deleted,
.workflow_rule.deleted {
    text-decoration: line-through;
}
.add_new_rule {
    line-height:2em;
}
.workflow_actions, .workflow_conditions  {
    list-style-type: none;
}
.workflow_rule,
.workflow_action {
    padding: 1em 2em 1em 3em;
    border: 1px solid #ccc;
    border-radius: 0.5em;
    background-color: #F6F6F6;
    background-position: 1em 1em;
    background-repeat: no-repeat;
}
.workflow_action_field {
    background-image: url(../images/ic/ui-text-field-change.png);
}
.workflow_action_ci_build {
    background-image: url(../images/ic/ci_build/server.png);
}
.workflow_conditions_perms {
    list-style-image: url(/themes/common/images/ic/lock.png);
}
.workflow_conditions_notempty {
    list-style-image: url(../images/ic/ui-text-field--exclamation-red.png);
}
/* }}} */

/* {{{ Palette */
.tracker-admin-palette {
    overflow: hidden;
}
.tracker-admin-palette,
#tracker-admin-field-properties {

}
#tracker-admin-field-properties {
    background: #fcfcff;
}

.tracker-admin-palette button img,
.tracker-admin-palette a.button img {
    vertical-align:middle;
    margin-right:0.5em;
}
.tracker-admin-palette button,
.tracker-admin-palette a.button_disabled,
.tracker-admin-palette a.button {
    font-size: 0.85em;
    background:transparent url(../images/button-gradient.png) top left repeat-x;
    text-align:left;
    white-space:nowrap;
    border:1px solid #C2C2C2;
    -moz-border-radius:5px;
    -webkit-border-radius:5px;
    border-radius:5px;
    text-decoration:none;
    color:#565656;
    cursor:pointer;
    padding:4px 8px 3px 5px;
    display:block;
    width: 40%;
    margin-right: 2%;
    margin-bottom: 5px;
    display: inline-block;
    min-width: 148px;
}
.tracker-admin-palette a.button_disabled {
    cursor:default;
    opacity:0.5;
    -ms-filter:"progid:DXImageTransform.Microsoft.Alpha(Opacity=50)"; /* IE 8 */
    filter : alpha(opacity=50); /* IE < 8 */
}

.tracker-admin-palette button:focus,
.tracker-admin-palette button:hover,
.tracker-admin-palette a.button:focus,
.tracker-admin-palette a.button:hover {
    background:transparent url(../images/button-gradient-hover.png) top left repeat-x;
}
.tracker-admin-palette button:active,
.tracker-admin-palette a.button:active {
    background:transparent url(../images/button-gradient-hover.png) bottom left repeat-x;
    padding-top:5px;    /* push text down 1px */
    padding-bottom:2px; /* push text down 1px */
}

.tracker-admin-palette-content {
    padding: 5px 5px 10px;
}
.tracker-admin-palette-content td {
    padding:2px;
}
.tracker-admin-palette-content label {
    font-weight: bold;
}

/* }}} */


ul.plugin_tracker_my_artifacts_list {
    margin-top: 0.25em;
    list-style-type: none;
}

#tracker_admin_menu {
    border:none;
    border-spacing:2em;
    border-collapse: inherit;
}

#tracker_admin_menu td {
    border-radius:1em;
    border:1px solid #999;
    padding:0.5em 1em;
    margin-right:1em;
    box-shadow:1px 1px 2px #ccc;
    /* First background-image statement is for browsers that do not support gradients. */
    background: white;
    background-image: -moz-linear-gradient(top, white, #ededed);
    background-image: -webkit-gradient(linear, left top, left bottom,
                                        from(white),
                                        to(#ededed));
}

#tracker_admin_menu td:hover {
    background-image: -moz-linear-gradient(top, #f2f9fe, #d6f0fd);
    background-image: -webkit-gradient(linear, left top, left bottom,
                                        from(#f2f9fe),
                                        to(#d6f0fd));
}
#tracker_admin_menu td img {
    margin-right: 8px;
}
#tracker_admin_menu td div {
    padding-left: 56px;
}

/* {{{ fix bootstrap width on form elements and rendering on fieldset */
.tracker-admin-group input,
.tracker-admin-group select {
    width: auto;
}
.tracker-admin-group legend label {
    display: inline;
}
/* }}} */

.widget-preview-plugin_tracker_myartifacts-en_US,
.widget-preview-plugin_tracker_myartifacts-fr_FR {
    background-image: url(../images/widget-preview-myartifact.png);
}

.widget-preview-plugin_tracker_myrenderer-en_US,
.widget-preview-plugin_tracker_myrenderer-fr_FR,
.widget-preview-plugin_tracker_projectrenderer-en_US,
.widget-preview-plugin_tracker_projectrenderer-fr_FR {
    background-image: url(../images/widget-preview-renderer.png);
}

.tracker-hierarchy,
.tracker-hierarchy ul,
.tracker-hierarchy li
{
    margin: 0;
    padding: 0;
    list-style-type: none;
}
.tracker-hierarchy ul {
    clear:both;
}
.tracker-admin-hierarchy-edit-form {
    overflow:hidden;
}
#tracker-admin-current-full-hierarchy {
    margin-right:4em;
    float:left;
}
.tracker-admin-hierarchy-edit-children {
    min-width:250px;
    min-height: 200px;
}

.tracker-hierarchy-current,
.tracker-hierarchy-current:visited,
.tracker-hierarchy-current:hover {
    font-weight: bold;
    color: #0676B9;
}

/** Tree Node **/

.tree-view, .tree-view tr, .tree-view td, .tree-view tbody {
    height:100%;
    vertical-align:top;
    border:0px;
    margin:0px;
    border-collapse:collapse;
    border-spacing: 0px;
    zoom:1;
}

.tree-view, .tree-view tbody {
    overflow:auto;
}

.tree-view td {
    padding:0px;
    padding-left:0.5em;
    padding-right:0.5em;
    border-left: 1px white solid;

}

td.first-column {
    white-space:nowrap;
    height:100%;
    border: none;
}

.tracker-cross-search-result-actions {
    margin: 0;
    padding: .5em 1em;
    border-left: 1px solid silver;
    border-right: 1px solid silver;
}

.node-indent {
    display:inline-block;
    vertical-align:top;
    height:8px;
    width:8px;
    border:0px;
    padding:0px;
    margin:0px;
    zoom: 1;
}

.node-last-left {
    overflow:visible;
    border-right:1px gray dotted;
    /* 8px - 1px of border*/
    width:7px;

}
.node-last-right {
    overflow:hidden;
    border-bottom:1px gray dotted;
    /* 8px - 1px of border*/
    height:7px;
    margin-left:-4px;

}

.node-blank {
    vertical-align:top;
    overflow:hidden;
    display:inline-block;
    width:8px;
    height:8px;
}

.node-pipe {
    vertical-align:top;
    display:inline-block;
    /* 8px - 1px of border*/
    width:7px;
    height:inherit;
    border-right:1px gray dotted;
}

.node-minus {
    vertical-align:top;
    overflow:hidden;
    border-bottom:1px gray dotted;
    /* 8px - 1px of border*/
    height:7px;
    margin-left:-4px;
}

.node-content {
    vertical-align:top;
    overflow:hidden;
    cursor:pointer;
    display:inline-block;
    height:100%;
    width:auto;
    padding-left:1px;

}

.node-child {
    vertical-align:top;
    overflow:hidden;
    display:block;
    width:8px;
    padding: 0px;
    margin:0px;
    margin-left:4px;
    height: 100%;
    border-right:1px gray dotted;
}

.node-tree {
    display: inline-block;
    width:16px;
    height:16px;
    background-image:url(/themes/common/images/ic/toggle-small-expand.png);
    background-repeat:no-repeat;
    cursor:pointer;
}

.node-minus-tree {
    overflow:hidden;
    border-bottom:1px gray dotted;
    width:4px;
    margin-right:1px;
    margin-left:1px;
}

.tracker_date_reminder {
    font-style: italic;
    color: #ffffff;
    background-color: #808080;
}

.date_reminder_confirm_delete_buttons {
    text-align:center;
}

.date_reminder_confirm_delete {
    border:medium solid red;
    background:#FFC;
    padding:4px 10px;

}

/* {{{ cards */
.cards {
  list-style: none;
  margin: 0;
  padding: 0;
}
.cards .cards {
  margin-left: 2em;
}
.card {
    margin-bottom: 1em;
    border:1px solid #B2B39D;
    background: #ffe;
    min-width: 200px;
    padding: 0px;
    padding-left: 5px;
    color: #333;
    position:relative;
}
.card-container {
    background: #FFFFBB;
    padding: 0.25em;
    padding-left: 0.5em;
    padding-right: 0.5em;
    min-height: 50px;
    -webkit-border-top-right-radius: 3px;
    -webkit-border-bottom-right-radius: 3px;
    -moz-border-radius-topright: 3px;
    -moz-border-radius-bottomright: 3px;
    border-top-right-radius: 3px;
    border-bottom-right-radius: 3px;
}
.card.placeholder {
    border:1px dashed #3A87AD;
    background: url(/themes/common/images/backstripes.gif);
}
.card-actions a.dropdown-toggle {
    font-size: 0.9em;
    color: #7D7D7D;
}
.card-actions a.dropdown-toggle:hover {
    text-decoration: none;
    color: #333333;
}
.card-actions ul {
    list-style: none;
    padding: 0.25em 0.5em;
}
.card-actions .caret {
  margin-top: 6px;
  margin-left: 0;
}
.card-actions:hover .caret {
  opacity: 0.7;
  filter: alpha(opacity=70);
}
.card-actions .dropdown.open .dropdown-toggle {
    color: #005580;
    background: none;
}

.card-title {
    text-align: center;
    margin: 5px 0;
}

.card-details {
    color: #444;
}
.card-details > .toggler,
.card-details > .toggler-hide,
.card-details > .toggler-hide-noajax,
.card-details > .toggler-noajax {
    color: gray;
    background-image: none;
    font-size: 0.9em;
    padding-left: 0px;
}
.card-details > .toggler:hover,
.card-details > .toggler-hide:hover,
.card-details > .toggler-hide-noajax:hover,
.card-details > .toggler-noajax:hover {
    color: #333;
}
.card-details > .toggler i,
.card-details > .toggler-hide i,
.card-details > .toggler-hide-noajax i,
.card-details > .toggler-noajax i {
    margin-right: 4px;
}
.card-details > .toggler-hide > .icon-caret-down,
.card-details > .toggler-hide-noajax > .icon-caret-down {
    display: none;
}
.card-details > .toggler > .icon-caret-right,
.card-details > .toggler-noajax > .icon-caret-right {
    display: none;
}
.card-details tr td {
    font-size: 0.8em;
}
.card-details tr td {
    &:first-child {
        text-align: right;
        vertical-align: top;
    }

    ul, ol {
        margin: 0 20px;

        li {
            list-style: disc outside none;
        }
    }
}

.card-details .avatar {
    width: 25px;
    height: 25px;
    display: inline-block;
    border: none;
    position: relative;
    top: -2px;
    left: 1px;
}
.card-details .avatar > img {
    width: 25px;
    height: 25px;
}
/* }}} */
.tracker_artifact_attachment_delete {
    background: #777777 url(/themes/common/images/artifact_attachment_delete_white.png) center center no-repeat;
    position: absolute;
    top: -13px;
    right: -12px;
    border-radius: 50%;
    width: 25px;
    border: 2px solid #FFF;
    height: 25px;
    padding: 0;
    box-sizing: border-box;
    -moz-box-sizing: border-box;
    z-index: 1;

    &.pc_check_unchecked {
        background: #777777 url(/themes/common/images/artifact_attachment_delete_white.png) center center no-repeat;

        &:hover {
            background-color: #999999;
        }
    }

    &.pc_check_checked {
        background: #F33C3C url(/themes/common/images/artifact_attachment_delete_white.png) center center no-repeat;

        &:hover {
            background-color: #FD6060;
        }
    }
}
.tracker_artifact_attachment_deleted {
    text-decoration: line-through;
}

.help {
    color: #999;
    margin-top: 0;
}

/* {{{ */
.tracker_confirm_delete {
    width: 50%;
    margin: auto;
    border:medium solid red;
    background:#FFC;
    padding:4px 10px;
}
.tracker_confirm_delete_buttons {
    text-align:center;
}
.tracker_confirm_delete_preview {
    border: medium inset lightgray;
    background: #eee;
    padding: 0.5em 1em;
    margin: 1em auto;
}
/* }}} */

.tracker_create_mode {
    padding-left: 1em;
}

.workflow_rule_date_comparator {
    margin: auto 0.5em;
}

.artifact-children-table {
    min-width: 50%;
}
.artifact-children-table, .artifact-children-table tr, .artifact-children-table td, .artifact-children-table tbody {
    height:100%;
    vertical-align:top;
    border:0px;
    margin:0px;
    border-collapse:collapse;
    border-spacing: 0px;
    zoom:1;
}
.artifact-children-table td {
    padding:0px;
    padding-left:0.5em;
    padding-right:0.5em;
    border-left: 1px white solid;
}

.artifact-children-table, .artifact-children-table tbody {
    overflow:auto;
}

.artifact-children-table > tbody > tr:nth-child(odd) > td {
  background-color: #f9f9f9;
}

tr.artifact-children-table-head {
    vertical-align: middle;
    height: 2em;
}

.artifact-child > td {
    border-left: 0 none;
}

.toggle-child > img {
    vertical-align: middle;
}

.trigger_triggering_field_remove {
    cursor: pointer;
}
.trigger_condition_selector {
    white-space: nowrap;
    text-align: right;
}
.trigger_triggering_field {
    vertical-align: top;
}
#triggers_existing > table > tbody > tr:nth-child(odd) {
    background: #fcfcfc;
}
#triggers_existing > table > tbody > tr {
    vertical-align: top;
}
.trigger_description_triggering_field {
    vertical-align: top;
}
.trigger_description_triggering_field_intro {
    text-align: right;
    padding-right: 0.25em;
}
.trigger_remove {
    cursor: pointer;
}
.trigger_triggering_field select {
    vertical-align: top;
}

/** {{{ Notification popup */

.artifact-event-popup {
    display: none;
    margin-bottom: 20px;
}

.artifact-event-popup hr {
    border: 0;
    height: 1px;
    background: #444;
}

.artifact-event-popup-title {
    position: relative;
    z-index: 10000;
    color: #fff;
    text-align: center;
    line-height: 1.2em;
    background: #333;
    border-bottom: 1px solid #444;
    padding: 8px 10px 8px 10px;
    margin: 0;
    -webkit-border-top-left-radius: 4px; -webkit-border-top-right-radius: 4px;
    -moz-border-radius-topleft: 4px; -moz-border-radius-topright: 4px;
    border-top-left-radius: 4px; border-top-right-radius: 4px;
    -webkit-box-shadow: inset 0 1px rgba(0, 0, 0, 0.5), inset 0 2px rgba(255, 255, 255, 0.2), 0 0 20px rgba(0, 0, 0, 0.5);
    -moz-box-shadow: inset 0 1px rgba(0, 0, 0, 0.5), inset 0 2px rgba(255, 255, 255, 0.2), 0 0 20px rgba(0, 0, 0, 0.5);
    box-shadow: inset 0 1px rgba(0, 0, 0, 0.5), inset 0 2px rgba(255, 255, 255, 0.2), 0 0 20px rgba(0, 0, 0, 0.5);
}

.artifact-event-popup-content {
    position: relative;
    z-index: 10001;
    color: #eee;
    background: #000;
    padding: 10px;
    margin: 0;
    -webkit-box-shadow: 0 0 20px rgba(0, 0, 0, 0.5);
    -moz-box-shadow: 0 0 20px rgba(0, 0, 0, 0.5);
    box-shadow: 0 0 20px rgba(0, 0, 0, 0.5);
}

.artifact-event-popup-content ul {
    list-style-type: none;
    padding-left: 0;
    margin: 0;
}

.artifact-event-popup-content .tracker_artifact_followup_changes_field {
    display: block;
    font-weight: normal;
    padding-bottom: 4px;
}

.artifact-event-popup-content .tracker_artifact_followup_changes_changes {
    -webkit-border-radius: 4px;
    -moz-border-radius: 4px;
    border-radius: 4px;
}

.artifact-event-popup-actions {
    position: relative;
    z-index: 10000;
    color: #eee;
    text-align: center;
    background: #333;
    border-top: 1px solid #444;
    padding: 7px 10px 7px 10px;
    margin: 0;
    -webkit-border-bottom-left-radius: 4px; -webkit-border-bottom-right-radius: 4px;
    -moz-border-radius-bottomleft: 4px; -moz-border-radius-bottomright: 4px;
    border-bottom-left-radius: 4px; border-bottom-right-radius: 4px;
    -webkit-box-shadow: 0 0 20px rgba(0, 0, 0, 0.5);
    -moz-box-shadow: 0 0 20px rgba(0, 0, 0, 0.5);
    box-shadow: 0 0 20px rgba(0, 0, 0, 0.5);
}

.artifact-event-popup-actions .btn {
    width: 120px;
}

/** Notification popup }}} */

#artifact-submit-keeper-message {
    display: none;
    width: 30em;
    margin: auto;
    /* LESS/Bootstrap: .well; */
    min-height: 20px;
    padding: 19px;
    margin-bottom: 1em;
    background-color: #f5f5f5;
    border: 1px solid #e3e3e3;
    -webkit-border-radius: 4px;
       -moz-border-radius: 4px;
            border-radius: 4px;
    -webkit-box-shadow: inset 0 1px 1px rgba(0, 0, 0, 0.05);
       -moz-box-shadow: inset 0 1px 1px rgba(0, 0, 0, 0.05);
            box-shadow: inset 0 1px 1px rgba(0, 0, 0, 0.05);
}

#artifact-submit-keeper-message .help_title {
    font-size: larger;
    font-weight: bold;
    display: block;
    text-align: center;
    margin-bottom: 1em;
}

.artifact-submit-button {
    text-align: center;
    background: rgba(255,255,255,0.95);
    background: #FFF\9;
    border-top: 1px solid #E0E0E0;
    position: fixed;
    bottom: 0;
    left: 0;
    width: 100%;
    padding: 20px 0;
    box-sizing: border-box;
    z-index: 999;

    .dropdown-menu li {
        .btn-link {
            width: 100%;
            text-decoration: none;
            text-align: left;
            color: #222;
        }

        &:hover {
            background-color: #0081c2;

            .btn-link {
                text-decoration: none;
                text-shadow: none;
                color: #FFF;
            }
        }
    }
}

.hidden-artifact-submit-button {
<<<<<<< HEAD
  .artifact-submit-button;
  display: none;
}

=======
    .artifact-submit-button;
    display: none;
}
>>>>>>> a0101f04
body.sidebar-collapsed .artifact-submit-button, body.sidebar-collapsed .hidden-artifact-submit-button {
    padding-left: 45px;
}
body.sidebar-expanded .artifact-submit-button, body.sidebar-expanded .hidden-artifact-submit-button {
    padding-left: 200px;
}

#artifacts_query td {
    padding: 0 10px 0 0;
}

#artifacts_query td span{
    display: block;
}

#date_field_reminder_form input, #date_field_reminder_form select {
    width: auto;
}

#edit_rule_form label {
    margin: 0 0 0 5px;
}
#edit_rule_form input[type="checkbox"] {
    margin: 0;
}
#save_panel td {
    padding: 10px 0 0 0;
}
#tracker-import-data th {
    text-align: right;
    padding: 0 10px 0 0;
}
#tracker-import-data th, #tracker-import-data td {
    padding: 10px 5px;
}
#tracker-import-data input[type="checkbox"] {
    margin: 0;
}

.tracker_artifact_followup_content textarea {
    width : 100%;
    box-sizing: border-box;
    -moz-box-sizing: border-box;
}

.tracker-admin-bindvalue_list {
    list-style: none;
    margin-left: 0px;
    border: 1px solid #d5d5d5;
}

.tracker-admin-bindvalue_list > li {
    border-bottom: 1px solid #d5d5d5;
    padding: 4px;
    padding-right: 8px;
}

.tracker-admin-bindvalue_list > li:last-child {
    border-bottom: none;
}

.tracker-admin-bindvalue_actions {
    padding-left: 8px;
    float: right;
}

.tracker-admin-bindvalue_grip {
    margin-right: 2px;
    cursor: move;
}

.tracker-admin-bindvalue_decorator {
    margin-right: 6px;
}

.tracker-admin-bindvalue_description {
    margin-left: 40px;
}

.tracker-admin-bindvalue_description_field {
    display: block;
    margin-left: 40px;
}

.tracker_artifact_field > input[type=text],
.tracker_artifact_field > textarea {
    width: auto;
}


.tuleap-modal {
    form {
        margin-bottom: 0;
    }
    #artifact-form-errors {
        display: none;
        font-size: 0.9em;

        h5 {
            margin: 10px 0 5px 0;
        }
    }

    .tuleap-modal-content {
        padding: 15px;
    }
    .tuleap-modal-side-panel-content-content {
        padding: 0 0 30px 0;
        background: #FAFAFA;

        .alert-info {
            font-size: 0.8em;
            margin: 5px;
            padding: 0px 5px;

            a {
                font-weight: bold;
                color: #3a87ad;
            }
        }
    }
    .tuleap-modal-actions textarea {
        width: 100%;
        -moz-box-sizing: border-box;
        box-sizing: border-box;
    }

    table {
        width: 100%;

        td {
            padding: 0;

            legend {
                margin-bottom: 10px;
            }

            img {
                max-width: 390px;
            }

            .tracker_artifact_field {
                margin-bottom: 10px;
                font-size: 0.9em;

                label {
                    margin-bottom: 0;
                    font-size: 0.95em;
                    color: #444;
                }

                .textboxlist {
                    max-width: 380px;

                    .holder {
                        width: 100%;

                        .maininput {
                            margin: 0;
                            height: 20px;
                        }
                    }
                }

                .textboxlist-auto {
                    max-width: 380px;
                }

                input[type=text] {
                    margin: 5px 0 0 0;
                    width: 100%;
                    -moz-box-sizing: border-box;
                    box-sizing: border-box;
                    height: 30px;
                }

                .add-on {
                    margin: 5px 0 0 -1px;
                }

                textarea {
                    margin: 5px 0 0 0;
                    width: 100%;
                    -moz-box-sizing: border-box;
                    box-sizing: border-box;
                }
            }
        }
    }

    ul.tracker_artifact_links {
        margin: 0 0 0 5px;

        li {
            padding: 0 5px 0 0;
            list-style-type: none;
            font-size: 0.8em;
            overflow: hidden;
            text-overflow: ellipsis;
            white-space: nowrap;
        }
    }

    ul.tracker_artifact_followups > li {
        margin: 0 0 20px 0;
        padding: 10px;
        background: rgb(239,239,239);
        background: url(data:image/svg+xml;base64,PD94bWwgdmVyc2lvbj0iMS4wIiA/Pgo8c3ZnIHhtbG5zPSJodHRwOi8vd3d3LnczLm9yZy8yMDAwL3N2ZyIgd2lkdGg9IjEwMCUiIGhlaWdodD0iMTAwJSIgdmlld0JveD0iMCAwIDEgMSIgcHJlc2VydmVBc3BlY3RSYXRpbz0ibm9uZSI+CiAgPGxpbmVhckdyYWRpZW50IGlkPSJncmFkLXVjZ2ctZ2VuZXJhdGVkIiBncmFkaWVudFVuaXRzPSJ1c2VyU3BhY2VPblVzZSIgeDE9IjAlIiB5MT0iMCUiIHgyPSIwJSIgeTI9IjEwMCUiPgogICAgPHN0b3Agb2Zmc2V0PSIwJSIgc3RvcC1jb2xvcj0iI2VmZWZlZiIgc3RvcC1vcGFjaXR5PSIxIi8+CiAgICA8c3RvcCBvZmZzZXQ9IjEwMCUiIHN0b3AtY29sb3I9IiNmYWZhZmEiIHN0b3Atb3BhY2l0eT0iMSIvPgogIDwvbGluZWFyR3JhZGllbnQ+CiAgPHJlY3QgeD0iMCIgeT0iMCIgd2lkdGg9IjEiIGhlaWdodD0iMSIgZmlsbD0idXJsKCNncmFkLXVjZ2ctZ2VuZXJhdGVkKSIgLz4KPC9zdmc+);
        background: -moz-linear-gradient(top,  rgba(239,239,239,1) 0%, rgba(250,250,250,1) 100%);
        background: -webkit-gradient(linear, left top, left bottom, color-stop(0%,rgba(239,239,239,1)), color-stop(100%,rgba(250,250,250,1)));
        background: -webkit-linear-gradient(top,  rgba(239,239,239,1) 0%,rgba(250,250,250,1) 100%);
        background: -o-linear-gradient(top,  rgba(239,239,239,1) 0%,rgba(250,250,250,1) 100%);
        background: -ms-linear-gradient(top,  rgba(239,239,239,1) 0%,rgba(250,250,250,1) 100%);
        background: linear-gradient(to bottom,  rgba(239,239,239,1) 0%,rgba(250,250,250,1) 100%);
        filter: progid:DXImageTransform.Microsoft.gradient( startColorstr='#efefef', endColorstr='#fafafa',GradientType=0 );

        &:last-child {
            margin: 0;
        }

        .tracker_artifact_followup_header {
            padding: 0;
            margin: 0;
            border-radius: 0;

            .tracker_artifact_followup_avatar {
                width: 30px;
                height: 30px;
                margin: 0 5px 5px 0;

                img {
                    width: 30px;
                    height: 30px;
                    border-radius: 50%;
                    border: none;
                }
            }

            .tracker_artifact_followup_title_user, .tracker_artifact_followup_date {
                margin: 0;
                font-size: 0.8em;
                font-weight: normal;
                line-height: 1.4em;
                text-align: left;
            }
            .tracker_artifact_followup_date {
                font-style: italic;
                color: #999;
            }
        }

        .tracker_artifact_followup_comment {
            font-size: 0.8em;
            line-height: 1.3em;
            margin-top: 10px;
            clear: left;
        }
        hr {
            margin: 7px 0;
            border-top: 1px solid #E9E9E9;
            border-bottom: 1px solid #ffffff;
            border: 0;
        }
        .tracker_artifact_followup_changes {
            margin: 0;
            opacity: 0.6;

            &:hover {
                opacity: 0.6;
            }

            li {
                list-style-type: none;
            }

        }
    }

    ul > li.empty-state {
        padding: 30px 0 0 0;
        text-align: center;
        font-size: 0.8em;
        color: #999;
    }
}

#tracker_report_renderers {
    margin-top: 24px;
    margin: 24px 12px 0 12px;
    position: relative;
    z-index: 1;

    & > li:first-child {
        margin-left: 4px;
    }

    & > li {

        & > a > b.caret {
            margin-left: 16px;
        }

        & > .dropdown-menu {
            padding: 20px 20px 0 20px;

            & > form > .tracker-renderer-details {
                margin-left: 20px;
            }
        }
    }
}

.additional > td {
    background: #FFFFCC !important;
}

body.in_tracker_report .main .content {
    padding-left: 0;
    padding-right: 0;
}

#tracker_report_renderer_view_controls {
    float: right;
}

.tracker_report_table_aggregates > td {
    background: #FFFFFF !important;
    border-top: 2px solid #B2B2B2;
    border-left-color: #E5E5E5 !important;
    padding: 0;

    > table {
        width: 100%;

        > thead > tr > th {
            background: #EEEEEE;
            border-left: 1px solid #E5E5E5;
            border-bottom: 1px solid #E5E5E5;
            padding: 0 8px;
            font-weight: normal;
            height: 24px;
            text-transform: uppercase;
            font-size: 0.8em;
            font-weight: bold;
            vertical-align: middle;


            &:last-child {
                text-align: center;
            }

            &:first-child,
            &:last-child {
                border-left: none;
            }

            & + th:last-child {
                text-align: right;
            }

            > .btn-group {
                text-align: left;
                text-transform: none;
                margin-top: 1px;
            }
        }

        > tbody > tr > td {
            border: none;
            border-left: 1px solid #DDDDDD;
            background: #FFFFFF !important;

            &:first-child {
                border-left: none;
            }

            > label {
                font-size: 0.8em;
                color: #646464;
                margin-bottom: 0;
                margin-right: 10px;
                float: left;
                cursor: default;

                > .tracker_report_table_aggregates_value {
                    color: #222;
                    font-size: 1.2em;
                }
            }
        }
    }
}

@inca_silver: #767676;
@chrome_silver: #A5A5A5;
@fiesta_red: #DC2F2F;
@teddy_brown: #9B6542;
@clockwork_orange: #FF9400;
@red_wine: #9E1919;
@acid_green: #92C71E;
@army_green: #7F9A42;
@sherwood_green: #28C43A;
@ocean_turquoise: #28C4A0;
@daphne_blue: #0FD8D8;
@lake_placid_blue: #33C0EA;
@deep_blue: #2B6CDC;
@plum_crazy: #890DE1;
@peggy_pink: #E10DCB;
@flamingo_pink: #FF87C4;

@inca_silver_secondary: #EEEEEE;
@chrome_silver_secondary: #FAFAFA;
@fiesta_red_secondary: #FFDFDF;
@teddy_brown_secondary: #F9EBE1;
@clockwork_orange_secondary: #FFF0DC;
@red_wine_secondary: #F7E8E8;
@acid_green_secondary: #ECF4D9;
@army_green_secondary: #E5F2C8;
@sherwood_green_secondary: #E9FFEB;
@ocean_turquoise_secondary: #D3FCF2;
@daphne_blue_secondary: #E3FFFF;
@lake_placid_blue_secondary: #DFF5FF;
@deep_blue_secondary: #DEEAFF;
@plum_crazy_secondary: #F3E2FF;
@peggy_pink_secondary: #FFE9FD;
@flamingo_pink_secondary: #FFF2F8;

.tracker_settings_colors {
    margin-bottom: 10px;

    & > .tracker_color_selector {
        margin: 0;
    }

    & > .icon-stack {
        cursor: pointer;

        & > .icon-ok {
            color: #FFFFFF;
            visibility: hidden;

            &.selected {
                visibility: visible;
            }
        }
    }

    & > .tracker_color_preview {
        display: block;
        margin-top: 10px;

        & > .tracker_color_preview_label {
            font-size: 0.8em;
        }

        & > .xref-in-title {
            margin-left: 10px;
            font-size: 1.2em;
        }
    }
}

.inca_silver {
    &.icon-circle.tracker_color_info,
    &.tracker_color_selector_container {
        color: @inca_silver;
    }

    &.xref-in-title {
        background-color: @inca_silver;
    }
}

.chrome_silver {
    &.icon-circle.tracker_color_info,
    &.tracker_color_selector_container {
        color: @chrome_silver;
    }

    &.xref-in-title {
        background-color: @chrome_silver;
    }
}

.fiesta_red {
    &.icon-circle.tracker_color_info,
    &.tracker_color_selector_container {
        color: @fiesta_red;
    }

    &.xref-in-title {
        background-color: @fiesta_red;
    }
}

.teddy_brown {
    &.icon-circle.tracker_color_info,
    &.tracker_color_selector_container {
        color: @teddy_brown;
    }

    &.xref-in-title {
        background-color: @teddy_brown;
    }
}

.clockwork_orange {
    &.icon-circle.tracker_color_info,
    &.tracker_color_selector_container {
        color: @clockwork_orange;
    }

    &.xref-in-title {
        background-color: @clockwork_orange;
    }
}

.red_wine {
    &.icon-circle.tracker_color_info,
    &.tracker_color_selector_container {
        color: @red_wine;
    }

    &.xref-in-title {
        background-color: @red_wine;
    }
}

.acid_green {
    &.icon-circle.tracker_color_info,
    &.tracker_color_selector_container {
        color: @acid_green;
    }

    &.xref-in-title {
        background-color: @acid_green;
    }
}

.army_green {
    &.icon-circle.tracker_color_info,
    &.tracker_color_selector_container {
        color: @army_green;
    }

    &.xref-in-title {
        background-color: @army_green;
    }
}

.sherwood_green {
    &.icon-circle.tracker_color_info,
    &.tracker_color_selector_container {
        color: @sherwood_green;
    }

    &.xref-in-title {
        background-color: @sherwood_green;
    }
}

.ocean_turquoise {
    &.icon-circle.tracker_color_info,
    &.tracker_color_selector_container {
        color: @ocean_turquoise;
    }

    &.xref-in-title {
        background-color: @ocean_turquoise;
    }
}

.daphne_blue {
    &.icon-circle.tracker_color_info,
    &.tracker_color_selector_container {
        color: @daphne_blue;
    }

    &.xref-in-title {
        background-color: @daphne_blue;
    }
}

.lake_placid_blue {
    &.icon-circle.tracker_color_info,
    &.tracker_color_selector_container {
        color: @lake_placid_blue;
    }

    &.xref-in-title {
        background-color: @lake_placid_blue;
    }
}

.deep_blue {
    &.icon-circle.tracker_color_info,
    &.tracker_color_selector_container {
        color: @deep_blue;
    }

    &.xref-in-title {
        background-color: @deep_blue;
    }
}

.plum_crazy {
    &.icon-circle.tracker_color_info,
    &.tracker_color_selector_container {
        color: @plum_crazy;
    }

    &.xref-in-title {
        background-color: @plum_crazy;
    }
}

.peggy_pink {
    &.icon-circle.tracker_color_info,
    &.tracker_color_selector_container {
        color: @peggy_pink;
    }

    &.xref-in-title {
        background-color: @peggy_pink;
    }
}

.flamingo_pink {
    &.icon-circle.tracker_color_info,
    &.tracker_color_selector_container {
        color: @flamingo_pink;
    }

    &.xref-in-title {
        background-color: @flamingo_pink;
    }
}

.tracker_artifact_add_attachment > p > input[type=file] {
    width: 206px;
}

.tracker_artifact {
    max-width: 960px;
}

.artifact-references {
    @grip-size: 40px;

    position: fixed;
    z-index: 1;
    right: 0;
    top: 140px;
    width: @grip-size;
    height: @grip-size;
    overflow: hidden;
    font-size: 0.9em;
    transition: all 0.2s ease;

    .artifact-references-content {
        box-sizing: border-box;
        -moz-box-sizing: border-box;
        width: 0;
        height: 0;
        padding: 0;
        transition: all 0.2s ease;
        position: relative;
        left: @grip-size;
        background: rgba(255,255,255,0.95);
        background: #FFF\9;
        border: 1px solid #E9E9E9;
        border-right: none;
        box-shadow: 0 0 10px rgba(0,0,0,0.1);
        -webkit-border-bottom-left-radius: 3px;
        -moz-border-radius-bottomleft: 3px;
        border-bottom-left-radius: 3px;

        h2 {
            margin-top: 0;
            padding: 5px 15px 15px 15px;
        }

        ul {
            list-style-type: none;
            margin: 0;
            padding-left: 15px;
            padding-right: 15px;

            li {
                margin-bottom: 8px;
                line-height: 1.2em;

                a {
                    color: #222;

                    &:hover {
                        text-decoration: none;
                        opacity: 0.9;
                    }
                }
            }
        }
    }

    .grip {
        position: absolute;
        left: 0;
        top: 0;
        z-index: 1;
        width: @grip-size;
        height: @grip-size;
        box-sizing: border-box;
        -moz-box-sizing: border-box;
        padding-top: 8px;
        cursor: pointer;
        text-align: center;
        font-size: 1.6em;
        -webkit-border-top-left-radius: 3px;
        -webkit-border-bottom-left-radius: 3px;
        -moz-border-radius-topleft: 3px;
        -moz-border-radius-bottomleft: 3px;
        border-top-left-radius: 3px;
        border-bottom-left-radius: 3px;
        border: 1px solid #222;
        border-right: none;
        color: #FFF;
        transition: all 0.2s ease;
        background-color: #303030;
    }

    &.expanded {
        width: 400px + @grip-size;
        height: auto;

        .artifact-references-content {
            width: 400px;
            padding: 15px;
            min-height: 100px;
            height: auto;
            max-height: 400px;
        }

        .grip {
            background-color: rgba(255,255,255,0.95);
            background-color: #FFF\9;
            border: 1px solid #E9E9E9;
            color: #222;
            border-right: none;
        }
    }
}

.tracker_report_renderer_description {
    color: #444;
    font-size: 0.9em;
    margin-bottom: 15px;

    > span {
        color: #646464;
        font-size: 0.9em;
    }
}<|MERGE_RESOLUTION|>--- conflicted
+++ resolved
@@ -1937,16 +1937,10 @@
 }
 
 .hidden-artifact-submit-button {
-<<<<<<< HEAD
-  .artifact-submit-button;
-  display: none;
-}
-
-=======
     .artifact-submit-button;
     display: none;
 }
->>>>>>> a0101f04
+
 body.sidebar-collapsed .artifact-submit-button, body.sidebar-collapsed .hidden-artifact-submit-button {
     padding-left: 45px;
 }
