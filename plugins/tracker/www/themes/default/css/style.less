/* {{{ New trackers */
button[name=tracker_query_submit] {
    margin-top:16px;
}

#tracker_report_config_options {
    display: block;
    width: 100%;
    box-sizing:border-box;
    -moz-box-sizing:border-box; /* Firefox */
    padding-bottom: 14px;
    padding-left: 14px;
    padding-right: 14px;
    z-index:150;

    h2 {
        display: inline-block;
    }
}
#tracker_report_options {
    position: relative;
    font-weight: normal;
}

#report_copy_name_input {
    position: relative;
    top: 4.5px;
}

#tracker_report_form {
    display: inline;
}

#tracker_report_form select {
    width: auto;
}

#tracker_report_save_or_revert {
    display: none;
    text-align: right;
    padding-top: 20px;
}

#tracker_report_save_or_revert li {
    text-align: left;
}

#tracker_report_save_or_revert #tracker_report_haschanged_explenations,
#tracker_report_save_or_revert #tracker_report_isobsolete_explenations,
#tracker_report_save_or_revert #tracker_report_haschanged_and_isobsolete_explenations {
    display: none;
}

#tracker_report_save_or_revert.tracker_report_haschanged,
#tracker_report_save_or_revert.tracker_report_isobsolete,
#tracker_report_save_or_revert.tracker_report_haschanged_and_isobsolete,
#tracker_report_save_or_revert.tracker_report_haschanged #tracker_report_haschanged_explenations,
#tracker_report_save_or_revert.tracker_report_isobsolete #tracker_report_isobsolete_explenations,
#tracker_report_save_or_revert.tracker_report_haschanged_and_isobsolete #tracker_report_haschanged_and_isobsolete_explenations {
    display: inline;
}

#tracker_report_save_or_revert_buttons {
    display: inline-block;
}

/* Hack to make "Add criteria" button appears on the same line than search */
#tracker_report_add_criteria_dropdown {
    top: -21px;
}

.tracker-form-element-artifactlink-list {
    padding-top: 0;
    margin-bottom: 0;
}

h5.artifack_link_subtitle {
    color: #606060;
}

.tracker-form-element-artifactlink-list > div {
    padding-top: 0;
}

.tracker-artifact-nav {
    margin: 30px 0 20px;
}

#tracker-home-nav {
    padding: 5px 1em 3px;
    margin: 0;
    border-bottom: 1px solid #999;
    border-left: 1px solid #CCC;
    border-right: 1px solid #CCC;
    background-color:#f5f7f7;
}

#tracker-home-nav {
    margin-top: 1em;
    background-color: white;
    border-left: none;
    border-right: none;
}

#tracker-home-nav li{
    list-style: none;
    margin: 0;
    display: inline;
}

#tracker-home-nav li a {
    padding: 4px 0.5em;
    padding-left: 24px;
    margin-right: 3px;
    border: 1px solid #999;
    border-bottom: none;
    background: #e0e0e0;
    text-decoration: none;
    background-position: 5px 5px;
    background-repeat:no-repeat;
}

#tracker-home-nav li a {
        padding-left: 0.5em;
}
.tracker_report_renderer {
    background-color:white;
    padding: 1em;
    margin-bottom:1em;

    & > .tracker_report_renderer_table_information {
        clear: both;
        font-size: 0.8em;
        margin-top: 40px;
        color: #646464;

        & > p {
            margin-bottom: 5px;
        }

        & > .tracker_report_table_sortby_panel {
            float: right;

            & > .icon-angle-right {
                margin: auto 8px;
            }
        }

        & > p > strong,
        & > .tracker_report_table_sortby_panel > a {
            color: #333;
            font-size: 1.2em;
            font-weight: normal;
        }

    }
}

#tracker_report_query {
    border:1px solid #cecece;
    border-left: none;
    border-right: none;
    padding: 10px 16px 16px;
    background:#fafafa;
    position:relative;
}

#tracker_report_query form {
    margin:0px;
    position:relative;
}
#tracker_report_query h3 {
    padding-top: 0;
    margin-top: 0;
    text-shadow: 1px 1px white;
}

#tracker_query {
    list-style-type:none;
    margin:10px 0 0;
    padding:0px;
}
/*
 * zoom:1 and * hack => only for IE
 * need to force inline for inline-block that are not initially inline elements
 * @see http://foohack.com/2007/11/cross-browser-support-for-inline-block-styling/
 */
#tracker_query > li {
    padding-right:20px;
    display:-moz-inline-block;
    display:-moz-inline-box;
    display:inline-block;
    zoom:1;
    *display: inline;
    vertical-align:top;
}
#tracker_query label {
    font-weight: bold;
}
#tracker_query tr {
    vertical-align:top
}

#tracker_report_query_form h4 {
    margin-top: 0;
    margin-bottom: 0;
}

.tracker_report_criteria_advanced_toggle {
    vertical-align:bottom;
    cursor:pointer;
}

#tracker-link-artifact-different-ways > tbody > tr {
    vertical-align: top;
}

.tracker-link-artifact-controls {
    text-align: left;
}

#tracker-link-artifact-manual-way {
    margin-bottom:1em;
}
#tracker-link-artifact-slow-way {
    margin-left: 1em;
}
#tracker-link-artifact-slow-way,
#tracker-link-artifact-manual-way,
#tracker-link-artifact-recentitems-way {
    border:1px solid gray;
}

#tracker-link-artifact-slow-way-content,
.tracker-link-artifact-manual-way-content,
.tracker-link-artifact-recentitems-way-content {
    padding: 0.5em 1em;
}

.tracker-link-artifact-recentitems-way-content ul {
    list-style-type:none;
    padding-left:1em;
}

.tracker-link-artifact-manual-way-content label {
    font-weight: bold;
}
.tracker-link-artifact-slow-way-content-selectreport {
    margin-top:0;
}
.tracker-form-element-artifactlink-selector {
    vertical-align: middle;
}
.tracker_aggregate_function_add_panel {
    position: relative;
}
.tracker-form-element-artifactlink-gototracker {
    font-size:0.8em;
    text-align: right;
}

#tracker-link-artifact-manual-way > .boxtitle,
#tracker-link-artifact-slow-way > .boxtitle,
#tracker-link-artifact-recentitems-way > .boxtitle {
    text-align:left;
}

#lightwindow .tracker_artifact_title {
    margin-bottom: 0.2em;
    font-size: 1.2em;
}

.tracker_report_table_remove_column,
.tracker_query_remove {
    width:16px;
    height:16px;
    float:right;
    background-image:url('../images/ic/cross-disabled.png');
    background-position:left top;
    background-repeat:no-repeat;
    cursor:pointer;
}
.tracker_report_table_remove_column:hover,
.tracker_query_remove:hover {
    background-image:url('../images/ic/cross.png');
}
.tracker_report_table_remove_column {
    margin-right:1em;
}
#tracker_renderer_updater_handle,
#tracker_report_updater_handle {
    cursor:pointer;
}
#tracker_report_updater_handle {
    vertical-align:middle;
    margin-left:1em;
    font-size:0.8em;
}
#tracker_report_updater_handle img {
    vertical-align:middle;
}
#tracker_report_updater li {
    margin-left: 25px;
    height: 30px;
}
#tracker_report_updater li label:first-child {
    padding-left: 0;
}
#tracker_report_updater li input {
    margin-bottom: 0;
}
.tracker_decorator,
.tracker_nodecorator {
    width:1em;
    height:1em;
    border:1px solid transparent;
}
.tracker_decorator {
    border:1px solid gray;
}
.tracker_decorator_list,
.tracker_decorator_list_adv {
    border:1px solid gray;
    background-color:white;
    background-image:url('../images/gradient-white.png');
    background-position:left top;
    background-repeat:repeat-x;
    cursor:default;
    overflow:auto;
    -moz-user-select: none;
    -khtml-user-select: none;
    user-select: none;

}
.tracker_decorator_list .tracker_decorator_list_pointer {
    float:right;
    vertical-align:middle;
    width:16px;
    height:18px;
    background-image:url('../images/pointer_down.png');
    background-position:right bottom;
    background-repeat:no-repeat;
}
.tracker_decorator_list ul,
.tracker_decorator_list_adv ul {
    padding: 0;
    margin: 0;
    list-style-type: none;
}
.tracker_decorator_list .tracker_decorator_option_preselected,
.tracker_decorator_list_adv .tracker_decorator_option_preselected {
    background:#008ed6;
    color:white;
}
.tracker_decorator_list .tracker_decorator_option_hover,
.tracker_decorator_list_adv .tracker_decorator_option_hover {
    background:#6bb2d6;
    color:white;
}
.tracker_admin_static_value_hidden {
    background:  url('../images/tracker_admin_static_value_hidden.png') top left repeat;
    opacity: 0.35;
    -ms-filter:"progid:DXImageTransform.Microsoft.Alpha(Opacity=35)"; /* IE 8 */
    filter : alpha(opacity=35); /* IE < 8 */
}
.tracker_report_table_pager {
    text-align: center;

    & > .btn {
        width: 45px;
        -moz-box-sizing: border-box;
        box-sizing: border-box;
    }
}

.tracker_report_table_pager_range {
    padding-left: 28px;
    padding-right: 28px;
    color: #646464;
    font-size: 0.8em;

    & > strong {
        font-size: 1.25em;
        color: #333;
    }
}

.tracker_report_table_pager_chunk {
    padding-left: 16px;
}

.tracker_report_table,
#tracker_report_table {
    & > thead > tr {
        background: #E4E4E4;

        & > th {
            vertical-align: top;
            border-left-color: #D2D2D2;
            border-bottom: 2px solid #B2B2B2;

            & > table > tbody > tr > td {
                background-color: #E4E4E4;
                vertical-align: top;
                padding: 0;
                border: none;

                & > a {
                    text-decoration: none;
                    color: #333;
                    display: block;
                }

                &.tracker_report_table_column_grip {
                    width: 14px;
                    background-image: url(../images/drag.png);
                    background-repeat: no-repeat;
                    background-position: 0 5px;
                    cursor: move;
                }

                &.tracker_report_table_column_caret {
                    text-align: right;
                    padding-left: 4px;
                    padding-right: 4px;
                }
            }
        }
    }

    & > tbody > tr:first-child > td {
        border-top: none;
    }
}


#tracker_report_table_addcolumn_panel {
    text-align:right;
}
#tracker_report_table_addcolumn_form {
    margin:0;
    position:relative;
    z-index: 50;
}

/* Disable bootrap width for elements controled by tracker config  */
#tracker_artifact input, #tracker_artifact select {
    width: auto;
}

#tracker_artifact_tabs {
    padding: 3px 1em;
    margin: 0;
    border-bottom: 1px solid #999;
}

#tracker_artifact_tabs li {
    list-style: none;
    margin: 0;
    display: inline;
}

#tracker_artifact_tabs li a {
    padding: 3px 0.5em;
    margin-right: 3px;
    border: 1px solid #999;
    border-bottom: none;
    background: #e0e0e0;
    text-decoration: none;
}

#tracker_artifact_tabs li a:link,
#tracker_artifact_tabs li a:visited {
    color: black;
}

#tracker_artifact_tabs li a:hover {
    color: black;
    background: #CCC;
}
#tracker_artifact_tabs li.tracker_artifact_tabs-current a {
    font-weight:bold;
    background: #f7f7f7;
    border-bottom: 1px solid #f7f7f7;
}

.tracker_artifact_title {
    font-weight: bold;
    font-size: 2em;
    color: #474747;
    margin: 7px 0 10px;
}

.xref-in-title {
    padding: 2px 7px;
    font-size: 0.8em;
    border-radius: 3px;
    position: relative;
    top: -1px;
    color: #FFFFFF;
    text-shadow: 0 0 3px rgba(0,0,0,0.2);
    font-weight: normal;

    span {
        display: none;
    }
}
a:hover .xref-in-title {
    text-decoration: none;
}

.artifact-form {
    position: relative;
}

#tracker_artifact_followup_comments {
    background: #F7F7F7;
    background: #F7F7F7;
    border-top: 1px solid #FFF;
    box-shadow: 0 -1px #D8D8D8;
    position: absolute;
    left: -12px;
    padding: 30px 12px 80px 12px;
    margin-top: 30px;
    width: 100%;

    #tracker_artifact_followup_comments-content {
        max-width: 960px;
    }

    h1 {
        font-weight: bold;
        font-size: 2em;
        color: #474747;
        margin: 0 0 20px 0;
    }

    .tracker_artifact_followup_comments_display_settings {
        float: right;
        position: relative;
        top: 5px;
    }

    #tracker_followup_comment_new {
        box-sizing: border-box;
        -moz-box-sizing: border-box;
        width: 100%;
    }

    &:not(.tracker_artifact_followup_comments-display_changes) {
        .tracker_artifact_followup.tracker_artifact_followup-with_changes:not(.tracker_artifact_followup-with_comment),
        .tracker_artifact_followup.tracker_artifact_followup-by_system_user,
        .tracker_artifact_followup_changes,
        .tracker_artifact_followup_content > hr {
            display: none;
        }
    }
}

.tracker_artifact_followups {
    margin: 20px 0 0 0;
    padding:0;
    list-style-type:none;
}

.tracker_artifact_followup.boxitem,
.tracker_artifact_followup.boxitemalt {
    background: #FFFFFF;
    border-radius: 3px;
    border-top: 1px solid #E0E0E0;
    border-right: 1px solid #E0E0E0;
    border-bottom: 1px solid #E0E0E0;
    margin: 20px 0;
    clear: both;
}
.tracker_artifact_followup:not(.tracker_artifact_followup-with_comment) {
    border: 1px solid #E7E7E7;
}
.tracker_artifact_followup-with_changes:not(.tracker_artifact_followup-with_comment) {
    background: transparent;
}
.tracker_artifact_followup-with_comment {
    border-left: 3px solid grey;
}
.tracker_artifact_followup_avatar {
    width: 75px;
    text-align: center;
    clear: both;
    float: left;

    div.avatar {
        margin: 10px auto;
    }
}
.tracker_artifact_followup_header {
    margin-left:75px;
    padding: 5px;
    font-style: italic;
    font-size: 0.9em;

    &:hover {
        background-color: #F3F3F3;
    }

    .tracker_artifact_followup_permalink {
        color: #AFAFAF;

        &:hover {
            text-decoration: none;
            color: #444;
        }
    }
    .tracker_artifact_followup_title_user {
        margin-left: 3px;
    }
}
.tracker_artifact_followup_header span:last-child, .tracker_artifact_followup_comment_edited_by span:last-child {
        color: #AFAFAF;

        &:before {
            content: ' - ';
        }
    }
.tracker_artifact_followup_comment_edited_by {
    font-size:0.8em;
    font-style: italic;
    color:#999;
}
.tracker_artifact_followup_content {
    margin-left:75px;
    padding: 5px;
}
.tracker_artifact_followup_content hr {
    height: 1px;
    border: none;
    background-color: #F3F3F3;
}
.tracker_artifact_followup_comment_controls {
    float:right;
    position: relative;
    top: -1px;
    font-style: normal;

    a {
        color: #222;

        &:hover {
            text-decoration: none;
            color: #444;
        }
    }
}
.tracker_artifact_followup_comment_body {
    margin-bottom: 5px;
}
.tracker_artifact_followup_changes {
    list-style-position: inside;
    font-size:0.8em;
    margin: 5px auto;
    color: #838383;

    li {
        list-style-type: disc;
    }
}
.tracker_artifact_followup_changes_field {
    font-weight: bold;
}
.tracker-search legend {
    font-size:1.2em;
    font-weight: bold;
    background-color: #f5f5f5;
    padding-left: 5px;
    background-position: 7px center;
}
.tracker_artifact_fieldset {
    background: #FFF;
    box-shadow: inset 1px 0 #E9e9e9, inset 0px -1px #E9e9e9, inset -1px 0 #E9e9e9;
    border-radius: 3px;
    margin-bottom: 20px;
    padding: 0 0 1px;
}

.tracker_artifact_fieldset legend {
    font-size:1.2em;
    padding: 0 14px 0 34px;
    margin-bottom: 0;
    background-position: 13px center;
    background-color: #FFF;
    border-top: 1px solid #E9E9E9;
    border-right: 1px solid #E9E9E9;
    border-left: 1px solid #E9E9E9;
    white-space: nowrap;

    &.toggler-noajax {
        background-image: url('/themes/common/images/toggle-fontawesome-minus.png');
        border-bottom: 2px solid #B2B2B2;
        border-top-right-radius: 3px;
        border-top-left-radius: 3px;
    }

    &.toggler-hide-noajax {
        background-image: url('/themes/common/images/toggle-fontawesome-plus.png');
        border-bottom: none;
        border-radius: 3px;
    }

    > table {
        width: 100%;

        > tbody > tr > td {
            white-space: nowrap;

            &.tracker_artifact_fieldset_alwayscollapsed {
                color: #D1D1D1;
                font-size: 0.85em;
                text-align: right;
                padding-left: 13px;

                > i:hover {
                    color: #222;
                }

                &.active {
                    color: #464646;
                }

                &.active > i:hover:before,
                &:not(.active) > i:not(:hover):before {
                    -webkit-transform: rotate(45deg);
                    -moz-transform: rotate(45deg);
                    -ms-transform: rotate(45deg);
                    -o-transform: rotate(45deg);
                    transform: rotate(45deg);
                    filter: progid:DXImageTransform.Microsoft.Matrix(sizingMethod='auto expand', M11=0.7071067811865476, M12=-0.7071067811865475, M21=0.7071067811865475, M22=0.7071067811865476); /* IE6,IE7 */
                    -ms-filter: "progid:DXImageTransform.Microsoft.Matrix(SizingMethod='auto expand', M11=0.7071067811865476, M12=-0.7071067811865475, M21=0.7071067811865475, M22=0.7071067811865476)"; /* IE8 */
                }
            }
        }
    }
}

.tracker_artifact_fieldset_content {
    padding-top: 20px;
}
.tracker_artifact_field.has_errors,
.tracker_artifact_field.has_errors+td {
    border: 1px solid #E6CACE;
    background: #f2dede;
    border-left: none;
    border-right: none;
}

.tracker_artifact_attachment {
    display: inline-block;
    margin: 10px 20px 10px 0;
    width: 150px;
    vertical-align: top;
    font-size: 0.95em;
    text-align: center;
    position: relative;

    &.add-attachement {
        display: block;
    }

    .tracker_artifact_preview_attachment.tracker_artifact_attachment_deleted {
        opacity: 0.3;
    }
}
.tracker_artifact_preview_attachment_hover {
    width: 150px;
    height: 110px;
    position: absolute;
    padding-top: 10px;
    box-sizing: border-box;
    -moz-box-sizing: border-box;

    div {
        opacity: 0;
        margin: 8px 0 0 3px;

        a:hover {
            text-decoration: none;
        }

        i {
            margin: 10px;
            font-size: 1.8em;
        }
    }

    &:hover {
        box-shadow: inset 0 1px 0 #8FCEDB, inset 1px 0 0 #8FCEDB, inset -1px 0 0 #8FCEDB, inset 0 -1px 0 #8FCEDB;
        background-color: rgba(217,237,247,0.9);

        div {
            opacity: 1;
        }
    }
}
.tracker_artifact_preview_attachment {
    box-shadow: inset 0 1px 0 #E5E5E5, inset 1px 0 0 #E5E5E5, inset -1px 0 0 #E5E5E5, inset 0 -1px 0 #E5E5E5;
    height: 110px;
    background-color: #FCFCFC;

    &:not(.image) {
        box-shadow: inset 0 1px 0 #E5E5E5, inset 1px 0 0 #E5E5E5, inset -1px 0 0 #E5E5E5, inset 0 -1px 0 #E5E5E5;
        background: #FCFCFC url('/themes/common/images/artifact_attachment_default.png') no-repeat center center;
    }

    div {
        background-repeat: no-repeat;
        background-position: center center;
        height: 100%;
        width: 100%;
    }
}
.tracker_artifact_attachment_name {
    overflow-x: hidden;

    a {
        color: #646464;

        &:hover {
            text-decoration: none;
            color: #888888;
        }
    }
}
.tracker_artifact_attachment_size {
    color: #666;
    font-size: 0.8em;
}
.tracker_artifact_attachment_description {
    font-size: 0.8em;
    color: #999;
    line-height: 1.2em;
    margin-top: 3px;
}
.tracker_artifact_attachment_submitter {
    font-size: 0.8em;
    line-height: 1.2em;
}
.tracker_artifact_remove_attachment span {
    display: none;
}

ul.tracker-form-element-artifactlink-list {
    list-style-type: none;
    padding-left: 0.5em;
    margin-top: 0;
}
ul.tracker-form-element-checkbox {
    list-style-type:none;
    padding-left:0.5em;
    margin-top: 0px;
}
.tracker_alltrackers dd {
    margin-left:1.5em;
    margin-bottom:1.5em;
}
.tracker_alltrackers dt {
    font-weight:bold;
    font-size:1.2em;
}

.tracker_homepage_info > .direct-link-to-tracker > .tracker_color_info {
    display: inline-block;
    margin-right: 5px;
    vertical-align: middle;
}

#tracker_createnewlink img {
    vertical-align:middle;
}
.tracker-admin-field {
    border:1px solid transparent;
    margin-bottom:1em;
    padding:10px;
}
.tracker-admin-fieldset {
    margin-bottom:2em;
}

.tracker-admin-fieldset legend {
    font-size:1.3em;
    font-weight: bold;
}

.tracker-admin-field:hover {
    border:1px solid #F60;
    background:#FFC;
}
div.tracker-admin-field-controls {
    size: 0.8em;
    float: right;
}
.tracker-admin-field .tracker-admin-field-controls {
    visibility:hidden;
}
.tracker-admin-field:hover .tracker-admin-field-controls {
    visibility:visible;
}
.tracker-submit-new {
    padding-left: 1.5em;
    padding-bottom:1em;
    background: url(../images/ic/artifact-plus.png) top left no-repeat;
}
.tracker-admin-fieldset legend .tracker-admin-field-controls {
    display: none;
    vertical-align:middle;
}
.tracker-admin-fieldset legend img {
    vertical-align:baseline;
}
.tracker-admin-fieldset legend:hover .tracker-admin-field-controls {
    display: inline;
}
.tracker-admin-field label,
.tracker_artifact_field label {
    white-space: nowrap;
    color: #4D4D4D;
    margin-bottom: 3px;

    .highlight {
        color: #D0021B;
        font-size: 1.3em;
    }
}
.tracker-admin-staticrichtext {
    padding: 1px 5px 1px 19px;
}
.tracker_artifact_field {
    color: #626262;
    font-size: 0.9em;
    margin-bottom: 20px;
    padding-left: 22px;
    padding-right: 22px;

    .textarea-value, .artifact-link-value, .artifact-link-value-reverse {
        border-left: 1px dotted #C7C7C7;
        padding: 5px 10px;
    }

    .artifact-link-value, .artifact-link-value-reverse {
        h5 {
            margin: 0 0 10px 0;
        }

        .tracker-form-element-artifactlink-trackerpanel h3 {
            line-height: 1.1em;
            font-size: 1em;
            font-weight: normal;
        }
    }

    > label:not(.checkbox) {
        border: 1px solid transparent;
        padding: 1px 5px 1px 19px;
        margin-left: -19px;
        margin-right: -19px;
        cursor: default;
    }

    &.editable {
        > label {
            background-image: url('/themes/common/images/artifact_editable_field.png');
            background-repeat: no-repeat;
            background-position: 4px center;
            cursor: pointer;
            padding-left: 19px\9;
        }
    }

    &:not(.in-edition).editable {
        > label:hover {
            background-image: url('/themes/common/images/artifact_editable_field_active.png');
            cursor: pointer;
            background-color: #d9edf7;
            border-radius: 3px;
            border: 1px solid #8FCEDB;
        }
    }

    .tracker_hidden_edition_field {
        visibility: hidden;
        height: 0;

        > label.checkbox {
            display: none;
        }
    }
    &.in-edition {
        > label {
            background-image: url('/themes/common/images/artifact_editable_field_active.png');
            cursor: default;
        }

        .tracker_hidden_edition_field {
            visibility: visible;
            height: auto;

            > label.checkbox {
                display: block;
            }
        }
    }

    &.has_errors {
        > label {
            background-image: url('/themes/common/images/artifact_editable_field_error.png');
            cursor: default;
        }
    }
}
.empty_value {
    font-style: italic;
    color: #BBBBBB;
}
.tracker-admin-container_drop {
    background: #fafaff;
}
.tracker-admin-field label,
.tracker-admin-container label {
    /*cursor:move; (don't let somebody experience bad trip with drag 'n drop on admin part) */
}
.tracker-admin-column label .tracker-admin-field-controls {
    visibility:hidden;
}
.tracker-admin-column label:hover .tracker-admin-field-controls {
    visibility:visible;
}
.tracker-admin-form-element-help {
    font-size:0.8em;
    color: #666;
    border: 1px solid lightblue;
    background: #f1fcff url(../images/ic/information-small-white.png) top left no-repeat;;
    margin-top: 2px;
    padding: 2px 5px;
    padding-left: 16px;
}
.tracker-admin-field .tracker-admin-form-element-help {
    position:absolute;
    z-index:100;
}
.tracker-admin-field .tracker-admin-form-element-help {
    display:none;
}
.tracker-admin-field:hover .tracker-admin-form-element-help {
    display:block;
}
.tracker-admin-linebreak {
    border: 0px;
    border-top: 1px dashed #ddd;
    color:#ccc;
}
.tracker-admin-separator,
.tracker-field-separator {
    background-color: #DDD;
    border: none;
    height: 1px;
}
.tracker-admin-bindvalue_description {
    color:#666;
    font-size:0.9em;
    font-style:italic;
}
.tracker_formelement_label {
    font-weight: bold;
}

.tracker-admin-field-selected:hover,
.tracker-admin-field-selected {
    border: 1px solid #66C;
    background: #fcfcff;
    -webkit-box-shadow: 2px 2px 10px #ccc;
    -moz-box-shadow: 2px 2px 10px #ccc;
    box-shadow: 2px 2px 10px #ccc;
}
li.tracker_report_table_add_column_used,
li.tracker_report_table_add_column_unused,
li.tracker_report_add_criteria_used,
li.tracker_report_add_criteria_unused,
li.tracker_aggregate_function_add_used,
li.tracker_aggregate_function_add_unused {
    padding-left:20px;
    cursor:pointer;
    background-position:top left;
    background-repeat:no-repeat;
}
li.tracker_report_table_add_column_used,
li.tracker_report_add_criteria_used,
li.tracker_aggregate_function_add_used {
    background-image:url(../images/ic/tick.png);
}
li.tracker_report_table_add_column_unused,
li.tracker_report_add_criteria_unused,
li.tracker_aggregate_function_add_unused {
    background-image:url(../images/ic/bullet_grey.png);
}
li.tracker_report_table_add_column_waiting,
li.tracker_report_add_criteria_waiting,
li.tracker_aggregate_function_add_waiting {
    background-image:url(../images/ic/spinner.gif);
    background-position:center left;
}
li.tracker_report_table_add_column_unused:hover,
li.tracker_report_add_criteria_unused:hover,
li.tracker_aggregate_function_add_unused:hover {
    background-image:url(../images/ic/bullet_green.png);
}
li.tracker_report_table_add_column_used:hover,
li.tracker_report_add_criteria_used:hover,
li.tracker_aggregate_function_add_used:hover {
    background-image:url(../images/ic/tick-grey.png);
}
li.tracker_report_table_add_column_used:hover,
li.tracker_report_table_add_column_unused:hover,
li.tracker_report_add_criteria_used:hover,
li.tracker_report_add_criteria_unused:hover,
li.tracker_aggregate_function_add_used:hover,
li.tracker_aggregate_function_add_unused:hover {
    background-color:#eef;
}
#tracker_report_addcriteria_panel {
    float:right;
}
#tracker_renderer_options {
    margin-bottom: 10px;
    float: left;
}
#renderer_table_chunksz_input {
    width: 35px;
    text-align: center;
}

div.tracker_report_table_hide_masschange #tracker_report_table_masschange_form,
div.tracker_report_table_hide_masschange .tracker_report_table_masschange {
    display:none;
}

/* bootstrap: avoid wrapping between toggler and ['details'] in workflow */
.pc_checkbox {
    display: inline;
}

#tracker_workflow_matrix .pc_check_unchecked,
#tracker_field_dependencies_matrix .pc_check_unchecked {
    background-image: url(../images/ic/bullet_grey.png);
}
#tracker_workflow_matrix .pc_check_checked,
#tracker_field_dependencies_matrix .pc_check_checked {
    background-image: url(../images/ic/arrow-turn-090-left.png);
}

.workflow_actions .pc_check_unchecked {
    background-image: url(/themes/common/images/ic/bin_closed.png);
}
.workflow_actions .pc_check_checked {
    background-image: url(/themes/common/images/ic/bin.png);
}

.workflow_transitions,
.workflow_rules {
    display: inline-block;
}

.workflow_existing_rules {
    list-style: none;
    padding-left: 0;
}
.workflow_rule {
    clear: both;
    margin: 5px 0px;
}
.workflow_existing_rules .pc_check_unchecked {
    background-image: url(/themes/common/images/ic/bin_closed.png);
    float: right;
}
.workflow_existing_rules .pc_check_checked {
    background-image: url(/themes/common/images/ic/bin.png);
    float: right;
}
.workflow_action.deleted,
.workflow_rule.deleted {
    text-decoration: line-through;
}
.add_new_rule {
    line-height:2em;
}
.workflow_actions, .workflow_conditions  {
    list-style-type: none;
}
.workflow_rule,
.workflow_action {
    padding: 1em 2em 1em 3em;
    border: 1px solid #ccc;
    border-radius: 0.5em;
    background-color: #F6F6F6;
    background-position: 1em 1em;
    background-repeat: no-repeat;
}
.workflow_action_field {
    background-image: url(../images/ic/ui-text-field-change.png);
}
.workflow_action_ci_build {
    background-image: url(../images/ic/ci_build/server.png);
}
.workflow_conditions_perms {
    list-style-image: url(/themes/common/images/ic/lock.png);
}
.workflow_conditions_notempty {
    list-style-image: url(../images/ic/ui-text-field--exclamation-red.png);
}
/* }}} */

/* {{{ Palette */
.tracker-admin-palette {
    overflow: hidden;
}
.tracker-admin-palette,
#tracker-admin-field-properties {

}
#tracker-admin-field-properties {
    background: #fcfcff;
}

.tracker-admin-palette button img,
.tracker-admin-palette a.button img {
    vertical-align:middle;
    margin-right:0.5em;
}
.tracker-admin-palette button,
.tracker-admin-palette a.button_disabled,
.tracker-admin-palette a.button {
    font-size: 0.85em;
    background:transparent url(../images/button-gradient.png) top left repeat-x;
    text-align:left;
    white-space:nowrap;
    border:1px solid #C2C2C2;
    -moz-border-radius:5px;
    -webkit-border-radius:5px;
    border-radius:5px;
    text-decoration:none;
    color:#565656;
    cursor:pointer;
    padding:4px 8px 3px 5px;
    display:block;
    width: 40%;
    margin-right: 2%;
    margin-bottom: 5px;
    display: inline-block;
    min-width: 148px;
}
.tracker-admin-palette a.button_disabled {
    cursor:default;
    opacity:0.5;
    -ms-filter:"progid:DXImageTransform.Microsoft.Alpha(Opacity=50)"; /* IE 8 */
    filter : alpha(opacity=50); /* IE < 8 */
}

.tracker-admin-palette button:focus,
.tracker-admin-palette button:hover,
.tracker-admin-palette a.button:focus,
.tracker-admin-palette a.button:hover {
    background:transparent url(../images/button-gradient-hover.png) top left repeat-x;
}
.tracker-admin-palette button:active,
.tracker-admin-palette a.button:active {
    background:transparent url(../images/button-gradient-hover.png) bottom left repeat-x;
    padding-top:5px;    /* push text down 1px */
    padding-bottom:2px; /* push text down 1px */
}

.tracker-admin-palette-content {
    padding: 5px 5px 10px;
}
.tracker-admin-palette-content td {
    padding:2px;
}
.tracker-admin-palette-content label {
    font-weight: bold;
}

/* }}} */


ul.plugin_tracker_my_artifacts_list {
    margin-top: 0.25em;
    list-style-type: none;
}

#tracker_admin_menu {
    border:none;
    border-spacing:2em;
    border-collapse: inherit;
}

#tracker_admin_menu td {
    border-radius:1em;
    border:1px solid #999;
    padding:0.5em 1em;
    margin-right:1em;
    box-shadow:1px 1px 2px #ccc;
    /* First background-image statement is for browsers that do not support gradients. */
    background: white;
    background-image: -moz-linear-gradient(top, white, #ededed);
    background-image: -webkit-gradient(linear, left top, left bottom,
                                        from(white),
                                        to(#ededed));
}

#tracker_admin_menu td:hover {
    background-image: -moz-linear-gradient(top, #f2f9fe, #d6f0fd);
    background-image: -webkit-gradient(linear, left top, left bottom,
                                        from(#f2f9fe),
                                        to(#d6f0fd));
}
#tracker_admin_menu td img {
    margin-right: 8px;
}
#tracker_admin_menu td div {
    padding-left: 56px;
}

/* {{{ fix bootstrap width on form elements and rendering on fieldset */
.tracker-admin-group input,
.tracker-admin-group select {
    width: auto;
}
.tracker-admin-group legend label {
    display: inline;
}
/* }}} */

.widget-preview-plugin_tracker_myartifacts-en_US,
.widget-preview-plugin_tracker_myartifacts-fr_FR {
    background-image: url(../images/widget-preview-myartifact.png);
}

.widget-preview-plugin_tracker_myrenderer-en_US,
.widget-preview-plugin_tracker_myrenderer-fr_FR,
.widget-preview-plugin_tracker_projectrenderer-en_US,
.widget-preview-plugin_tracker_projectrenderer-fr_FR {
    background-image: url(../images/widget-preview-renderer.png);
}

.tracker-hierarchy,
.tracker-hierarchy ul,
.tracker-hierarchy li
{
    margin: 0;
    padding: 0;
    list-style-type: none;
}
.tracker-hierarchy ul {
    clear:both;
}
.tracker-admin-hierarchy-edit-form {
    overflow:hidden;
}
#tracker-admin-current-full-hierarchy {
    margin-right:4em;
    float:left;
}
.tracker-admin-hierarchy-edit-children {
    min-width:250px;
    min-height: 200px;
}

.tracker-hierarchy-current,
.tracker-hierarchy-current:visited,
.tracker-hierarchy-current:hover {
    font-weight: bold;
    color: #0676B9;
}

/** Tree Node **/

.tree-view, .tree-view tr, .tree-view td, .tree-view tbody {
    height:100%;
    vertical-align:top;
    border:0px;
    margin:0px;
    border-collapse:collapse;
    border-spacing: 0px;
    zoom:1;
}

.tree-view, .tree-view tbody {
    overflow:auto;
}

.tree-view td {
    padding:0px;
    padding-left:0.5em;
    padding-right:0.5em;
    border-left: 1px white solid;

}

td.first-column {
    white-space:nowrap;
    height:100%;
    border: none;
}

.tracker-cross-search-result-actions {
    margin: 0;
    padding: .5em 1em;
    border-left: 1px solid silver;
    border-right: 1px solid silver;
}

.node-indent {
    display:inline-block;
    vertical-align:top;
    height:8px;
    width:8px;
    border:0px;
    padding:0px;
    margin:0px;
    zoom: 1;
}

.node-last-left {
    overflow:visible;
    border-right:1px gray dotted;
    /* 8px - 1px of border*/
    width:7px;

}
.node-last-right {
    overflow:hidden;
    border-bottom:1px gray dotted;
    /* 8px - 1px of border*/
    height:7px;
    margin-left:-4px;

}

.node-blank {
    vertical-align:top;
    overflow:hidden;
    display:inline-block;
    width:8px;
    height:8px;
}

.node-pipe {
    vertical-align:top;
    display:inline-block;
    /* 8px - 1px of border*/
    width:7px;
    height:inherit;
    border-right:1px gray dotted;
}

.node-minus {
    vertical-align:top;
    overflow:hidden;
    border-bottom:1px gray dotted;
    /* 8px - 1px of border*/
    height:7px;
    margin-left:-4px;
}

.node-content {
    vertical-align:top;
    overflow:hidden;
    cursor:pointer;
    display:inline-block;
    height:100%;
    width:auto;
    padding-left:1px;

}

.node-child {
    vertical-align:top;
    overflow:hidden;
    display:block;
    width:8px;
    padding: 0px;
    margin:0px;
    margin-left:4px;
    height: 100%;
    border-right:1px gray dotted;
}

.node-tree {
    display: inline-block;
    width:16px;
    height:16px;
    background-image:url(/themes/common/images/ic/toggle-small-expand.png);
    background-repeat:no-repeat;
    cursor:pointer;
}

.node-minus-tree {
    overflow:hidden;
    border-bottom:1px gray dotted;
    width:4px;
    margin-right:1px;
    margin-left:1px;
}

.tracker_date_reminder {
    font-style: italic;
    color: #ffffff;
    background-color: #808080;
}

.date_reminder_confirm_delete_buttons {
    text-align:center;
}

.date_reminder_confirm_delete {
    border:medium solid red;
    background:#FFC;
    padding:4px 10px;

}

/* {{{ cards */
.cards {
  list-style: none;
  margin: 0;
  padding: 0;
}
.cards .cards {
  margin-left: 2em;
}
.card {
    margin-bottom: 1em;
    border:1px solid #B2B39D;
    background: #ffe;
    min-width: 200px;
    padding: 0px;
    padding-left: 5px;
    color: #333;
    position:relative;
}
.card-container {
    background: #FFFFBB;
    padding: 0.25em;
    padding-left: 0.5em;
    padding-right: 0.5em;
    min-height: 50px;
    -webkit-border-top-right-radius: 3px;
    -webkit-border-bottom-right-radius: 3px;
    -moz-border-radius-topright: 3px;
    -moz-border-radius-bottomright: 3px;
    border-top-right-radius: 3px;
    border-bottom-right-radius: 3px;
}
.card.placeholder {
    border:1px dashed #3A87AD;
    background: url(/themes/common/images/backstripes.gif);
}
.card-actions a.dropdown-toggle {
    font-size: 0.9em;
    color: #7D7D7D;
}
.card-actions a.dropdown-toggle:hover {
    text-decoration: none;
    color: #333333;
}
.card-actions ul {
    list-style: none;
    padding: 0.25em 0.5em;
}
.card-actions .caret {
  margin-top: 6px;
  margin-left: 0;
}
.card-actions:hover .caret {
  opacity: 0.7;
  filter: alpha(opacity=70);
}
.card-actions .dropdown.open .dropdown-toggle {
    color: #005580;
    background: none;
}

.card-title {
    text-align: center;
    margin: 5px 0;
}

.card-details {
    color: #444;
}
.card-details > .toggler,
.card-details > .toggler-hide,
.card-details > .toggler-hide-noajax,
.card-details > .toggler-noajax {
    color: gray;
    background-image: none;
    font-size: 0.9em;
    padding-left: 0px;
}
.card-details > .toggler:hover,
.card-details > .toggler-hide:hover,
.card-details > .toggler-hide-noajax:hover,
.card-details > .toggler-noajax:hover {
    color: #333;
}
.card-details > .toggler i,
.card-details > .toggler-hide i,
.card-details > .toggler-hide-noajax i,
.card-details > .toggler-noajax i {
    margin-right: 4px;
}
.card-details > .toggler-hide > .icon-caret-down,
.card-details > .toggler-hide-noajax > .icon-caret-down {
    display: none;
}
.card-details > .toggler > .icon-caret-right,
.card-details > .toggler-noajax > .icon-caret-right {
    display: none;
}
.card-details tr td {
    font-size: 0.8em;
}
.card-details tr td {
    &:first-child {
        text-align: right;
        vertical-align: top;
    }

    ul, ol {
        margin: 0 20px;

        li {
            list-style: disc outside none;
        }
    }
}

.card-details .avatar {
    width: 25px;
    height: 25px;
    display: inline-block;
    border: none;
    position: relative;
    top: -2px;
    left: 1px;
}
.card-details .avatar > img {
    width: 25px;
    height: 25px;
}
/* }}} */
.tracker_artifact_attachment_delete {
    background: #777777 url(/themes/common/images/artifact_attachment_delete_white.png) center center no-repeat;
    position: absolute;
    top: -13px;
    right: -12px;
    border-radius: 50%;
    width: 25px;
    border: 2px solid #FFF;
    height: 25px;
    padding: 0;
    box-sizing: border-box;
    -moz-box-sizing: border-box;
    z-index: 1;

    &.pc_check_unchecked {
        background: #777777 url(/themes/common/images/artifact_attachment_delete_white.png) center center no-repeat;

        &:hover {
            background-color: #999999;
        }
    }

    &.pc_check_checked {
        background: #F33C3C url(/themes/common/images/artifact_attachment_delete_white.png) center center no-repeat;

        &:hover {
            background-color: #FD6060;
        }
    }
}
.tracker_artifact_attachment_deleted {
    text-decoration: line-through;
}

.help {
    color: #999;
    margin-top: 0;
}

/* {{{ */
.tracker_confirm_delete {
    width: 50%;
    margin: auto;
    border:medium solid red;
    background:#FFC;
    padding:4px 10px;
}
.tracker_confirm_delete_buttons {
    text-align:center;
}
.tracker_confirm_delete_preview {
    border: medium inset lightgray;
    background: #eee;
    padding: 0.5em 1em;
    margin: 1em auto;
}
/* }}} */

.tracker_create_mode {
    padding-left: 1em;
}

.workflow_rule_date_comparator {
    margin: auto 0.5em;
}

.artifact-children-table {
    min-width: 50%;
}
.artifact-children-table, .artifact-children-table tr, .artifact-children-table td, .artifact-children-table tbody {
    height:100%;
    vertical-align:top;
    border:0px;
    margin:0px;
    border-collapse:collapse;
    border-spacing: 0px;
    zoom:1;
}
.artifact-children-table td {
    padding:0px;
    padding-left:0.5em;
    padding-right:0.5em;
    border-left: 1px white solid;
}

.artifact-children-table, .artifact-children-table tbody {
    overflow:auto;
}

.artifact-children-table > tbody > tr:nth-child(odd) > td {
  background-color: #f9f9f9;
}

tr.artifact-children-table-head {
    vertical-align: middle;
    height: 2em;
}

.artifact-child > td {
    border-left: 0 none;
}

.toggle-child > img {
    vertical-align: middle;
}

.trigger_triggering_field_remove {
    cursor: pointer;
}
.trigger_condition_selector {
    white-space: nowrap;
    text-align: right;
}
.trigger_triggering_field {
    vertical-align: top;
}
#triggers_existing > table > tbody > tr:nth-child(odd) {
    background: #fcfcfc;
}
#triggers_existing > table > tbody > tr {
    vertical-align: top;
}
.trigger_description_triggering_field {
    vertical-align: top;
}
.trigger_description_triggering_field_intro {
    text-align: right;
    padding-right: 0.25em;
}
.trigger_remove {
    cursor: pointer;
}
.trigger_triggering_field select {
    vertical-align: top;
}

/** {{{ Notification popup */

.artifact-event-popup {
    display: none;
    margin-bottom: 20px;
}

.artifact-event-popup hr {
    border: 0;
    height: 1px;
    background: #444;
}

.artifact-event-popup-title {
    position: relative;
    z-index: 10000;
    color: #fff;
    text-align: center;
    line-height: 1.2em;
    background: #333;
    border-bottom: 1px solid #444;
    padding: 8px 10px 8px 10px;
    margin: 0;
    -webkit-border-top-left-radius: 4px; -webkit-border-top-right-radius: 4px;
    -moz-border-radius-topleft: 4px; -moz-border-radius-topright: 4px;
    border-top-left-radius: 4px; border-top-right-radius: 4px;
    -webkit-box-shadow: inset 0 1px rgba(0, 0, 0, 0.5), inset 0 2px rgba(255, 255, 255, 0.2), 0 0 20px rgba(0, 0, 0, 0.5);
    -moz-box-shadow: inset 0 1px rgba(0, 0, 0, 0.5), inset 0 2px rgba(255, 255, 255, 0.2), 0 0 20px rgba(0, 0, 0, 0.5);
    box-shadow: inset 0 1px rgba(0, 0, 0, 0.5), inset 0 2px rgba(255, 255, 255, 0.2), 0 0 20px rgba(0, 0, 0, 0.5);
}

.artifact-event-popup-content {
    position: relative;
    z-index: 10001;
    color: #eee;
    background: #000;
    padding: 10px;
    margin: 0;
    -webkit-box-shadow: 0 0 20px rgba(0, 0, 0, 0.5);
    -moz-box-shadow: 0 0 20px rgba(0, 0, 0, 0.5);
    box-shadow: 0 0 20px rgba(0, 0, 0, 0.5);
}

.artifact-event-popup-content ul {
    list-style-type: none;
    padding-left: 0;
    margin: 0;
}

.artifact-event-popup-content .tracker_artifact_followup_changes_field {
    display: block;
    font-weight: normal;
    padding-bottom: 4px;
}

.artifact-event-popup-content .tracker_artifact_followup_changes_changes {
    -webkit-border-radius: 4px;
    -moz-border-radius: 4px;
    border-radius: 4px;
}

.artifact-event-popup-actions {
    position: relative;
    z-index: 10000;
    color: #eee;
    text-align: center;
    background: #333;
    border-top: 1px solid #444;
    padding: 7px 10px 7px 10px;
    margin: 0;
    -webkit-border-bottom-left-radius: 4px; -webkit-border-bottom-right-radius: 4px;
    -moz-border-radius-bottomleft: 4px; -moz-border-radius-bottomright: 4px;
    border-bottom-left-radius: 4px; border-bottom-right-radius: 4px;
    -webkit-box-shadow: 0 0 20px rgba(0, 0, 0, 0.5);
    -moz-box-shadow: 0 0 20px rgba(0, 0, 0, 0.5);
    box-shadow: 0 0 20px rgba(0, 0, 0, 0.5);
}

.artifact-event-popup-actions .btn {
    width: 120px;
}

/** Notification popup }}} */

#artifact-submit-keeper-message {
    display: none;
    width: 30em;
    margin: auto;
    /* LESS/Bootstrap: .well; */
    min-height: 20px;
    padding: 19px;
    margin-bottom: 1em;
    background-color: #f5f5f5;
    border: 1px solid #e3e3e3;
    -webkit-border-radius: 4px;
       -moz-border-radius: 4px;
            border-radius: 4px;
    -webkit-box-shadow: inset 0 1px 1px rgba(0, 0, 0, 0.05);
       -moz-box-shadow: inset 0 1px 1px rgba(0, 0, 0, 0.05);
            box-shadow: inset 0 1px 1px rgba(0, 0, 0, 0.05);
}

#artifact-submit-keeper-message .help_title {
    font-size: larger;
    font-weight: bold;
    display: block;
    text-align: center;
    margin-bottom: 1em;
}

.artifact-submit-button {
    text-align: center;
    background: rgba(255,255,255,0.95);
    background: #FFF\9;
    border-top: 1px solid #E0E0E0;
    position: fixed;
    bottom: 0;
    left: 0;
    width: 100%;
    padding: 20px 0;
    box-sizing: border-box;
    z-index: 999;

    .dropdown-menu li {
        .btn-link {
            width: 100%;
            text-decoration: none;
            text-align: left;
            color: #222;
        }

        &:hover {
            background-color: #0081c2;

            .btn-link {
                text-decoration: none;
                text-shadow: none;
                color: #FFF;
            }
        }
    }
}
body.sidebar-collapsed .artifact-submit-button, body.sidebar-collapsed .hidden-artifact-submit-button {
    padding-left: 45px;
}
body.sidebar-expanded .artifact-submit-button, body.sidebar-expanded .hidden-artifact-submit-button {
    padding-left: 200px;
}

#artifacts_query td {
    padding: 0 10px 0 0;
}

#artifacts_query td span{
    display: block;
}

#date_field_reminder_form input, #date_field_reminder_form select {
    width: auto;
}

#edit_rule_form label {
    margin: 0 0 0 5px;
}
#edit_rule_form input[type="checkbox"] {
    margin: 0;
}
#save_panel td {
    padding: 10px 0 0 0;
}
#tracker-import-data th {
    text-align: right;
    padding: 0 10px 0 0;
}
#tracker-import-data th, #tracker-import-data td {
    padding: 10px 5px;
}
#tracker-import-data input[type="checkbox"] {
    margin: 0;
}

.tracker_artifact_followup_content textarea {
    width : 100%;
    box-sizing: border-box;
    -moz-box-sizing: border-box;
}

.tracker-admin-bindvalue_list {
    list-style: none;
    margin-left: 0px;
    border: 1px solid #d5d5d5;
}

.tracker-admin-bindvalue_list > li {
    border-bottom: 1px solid #d5d5d5;
    padding: 4px;
    padding-right: 8px;
}

.tracker-admin-bindvalue_list > li:last-child {
    border-bottom: none;
}

.tracker-admin-bindvalue_actions {
    padding-left: 8px;
    float: right;
}

.tracker-admin-bindvalue_grip {
    margin-right: 2px;
    cursor: move;
}

.tracker-admin-bindvalue_decorator {
    margin-right: 6px;
}

.tracker-admin-bindvalue_description {
    margin-left: 40px;
}

.tracker-admin-bindvalue_description_field {
    display: block;
    margin-left: 40px;
}

.tracker_artifact_field > input[type=text],
.tracker_artifact_field > textarea {
    width: auto;
}


.tuleap-modal {
    form {
        margin-bottom: 0;
    }
    #artifact-form-errors {
        display: none;
        font-size: 0.9em;

        h5 {
            margin: 10px 0 5px 0;
        }
    }

    .tuleap-modal-content {
        padding: 15px;
    }
    .tuleap-modal-side-panel-content-content {
        padding: 0 0 30px 0;
        background: #FAFAFA;

        .alert-info {
            font-size: 0.8em;
            margin: 5px;
            padding: 0px 5px;

            a {
                font-weight: bold;
                color: #3a87ad;
            }
        }
    }
    .tuleap-modal-actions textarea {
        width: 100%;
        -moz-box-sizing: border-box;
        box-sizing: border-box;
    }

    table {
        width: 100%;

        td {
            padding: 0;

            legend {
                margin-bottom: 10px;
            }

            img {
                max-width: 390px;
            }

            .tracker_artifact_field {
                margin-bottom: 10px;
                font-size: 0.9em;

                label {
                    margin-bottom: 0;
                    font-size: 0.95em;
                    color: #444;
                }

                .textboxlist {
                    max-width: 380px;

                    .holder {
                        width: 100%;

                        .maininput {
                            margin: 0;
                            height: 20px;
                        }
                    }
                }

                .textboxlist-auto {
                    max-width: 380px;
                }

                input[type=text] {
                    margin: 5px 0 0 0;
                    width: 100%;
                    -moz-box-sizing: border-box;
                    box-sizing: border-box;
                    height: 30px;
                }

                .add-on {
                    margin: 5px 0 0 -1px;
                }

                textarea {
                    margin: 5px 0 0 0;
                    width: 100%;
                    -moz-box-sizing: border-box;
                    box-sizing: border-box;
                }
            }
        }
    }

    ul.tracker_artifact_links {
        margin: 0 0 0 5px;

        li {
            padding: 0 5px 0 0;
            list-style-type: none;
            font-size: 0.8em;
            overflow: hidden;
            text-overflow: ellipsis;
            white-space: nowrap;
        }
    }

    ul.tracker_artifact_followups > li {
        margin: 0 0 20px 0;
        padding: 10px;
        background: rgb(239,239,239);
        background: url(data:image/svg+xml;base64,PD94bWwgdmVyc2lvbj0iMS4wIiA/Pgo8c3ZnIHhtbG5zPSJodHRwOi8vd3d3LnczLm9yZy8yMDAwL3N2ZyIgd2lkdGg9IjEwMCUiIGhlaWdodD0iMTAwJSIgdmlld0JveD0iMCAwIDEgMSIgcHJlc2VydmVBc3BlY3RSYXRpbz0ibm9uZSI+CiAgPGxpbmVhckdyYWRpZW50IGlkPSJncmFkLXVjZ2ctZ2VuZXJhdGVkIiBncmFkaWVudFVuaXRzPSJ1c2VyU3BhY2VPblVzZSIgeDE9IjAlIiB5MT0iMCUiIHgyPSIwJSIgeTI9IjEwMCUiPgogICAgPHN0b3Agb2Zmc2V0PSIwJSIgc3RvcC1jb2xvcj0iI2VmZWZlZiIgc3RvcC1vcGFjaXR5PSIxIi8+CiAgICA8c3RvcCBvZmZzZXQ9IjEwMCUiIHN0b3AtY29sb3I9IiNmYWZhZmEiIHN0b3Atb3BhY2l0eT0iMSIvPgogIDwvbGluZWFyR3JhZGllbnQ+CiAgPHJlY3QgeD0iMCIgeT0iMCIgd2lkdGg9IjEiIGhlaWdodD0iMSIgZmlsbD0idXJsKCNncmFkLXVjZ2ctZ2VuZXJhdGVkKSIgLz4KPC9zdmc+);
        background: -moz-linear-gradient(top,  rgba(239,239,239,1) 0%, rgba(250,250,250,1) 100%);
        background: -webkit-gradient(linear, left top, left bottom, color-stop(0%,rgba(239,239,239,1)), color-stop(100%,rgba(250,250,250,1)));
        background: -webkit-linear-gradient(top,  rgba(239,239,239,1) 0%,rgba(250,250,250,1) 100%);
        background: -o-linear-gradient(top,  rgba(239,239,239,1) 0%,rgba(250,250,250,1) 100%);
        background: -ms-linear-gradient(top,  rgba(239,239,239,1) 0%,rgba(250,250,250,1) 100%);
        background: linear-gradient(to bottom,  rgba(239,239,239,1) 0%,rgba(250,250,250,1) 100%);
        filter: progid:DXImageTransform.Microsoft.gradient( startColorstr='#efefef', endColorstr='#fafafa',GradientType=0 );

        &:last-child {
            margin: 0;
        }

        .tracker_artifact_followup_header {
            padding: 0;
            margin: 0;
            border-radius: 0;

            .tracker_artifact_followup_avatar {
                width: 30px;
                height: 30px;
                margin: 0 5px 5px 0;

                img {
                    width: 30px;
                    height: 30px;
                    border-radius: 50%;
                    border: none;
                }
            }

            .tracker_artifact_followup_title_user, .tracker_artifact_followup_date {
                margin: 0;
                font-size: 0.8em;
                font-weight: normal;
                line-height: 1.4em;
                text-align: left;
            }
            .tracker_artifact_followup_date {
                font-style: italic;
                color: #999;
            }
        }

        .tracker_artifact_followup_comment {
            font-size: 0.8em;
            line-height: 1.3em;
            margin-top: 10px;
            clear: left;
        }
        hr {
            margin: 7px 0;
            border-top: 1px solid #E9E9E9;
            border-bottom: 1px solid #ffffff;
            border: 0;
        }
        .tracker_artifact_followup_changes {
            margin: 0;
            opacity: 0.6;

            &:hover {
                opacity: 0.6;
            }

            li {
                list-style-type: none;
            }

        }
    }

    ul > li.empty-state {
        padding: 30px 0 0 0;
        text-align: center;
        font-size: 0.8em;
        color: #999;
    }
}

#tracker_report_renderers {
    margin-top: 24px;
    margin: 24px 12px 0 12px;
    position: relative;
    z-index: 1;

    & > li:first-child {
        margin-left: 4px;
    }

    & > li {

        & > a > b.caret {
            margin-left: 16px;
        }

        & > .dropdown-menu {
            padding: 20px 20px 0 20px;

            & > form > .tracker-renderer-details {
                margin-left: 20px;
            }
        }
    }
}

.additional > td {
    background: #FFFFCC !important;
}

body.in_tracker_report .main .content {
    padding-left: 0;
    padding-right: 0;
}

#tracker_report_renderer_view_controls {
    float: right;
}

.tracker_report_table_aggregates > td {
    background: #FFFFFF !important;
    border-top: 2px solid #B2B2B2;
    border-left-color: #E5E5E5 !important;
    padding: 0;

    > table {
        width: 100%;

        > thead > tr > th {
            background: #EEEEEE;
            border-left: 1px solid #E5E5E5;
            border-bottom: 1px solid #E5E5E5;
            padding: 0 8px;
            font-weight: normal;
            height: 24px;
            text-transform: uppercase;
            font-size: 0.8em;
            font-weight: bold;
            vertical-align: middle;


            &:last-child {
                text-align: center;
            }

            &:first-child,
            &:last-child {
                border-left: none;
            }

            & + th:last-child {
                text-align: right;
            }

            > .btn-group {
                text-align: left;
                text-transform: none;
                margin-top: 1px;
            }
        }

        > tbody > tr > td {
            border: none;
            border-left: 1px solid #DDDDDD;
            background: #FFFFFF !important;

            &:first-child {
                border-left: none;
            }

            > label {
                font-size: 0.8em;
                color: #646464;
                margin-bottom: 0;
                margin-right: 10px;
                float: left;
                cursor: default;

                > .tracker_report_table_aggregates_value {
                    color: #222;
                    font-size: 1.2em;
                }
            }
        }
    }
}

@inca_silver: #767676;
@chrome_silver: #A5A5A5;
@fiesta_red: #DC2F2F;
@teddy_brown: #9B6542;
@clockwork_orange: #FF9400;
@red_wine: #9E1919;
@acid_green: #92C71E;
@army_green: #7F9A42;
@sherwood_green: #28C43A;
@ocean_turquoise: #28C4A0;
@daphne_blue: #0FD8D8;
@lake_placid_blue: #33C0EA;
@deep_blue: #2B6CDC;
@plum_crazy: #890DE1;
@peggy_pink: #E10DCB;
@flamingo_pink: #FF87C4;

@inca_silver_secondary: #EEEEEE;
@chrome_silver_secondary: #FAFAFA;
@fiesta_red_secondary: #FFDFDF;
@teddy_brown_secondary: #F9EBE1;
@clockwork_orange_secondary: #FFF0DC;
@red_wine_secondary: #F7E8E8;
@acid_green_secondary: #ECF4D9;
@army_green_secondary: #E5F2C8;
@sherwood_green_secondary: #E9FFEB;
@ocean_turquoise_secondary: #D3FCF2;
@daphne_blue_secondary: #E3FFFF;
@lake_placid_blue_secondary: #DFF5FF;
@deep_blue_secondary: #DEEAFF;
@plum_crazy_secondary: #F3E2FF;
@peggy_pink_secondary: #FFE9FD;
@flamingo_pink_secondary: #FFF2F8;

.tracker_settings_colors {
    margin-bottom: 10px;

    & > .tracker_color_selector {
        margin: 0;
    }

    & > .icon-stack {
        cursor: pointer;

        & > .icon-ok {
            color: #FFFFFF;
            visibility: hidden;

            &.selected {
                visibility: visible;
            }
        }
    }

    & > .tracker_color_preview {
        display: block;
        margin-top: 10px;

        & > .tracker_color_preview_label {
            font-size: 0.8em;
        }

        & > .xref-in-title {
            margin-left: 10px;
            font-size: 1.2em;
        }
    }
}

.inca_silver {
    &.icon-circle.tracker_color_info,
    &.tracker_color_selector_container {
        color: @inca_silver;
    }

    &.xref-in-title {
        background-color: @inca_silver;
    }
}

.chrome_silver {
    &.icon-circle.tracker_color_info,
    &.tracker_color_selector_container {
        color: @chrome_silver;
    }

    &.xref-in-title {
        background-color: @chrome_silver;
    }
}

.fiesta_red {
    &.icon-circle.tracker_color_info,
    &.tracker_color_selector_container {
        color: @fiesta_red;
    }

    &.xref-in-title {
        background-color: @fiesta_red;
    }
}

.teddy_brown {
    &.icon-circle.tracker_color_info,
    &.tracker_color_selector_container {
        color: @teddy_brown;
    }

    &.xref-in-title {
        background-color: @teddy_brown;
    }
}

.clockwork_orange {
    &.icon-circle.tracker_color_info,
    &.tracker_color_selector_container {
        color: @clockwork_orange;
    }

    &.xref-in-title {
        background-color: @clockwork_orange;
    }
}

.red_wine {
    &.icon-circle.tracker_color_info,
    &.tracker_color_selector_container {
        color: @red_wine;
    }

    &.xref-in-title {
        background-color: @red_wine;
    }
}

.acid_green {
    &.icon-circle.tracker_color_info,
    &.tracker_color_selector_container {
        color: @acid_green;
    }

    &.xref-in-title {
        background-color: @acid_green;
    }
}

.army_green {
    &.icon-circle.tracker_color_info,
    &.tracker_color_selector_container {
        color: @army_green;
    }

    &.xref-in-title {
        background-color: @army_green;
    }
}

.sherwood_green {
    &.icon-circle.tracker_color_info,
    &.tracker_color_selector_container {
        color: @sherwood_green;
    }

    &.xref-in-title {
        background-color: @sherwood_green;
    }
}

.ocean_turquoise {
    &.icon-circle.tracker_color_info,
    &.tracker_color_selector_container {
        color: @ocean_turquoise;
    }

    &.xref-in-title {
        background-color: @ocean_turquoise;
    }
}

.daphne_blue {
    &.icon-circle.tracker_color_info,
    &.tracker_color_selector_container {
        color: @daphne_blue;
    }

    &.xref-in-title {
        background-color: @daphne_blue;
    }
}

.lake_placid_blue {
    &.icon-circle.tracker_color_info,
    &.tracker_color_selector_container {
        color: @lake_placid_blue;
    }

    &.xref-in-title {
        background-color: @lake_placid_blue;
    }
}

.deep_blue {
    &.icon-circle.tracker_color_info,
    &.tracker_color_selector_container {
        color: @deep_blue;
    }

    &.xref-in-title {
        background-color: @deep_blue;
    }
}

.plum_crazy {
    &.icon-circle.tracker_color_info,
    &.tracker_color_selector_container {
        color: @plum_crazy;
    }

    &.xref-in-title {
        background-color: @plum_crazy;
    }
}

.peggy_pink {
    &.icon-circle.tracker_color_info,
    &.tracker_color_selector_container {
        color: @peggy_pink;
    }

    &.xref-in-title {
        background-color: @peggy_pink;
    }
}

.flamingo_pink {
    &.icon-circle.tracker_color_info,
    &.tracker_color_selector_container {
        color: @flamingo_pink;
    }

    &.xref-in-title {
        background-color: @flamingo_pink;
    }
}

.tracker_artifact_add_attachment > p > input[type=file] {
    width: 206px;
}

.tracker_artifact {
    max-width: 960px;
}

<<<<<<< HEAD
.artifact-references {
    @grip-size: 40px;

    position: fixed;
    z-index: 1;
    right: 0;
    top: 140px;
    width: @grip-size;
    height: @grip-size;
    overflow: hidden;
    font-size: 0.9em;
    transition: all 0.2s ease;

    .artifact-references-content {
        box-sizing: border-box;
        -moz-box-sizing: border-box;
        width: 0;
        height: 0;
        padding: 0;
        transition: all 0.2s ease;
        position: relative;
        left: @grip-size;
        background: rgba(255,255,255,0.95);
        background: #FFF\9;
        border: 1px solid #E9E9E9;
        border-right: none;
        box-shadow: 0 0 10px rgba(0,0,0,0.1);
        -webkit-border-bottom-left-radius: 3px;
        -moz-border-radius-bottomleft: 3px;
        border-bottom-left-radius: 3px;

        h2 {
            margin-top: 0;
            padding: 5px 15px 15px 15px;
        }

        ul {
            list-style-type: none;
            margin: 0;
            padding-left: 15px;
            padding-right: 15px;

            li {
                margin-bottom: 8px;
                line-height: 1.2em;

                a {
                    color: #222;

                    &:hover {
                        text-decoration: none;
                        opacity: 0.9;
                    }
                }
            }
        }
    }

    .grip {
        position: absolute;
        left: 0;
        top: 0;
        z-index: 1;
        width: @grip-size;
        height: @grip-size;
        box-sizing: border-box;
        -moz-box-sizing: border-box;
        padding-top: 8px;
        cursor: pointer;
        text-align: center;
        font-size: 1.6em;
        -webkit-border-top-left-radius: 3px;
        -webkit-border-bottom-left-radius: 3px;
        -moz-border-radius-topleft: 3px;
        -moz-border-radius-bottomleft: 3px;
        border-top-left-radius: 3px;
        border-bottom-left-radius: 3px;
        border: 1px solid #222;
        border-right: none;
        color: #FFF;
        transition: all 0.2s ease;
        background-color: #303030;
    }

    &.expanded {
        width: 400px + @grip-size;
        height: auto;

        .artifact-references-content {
            width: 400px;
            padding: 15px;
            min-height: 100px;
            height: auto;
            max-height: 400px;
        }

        .grip {
            background-color: rgba(255,255,255,0.95);
            background-color: #FFF\9;
            border: 1px solid #E9E9E9;
            color: #222;
            border-right: none;
        }
=======
.tracker_report_renderer_description {
    color: #444;
    font-size: 0.9em;
    margin-bottom: 15px;

    > span {
        color: #646464;
        font-size: 0.9em;
>>>>>>> 1378fe9f
    }
}<|MERGE_RESOLUTION|>--- conflicted
+++ resolved
@@ -2578,7 +2578,6 @@
     max-width: 960px;
 }
 
-<<<<<<< HEAD
 .artifact-references {
     @grip-size: 40px;
 
@@ -2682,7 +2681,9 @@
             color: #222;
             border-right: none;
         }
-=======
+    }
+}
+
 .tracker_report_renderer_description {
     color: #444;
     font-size: 0.9em;
@@ -2691,6 +2692,5 @@
     > span {
         color: #646464;
         font-size: 0.9em;
->>>>>>> 1378fe9f
     }
 }