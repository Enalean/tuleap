--- conflicted
+++ resolved
@@ -1,4 +1,6 @@
-<<<<<<< HEAD
+Version 5.89 - Tuleap 5.12
+    * Fix two bugs : bug #2396 and bug #2234. We modify the behaviour of update_artifact by passing id of list values instead of their labels
+
 Version 5.88 - Tuleap 5.11
     * Fix bugs #2601 - Should not have to click twice in IE to choose the bind
 
@@ -19,10 +21,6 @@
 
 Version 5.82 - Tuleap 5.11
     * Fix missing closing tag that broke layout
-=======
-Version 5.82 - Tuleap 5.12
-    * Fix two bugs : bug #2396 and bug #2234. We modify the behaviour of update_artifact by passing id of list values instead of their labels
->>>>>>> f767954b
 
 Version 5.81 - Tuleap 5.11
     * Fix integration of search in follow-up comments and cross tracker search
