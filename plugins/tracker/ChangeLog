--- conflicted
+++ resolved
@@ -1,4 +1,6 @@
-<<<<<<< HEAD
+Version 5.26 - Tuleap 5.6
+    * Fix unit test includes
+
 Version 5.25 - Tuleap 5.6
     * Add new type of field in trackers: checkbox (Contrib JTEKT)
 
@@ -6,14 +8,10 @@
     * SOAP: getArtifacts now returns filtered results
 
 Version 5.23 - Tuleap 5.6
-    * 
+    *
 
 Version 5.22 - Tuleap 5.6
     * SOAP: Add missing info on getArtifact: submitted_on, submitted_by, last_update_date
-=======
-Version 5.22 - Tuleap 5.5.4
-    * Fix unit test includes
->>>>>>> 2c9b669a
 
 Version 5.21 - Tuleap 5.5
     * Fix sla #1444: artifacts with two parents throw an exception
