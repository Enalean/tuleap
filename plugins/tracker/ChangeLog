<<<<<<< HEAD
=======
Version 5.8.8 - Tuleap 5.4
    * Allow to use both login names, email or any valid login format (like ldap). (contrib STMicroelectronics).

Version 5.8.7 - Tuleap 5.3.1
    * Artifacts can no longer reference themselves.
    * Artifact link no longer create a link on itself.

>>>>>>> 1c9c21bd
Version 5.8.6 - Tuleap 5.3
    * Fix notices

Version 5.8.5 - Tuleap 5.3
    * Fix bug in date reminder JS (not working on IE7)
    * Clean-up code

Version 5.8.4 - Tuleap 5.3
    * Update after Cardwall update.

Version 5.8.3 - Tuleap 5.3
    * Fix bug when there are cycles in artifact ancestors.

Version 5.8.2 - Tuleap 5.3
    * It's now possible to set email reminder based on date so Tuleap can remind you to take care of an artifact depending of a date (contrib STMicroelectronics).

Version 5.8.1 - Tuleap 5.3
    * Add tests on ancestors

Version 5.8 - Tuleap 5.3
    * Add API to find parents of a given artifact according to hierarchy.

Version 5.7.41 - Tuleap 5.3
    * Field values (remaining_effort, impediment, assigned_to) are displayed on cards
    * Configure cardwall columns

Version 5.7.40 - Tuleap 5.3
    * Burndown field is now using computed remaining effort field

Version 5.7.39 - Tuleap 5.3
    * Fix bugs in cardwall: see cardwall 0.5.9

Version 5.7.38 - Tuleap 5.3
    * Refactoring: Second stage of TreeNode clean-up across tracker/planning/cardwall

Version 5.7.37 - Tuleap 5.3
    * Fix sla #830: chunksz are saved in reports
    * Fix missing report header when cardwall renderer was added.

Version 5.7.36 - Tuleap 5.3
    * Fix artifact disappearance

Version 5.7.34 - Tuleap 5.3
    * Add new field type "Computed" that is able to sum values of a given field in linked artifacts.

Version 5.7.33 - Tuleap 5.3
    * Add new post actions on the workflow: set a int/float field to a specific value.
      Eg: in the cardwall, if you drag a task to "done", remaining effort is set to 0.

Version 5.7.32 - Tuleap 5.3
    * Now artifacts are ordered by priority in the cross search.
    * Provide internal api to change the priority of artifacts

Version 5.7.31 - Tuleap 5.3
    * Refactoring: First stage of TreeNode clean-up across tracker/planning/cardwall

Version 5.7.30 - Tuleap 5.3
    * Update mustache renderer

Version 5.7.29 - Tuleap 5.2
    * Do not put extra comma which leads to a javascript error in IE

Version 5.7.28 - Tuleap 5.2
    * Introduce CardPresenter interface

Version 5.7.27 - Tuleap 5.2
    * Fix behviour of hierarchy interface with "corrupted data" (tracker deleted)
    * On tracker deletion, delete hierarchy information
    * Fix display of backlog elements in planning when there are no hierarchy defined.

Version 5.7.26 - Tuleap 5.2
    * Fix regression introduced in 5.7.25 on templates

Version 5.7.25 - Tuleap 5.2
    * On cross search view, when tree is filtered, display children of searched
      artifacts.

Version 5.7.24 - Tuleap 5.2
	* Allow plugins to add their stuff in tracker admin page
	* Allow tracker admin to unset the status semantic
	* Move cards css from agiledashboard to tracker

Version 5.7.23 - Tuleap 5.2
    * Update tracker templates by adding permissions on unused fields.

Version 5.7.22 - Tuleap 5.2
    * Introduc NullTracker object

Version 5.7.21 - Tuleap 5.2
    * When a hierarchy is defined between 2 trackers, the linking between two
      artifacts is always done with respect of hierarchy (ie the artifact that
      belongs to the parent tracker will be updated to reference its son).

Version 5.7.20 - Tuleap 5.2
    * Some stuff for the agiledashboard

Version 5.7.19 - Tuleap 5.2
    * Fix issue with project renderer widget.

Version 5.7.18 - Tuleap 5.2
    * Add expand/collapse all on cross search
    * Remove lab mode on cross-search
    * One can add new content into backlog when the backlog is empty.

Version 5.7.17 - Tuleap 5.2
    * Add API method for agiledashboard (retrieve hierarchy of linked artifacts).

Version 5.7.16 - Tuleap 5.2
    * Refactoring of "external permissions"
	* Collapse by default in cross search

Version 5.7.15 - Tuleap 5.2
    * fix sla #627: Default values are not taken into account for Select Boxes fields

Version 5.7.14 - Tuleap 5.1
    * remove unused variable

Version 5.7.13 - Tuleap 5.1
    * Finish permissions checking on cross tracker search.

Version 5.7.12 - Tuleap 5.1
    * Clean-up refactoring of view builder

Version 5.7.11 - Tuleap 5.1
    * Refactoring of cross search view builder

Version 5.7.10 - Tuleap 5.1
    * Let the plugins that depends on trackers choose the redirection url after artifact update/creation
    * Introduce 'immediate' parameter in api to link immediately a new artifact to another one.

Version 5.7.9 - Tuleap 5.1
    * Internal refactoring to manage creation of elements from AgileDashboard
      plugin.

Version 5.7.8 - Tuleap 5.1
    * Check permissions

Version 5.7.7 - Tuleap 5.0
    * Fix fatal error when field does not exist

Version 5.7.6 - Tuleap 5.0
    * Allow trackers to be installed on servers having default storage engine
	set to InnoDB 
    * Fix search on attachments

Version 5.7.5 - Tuleap 5.0
    * Fix burndown bug when remaining_effort fall to 0.

Version 5.7.4 - Tuleap 5.0
    * Inherit shared fields and hierarchy from project templates

Version 5.7.1 - Tuleap 5.0
    * Fix bug when trying to add a shared field on a non existant field id + i18n.

Version 5.7 - Tuleap 5.0
    * Add a new field type "Burndown"
      It displays a Burndown as a field. It takes its configuration from the
      artifact itself (start_date and duration) and will pick-up data from
      linked artifact (remaining_effort).
      Its useful when you want to define a "Sprint" tracker in an Agile process.

Version 5.6.3 - Tuleap 5.0
    * Fix display of tree table on various screen configuration

Version 5.6.1 - Tuleap 5.0
    * In cross search:
      * List only shared fields that belongs to an active tracker
      * List artifact link criteria only once per tracker
      * Display each artifact link only once in results

Version 5.6 - Tuleap 5.0
    * Cross tracker search allows to search based on artifact link.

Version 5.5 - Tuleap 5.0
    * Cross tracker search allows to search on "Status" and "Title" semantics.

Version 5.4.9 - Tuleap 5.0
    * Add API to remove an artifact link association in REST mode.

Version 5.4.8 - Tuleap 5.0
    * Refactoring.
    
Version 5.4.8 - Tuleap 4.0.28.1
  * Fix sla #656 - Not able to create Tracker from the template
  
Version 5.4.7 - Tuleap 4.0.28
  * Fix notice during install

Version 5.4.6 - Tuleap 4.0.28
  * Cross Tracker search as an experimental feature (lab mode)

Version 5.4.5 - Tuleap 4.0.28
  * Fix sla #580 - Issue in SOAP function "getTrackerFields" in Trackers
  * Rename tracker in plugin_tracker in soap
  
Version 5.4.4 - Tuleap 4.0.28
  * Fix gotoid after removal of legacy trackers (aka tracker v1).

Version 5.4.3 - Tuleap 4.0.28
  * Update soap functions in wsdl

Version 5.4.2 - Tuleap 4.0.28
  * Refactoring of CrossSearch
  * Enhance tracker internal api to ease the the link between
    artifacts (used by the agiledashboard plugin)

Version 5.4.1 - Tuleap 4.0.28
  * Fix upgrade script for tracker_hierarchy table.

Version 5.4 - Tuleap 4.0.28
  * Allow to do cross tracker search based on shared fields.

Version 5.3.1 - Tuleap 4.0.28
  * Fix bug on hierarchy definition

Version 5.3 - Tuleap 4.0.28
  * Allow to define a hierarchy of trackers:
    Epics
    `-- Stories
        |-- Tasks
        `-- Bugs
   * Introduce usage of 'mustache' as a templating library.

Version 5.1.2 - Tuleap 4.0.27
  * Fix unit test with php 5.3

Version 5.1.1 - Tuleap 4.0.27
  * Fix inclusion of files.

Version 5.1 - Tuleap 4.0.27
  * Fix issue with permissions while cloning trackers

Version 5.0 - Tuleap 4.0.27
  * Change version number
  * Reduce memory consumption by not loading all plugin's class for each hit.

Version 0.9.1 - Tuleap 4.0.27
  * Fix issue: float fields and number > 1000

Version 0.9.1 - Tuleap 4.0.27
  * Refactoring: better naming
  * Fix issue: label should not contain input elements

Version 0.9.0 - Tuleap 4.0.27
  * Add shared field: a tracker can re-use a field (select box or multi selectbox) defined in another tracker.

Version 0.8.12 - Tuleap 4.0.26
  * Add tests for workflow postactions

Version 0.8.11 - Tuleap 4.0.26
  * Cucumberize the features

Version 0.8.10 - Tuleap 4.0.26
  * Fix performance issue on tracker report display.

Version 0.8.9 - Tuleap 4.0.26
  * HTML email notifications (in collaboration with STMicroelectronics)

Version 0.8.8 - Tuleap 4.0.26
  * Fix sla #160: fatal error on artifact link when the field is mandatory

Version 0.8.7 - Tuleap 4.0.25
  * Fix bug with JS declaration of tracker namespace

Version 0.8.6 - Tuleap 4.0.24.1
  * Update tracker XML definition (rnc + rng)

Version 0.8.5 - Tuleap 4.0.24
  * Fix IE7 issue on renderer options menu.

Version 0.8.4 - Tuleap 4.0.24
  * Updates following new cardwall plugin (renderer tweaking)
  * Better printer version management

Version 0.8.3 - Tuleap 4.0.24
  * Fix bug in permission computation

Version 0.8.2 - Tuleap 4.0.24
  * backlog #259. Simplify tracker creation with duplication of existing trackers on demand or at project creation.

Version 0.8.1 - Tuleap 4.0.24
  * factorization in SOAP api of tracker v5 (Contrib STMicroelectronics)

Version 0.8 - Tuleap 4.0.24
  * Fix user realname output
  * Workflow postactions import/export
  * Postactions bypass field permissions
  * A field cannot be deleted if a postaction is associated to it.
  * A "select box" field cannot be transformed into a multi one if workflow on it.
  * no overlap between tracker v3 ids and tracker v5 ids.

Version 0.6 - (Tuleap 4.0.23)
  * Fix bug on artifact submission when there is no workflow

Version 0.5 - (Tuleap 4.0.23)
  * Fix sla #156. Mail now contains all the submitted fields.
  * Introduce post actions on workflow transition: set or clear a date field when the artifact change its state.

Version 0.4 - (Tuleap 4.0.22)
  * Fix bug on permissions on artifact field upon update.

Version 0.3 - (Tuleap 4.0.22)
  * Improve tracker templates

Version 0.2 - (Tuleap 4.0.22)
  * Report renderers (tables & charts) can be put in a personal or project dashboard.
  * Add a widget "MyArtifact" to display the open artifacts the user is belonging to.
  * Display tracker entries in PublicAreas widget.
  * Add SOAP api.

  * Fix issue with project templates initialisation.

Version 0.1 - (Tuleap 4.0.21)
  Import (and improve) fifth generation trackers:

  * New tracker user interface
    - Artifact and report views, administration interface: the whole interface has been redesign to provide easier and faster usage.

  * Workflow
    - It is now possible to define artifact state transitions, with associated permissions.

  * Tracker Reports:
    - Construct reports interactively: add, move, resize columns with drag'n drop.
    - Add and remove query filters interactively
    - Report contains query filter value: replay a complex query with a single click.
    - A single report may now contain several tables

  * Tracker administration
    - Build your tracker interactively: add new fields and values in a new comfortable way.
    - Define tracker semantics: what is an "open" artifact, what is a "title". Customize artifact tooltip for each tracker.

  * New Tracker fields
    - File (ie. attachments): you may now use file fields anywhere in the tracker form.
    - Open lists: text field with auto-completion feature based on list.
    - Reference: reference to another artifacts.

  * New Artifact layout
    - In addition to new fields, structure your artifacts as you wish
    - Available elements: columns, fieldsets, labels, free text, separators
    - You can mix any of them as needed (eg. multi-columns in fieldset, etc)

  * Artifact history
    - Artifact changes are now stored in "snapshots", improving historical information.

  * Import/export of tracker structure in XML format.
    - Provides a way to exchange trackers between Tuleap instances
    - Export format contains the whole tracker definition: fields, layout, reports, workflow, etc.

  * Tracker templates
    - New tracker templates are provided for: Bugs, Change Request, Patches, Requirements, Risks, Support Request, Tasks, User Stories.
    - Templates provided in XML format.<|MERGE_RESOLUTION|>--- conflicted
+++ resolved
@@ -1,5 +1,3 @@
-<<<<<<< HEAD
-=======
 Version 5.8.8 - Tuleap 5.4
     * Allow to use both login names, email or any valid login format (like ldap). (contrib STMicroelectronics).
 
@@ -7,7 +5,6 @@
     * Artifacts can no longer reference themselves.
     * Artifact link no longer create a link on itself.
 
->>>>>>> 1c9c21bd
 Version 5.8.6 - Tuleap 5.3
     * Fix notices
 
