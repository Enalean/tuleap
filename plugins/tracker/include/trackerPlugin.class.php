--- conflicted
+++ resolved
@@ -130,13 +130,9 @@
                 '/plugins/tracker/scripts/TrackerRichTextEditor.js',
                 '/plugins/tracker/scripts/artifactChildren.js',
                 '/plugins/tracker/scripts/load-artifactChildren.js',
-<<<<<<< HEAD
-                '/plugins/tracker/scripts/modal-in-place.js'
-=======
                 '/plugins/tracker/scripts/modal-in-place.js',
                 '/plugins/tracker/scripts/datetimepicker.js',
                 '/plugins/tracker/scripts/TrackerArtifactEditionSwitcher.js'
->>>>>>> 449537e9
             )
         );
     }
