<?php
/**
 * Copyright (c) Enalean, 2011. All Rights Reserved.
 *
 * This file is a part of Tuleap.
 *
 * Tuleap is free software; you can redistribute it and/or modify
 * it under the terms of the GNU General Public License as published by
 * the Free Software Foundation; either version 2 of the License, or
 * (at your option) any later version.
 *
 * Tuleap is distributed in the hope that it will be useful,
 * but WITHOUT ANY WARRANTY; without even the implied warranty of
 * MERCHANTABILITY or FITNESS FOR A PARTICULAR PURPOSE.  See the
 * GNU General Public License for more details.
 *
 * You should have received a copy of the GNU General Public License
 * along with Tuleap. If not, see <http://www.gnu.org/licenses/>.
 */

require_once 'common/include/Codendi_Request.class.php';

/**
 * class Transition_PostAction
 * Post action occuring when transition is run
 */
abstract class Transition_PostAction {

    /**
     * @var Transition the transition
     */
    protected $transition;

    /**
     * @var Integer Id of the post action
     */
    protected $id;

    /**
     * Constructor
     *
     * @param Transition $transition The transition the post action belongs to
     * @param Integer    $id         Id of the post action
     */
    public function __construct(Transition $transition, $id) {
        $this->transition = $transition;
        $this->id         = $id;
    }

    /**
     * Return ID of the post-action
     *
     * @return Integer
     */
    public function getId() {
        return $this->id;
    }

    /**
     * Return all the relevant concatenated CSS classes for this PostAction.
     *
     * @return string
     */
    public function getCssClasses() {
        return 'workflow_action '.$this->getCssClass();
    }

    /**
     * Return the most specific CSS class for this PostAction.
     *
     * @return string
     */
    public function getCssClass() {
        return 'workflow_action_'.$this->getShortName();
    }

    /**
     * Return the transition
     *
     * @return Transition
     */
    public function getTransition() {
        return $this->transition;
    }

    /**
     * Log feedback to be displayed to the user
     *
     * @param string $level    One of info|warning|error
     * @param string $pagename The primary key for BaseLanguage::getText()
     * @param string $category The secondary key for BaseLanguage::getText()
     * @param string $args     The args for BaseLanguage::getText()
     *
     * @see Response::addFeedback()
     *
     * @return void
     */
    protected function addFeedback($level, $pagename, $category, $args) {
        $feedback = $GLOBALS['Language']->getText($pagename, $category, $args);
        $GLOBALS['Response']->addUniqueFeedback($level, $feedback);
    }

    /**
     * Execute actions before transition happens
     *
     * @param Array &$fields_data Request field data (array[field_id] => data)
<<<<<<< HEAD
     * @param PFUser  $current_user The user who are performing the update
     * 
=======
     * @param User  $current_user The user who are performing the update
     *
>>>>>>> d031368b
     * @return void
     */
    public function before(array &$fields_data, PFUser $current_user) {
    }

    /**
     * Execute actions after transition happens
     *
     * @param Tracker_Artifact_Changeset $changeset
     * @return void
     */
    public function after(Tracker_Artifact_Changeset $changeset) {
    }

    /**
     * Get the shortname of the post action
     *
     * @return string
     */
    public abstract function getShortName();

    /**
     * Get the label of the post action
     *
     * @return string
     */
    public static abstract function getLabel();

    /**
     * Get the html code needed to display the post action in workflow admin
     *
     * @return string html
     */
    public abstract function fetch();

    /**
     * Say if the action is well defined
     *
     * @return bool
     */
    public abstract function isDefined();

    /**
     * Update/Delete action
     *
     * @param Codendi_Request $request The request
     *
     * @return void
     */
    public abstract function process(Codendi_Request $request);

    /**
     * Export postactions to XML
     *
     * @param SimpleXMLElement &$root     the node to which the postaction is attached (passed by reference)
     * @param array            $xmlMapping correspondance between real ids and xml IDs
     *
     * @return void
     */
    public abstract function exportToXml(SimpleXMLElement $root, $xmlMapping);
}
?><|MERGE_RESOLUTION|>--- conflicted
+++ resolved
@@ -103,14 +103,9 @@
     /**
      * Execute actions before transition happens
      *
-     * @param Array &$fields_data Request field data (array[field_id] => data)
-<<<<<<< HEAD
-     * @param PFUser  $current_user The user who are performing the update
-     * 
-=======
-     * @param User  $current_user The user who are performing the update
+     * @param Array  &$fields_data Request field data (array[field_id] => data)
+     * @param PFUser $current_user The user who are performing the update
      *
->>>>>>> d031368b
      * @return void
      */
     public function before(array &$fields_data, PFUser $current_user) {
