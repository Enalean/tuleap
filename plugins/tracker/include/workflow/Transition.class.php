<?php
/**
 * Copyright (c) Xerox Corporation, Codendi Team, 2001-2009. All rights reserved
 *
 * This file is a part of Codendi.
 *
 * Codendi is free software; you can redistribute it and/or modify
 * it under the terms of the GNU General Public License as published by
 * the Free Software Foundation; either version 2 of the License, or
 * (at your option) any later version.
 *
 * Codendi is distributed in the hope that it will be useful,
 * but WITHOUT ANY WARRANTY; without even the implied warranty of
 * MERCHANTABILITY or FITNESS FOR A PARTICULAR PURPOSE.  See the
 * GNU General Public License for more details.
 *
 * You should have received a copy of the GNU General Public License
 * along with Codendi. If not, see <http://www.gnu.org/licenses/>.
 */
class Transition {
    public $transition_id;
    public $workflow_id;

    /**
     * @var Tracker_FormElement_Field_List_Value
     */
    protected $from = null;

    /**
     * @var Tracker_FormElement_Field_List_Value
     */
    protected $to   = null;

    /**
     * @var Array of Transition_PostAction
     */
    protected $post_actions = array();

    /**
     * @var Array of Transition_PostAction run after fields validation
     */
    protected $post_actions_after = array();

    /**
     * @var Array of Workflow_Transition_Condition
     */
    private $conditions = array();

    /**
     * @var Array of permissions
     */
    protected $cache_permissions = array();

    /**
     * @var Workflow
     */
    protected $workflow = null;

    /**
     * Constructor
     *
     * @param Integer                              $transition_id Id of the transition
     * @param Integer                              $workflow_id   Id of the workflow
     * @param Tracker_FormElement_Field_List_Value $from          Source value
     * @param Tracker_FormElement_Field_List_Value $to            Destination value
     */
    public function __construct($transition_id, $workflow_id, $from, $to) {
        $this->transition_id = $transition_id;
        $this->workflow_id   = $workflow_id;
        $this->from          = $from;
        $this->to            = $to;
    }

    /**
     * Set workflow
     *
     * @param Workflow $workflow Workflow
     */
    public function setWorkflow(Workflow $workflow) {
        $this->workflow = $workflow;
    }

    /**
     * Access From field value
     *
     * @return Tracker_FormElement_Field_List_Value
     */
    public function getFieldValueFrom() {
        return $this->from;
    }

    /**
     * Access To field value
     *
     * @return Tracker_FormElement_Field_List_Value
     */
    public function getFieldValueTo() {
        return $this->to;
    }

    /**
     * Says if this transition is equals to another transtion
     *
     * @param Transition $transition The transition to compare
     *
     * @return bool
     */
    public function equals(Transition $transition) {
        $source_from = $this->getFieldValueFrom();
        $source_to   = $this->getFieldValueTo();
        $target_from = $transition->getFieldValueFrom();
        $target_to   = $transition->getFieldValueTo();

        return is_null($source_from) && is_null($target_from) && is_null($source_to) && is_null($target_to)

            || is_null($source_from) && is_null($target_from) && !is_null($source_to) && !is_null($target_to)
                && $source_to->getId() === $target_to->getId()

            || !is_null($source_from) && !is_null($target_from) && is_null($source_to) && is_null($target_to)
                && $source_from->getId() === $target_from->getId()

            || !is_null($source_from) && !is_null($target_from) && !is_null($source_to) && !is_null($target_to)
                && $source_from->getId() === $target_from->getId() && $source_to->getId() === $target_to->getId();
    }

    /**
     * Get the transition id
     *
     * @deprecated since Tuleap 5.7
     * @see getId()
     *
     * @return int
     */
    public function getTransitionId() {
        return $this->transition_id;
    }

    public function getId() {
        return $this->transition_id;
    }

    /**
     * Set the transition id
     *
     * @param int $id the transition id
     *
     * @return int
     */
    public function setTransitionId($id) {
        $this->transition_id = $id;
    }

    /**
     * Get parent workflow
     *
     * @return Workflow
     */
    public function getWorkflow() {
        if (!$this->workflow) {
            $this->workflow = WorkflowFactory::instance()->getWorkflow($this->workflow_id);
        }
        return $this->workflow;
    }

    public function displayTransitionDetails() {
    }

    /**
     * @return int
     */
    public function getGroupId() {
        return $this->getWorkflow()->getTracker()->getGroupId();
    }

    /**
     * Execute actions before transition happens
     *
     * @param Array $fields_data Request field data (array[field_id] => data)
     * @param PFUser  $current_user The user who are performing the update
     *
     * @return void
     */
<<<<<<< HEAD
    public function before(&$fields_data, PFUser $current_user) {

=======
    public function before(&$fields_data, User $current_user) {
>>>>>>> d031368b
        $post_actions = $this->getPostActions();
        foreach ($post_actions as $post_action) {
            $post_action->before($fields_data, $current_user);
        }
    }

    /**
     * Execute actions after transition happenstype
     * 
     * @param Tracker_Artifact_Changeset $changeset
     * @return void
     */
    public function after(Tracker_Artifact_Changeset $changeset) {
        $post_actions = $this->getPostActions();
        foreach ($post_actions as $post_action) {
            $post_action->after($changeset);
        }
    }

    /**
     * Validate that transition can occur
     *
     * @param Array $fields_data Request field data (array[field_id] => data)
     *
     * @return bool, true if the transition can occur, false otherwise
     */
    public function validate($fields_data, Tracker_Artifact $artifact) {
        return $this->getConditions()->validate($fields_data, $artifact);
    }

    /**
     * Set Post Actions for the transition
     *
     * @param Array $post_actions array of Transition_PostAction
     *
     * @return void
     */
    public function setPostActions($post_actions) {
        $this->post_actions = $post_actions;
    }

    /**
     * Get Post Actions for the transition
     *
     * @return Array
     */
    public function getPostActions() {
        return $this->post_actions;
    }

    /**
     * Get Post Actions for the transition
     *
     * @return Array
     */
    public function getAllPostActions() {
        return array_merge($this->post_actions, $this->post_actions_after);
    }

    /**
     * Get Post Actions for the transition
     *
     * @return Array
     */
    public function getPostActionsAfter() {
        return $this->post_actions_after;
    }

    /**
     * Get the html code needed to display the post actions in workflow admin
     *
     * @return string html
     */
    public function fetchPostActions() {
        $hp   = Codendi_HTMLPurifier::instance();
        $html = '';
        if ($post_actions = $this->getAllPostActions()) {
            $html .= '<table class="workflow_actions" width="100%" cellpadding="0" cellspacing="10">';
            foreach ($post_actions as $pa) {
                $classnames = $pa->getCssClasses();
                $html .= '<tr><td>';

                // the action itself
                $html .= '<div class="'. $hp->purify($classnames) .'">';
                if (!$pa->isDefined()) {
                    $html .= '<div class="alert-message block-message warning">'. $GLOBALS['Language']->getText('workflow_admin', 'post_action_not_defined') .'</div>';
                }
                $html .= $pa->fetch();
                $html .= '</div>';
                $html .= '</td><td>';

                // the delete buttton
                $html .= '<input type="hidden" name="remove_postaction['. (int)$pa->getId() .']" value="0" />';
                $html .= '<label class="pc_checkbox" title="'. $hp->purify($GLOBALS['Language']->getText('workflow_admin','remove_postaction')) .'">&nbsp';
                $html .= '<input type="checkbox" name="remove_postaction['. (int)$pa->getId() .']" value="1" />';
                $html .= '</label>';

                $html .= '</td></tr>';
            }
            $html .= '</table>';
        } else {
            $html .= '<p><i>'. $GLOBALS['Language']->getText('workflow_admin', 'no_postaction') .'</i></p>';
        }
        return $html;
    }

    /**
     * @return string html permission form for the transition
     */
    public function fetchConditions() {
        return $this->getConditions()->fetch();
    }

    /**
     * @return Workflow_Transition_ConditionsCollection
     */
    public function getConditions() {
        if (! $this->conditions) {
            $this->conditions = $this->getConditionFactory()->getConditions($this);
        }
        return $this->conditions;
    }

    public function setConditions(Workflow_Transition_ConditionsCollection $conditions) {
        $this->conditions = $conditions;
    }

    /**
     * @return Workflow_Transition_ConditionFactory
     */
    private function getConditionFactory() {
        return Workflow_Transition_ConditionFactory::build();
    }

    /**
     * Export transition to XML
     *
     * @param SimpleXMLElement &$root     the node to which the transition is attached (passed by reference)
     * @param array            $xmlMapping correspondance between real ids and xml IDs
     *
     * @return void
     */
    public function exportToXml(SimpleXMLElement $root, $xmlMapping) {
        $child = $root->addChild('transition');
        if ($this->getFieldValueFrom() == null) {
            $child->addChild('from_id')->addAttribute('REF', 'null');
        }else {
            $child->addChild('from_id')->addAttribute('REF', array_search($this->getFieldValueFrom()->getId(), $xmlMapping['values']));
        }
        $child->addChild('to_id')->addAttribute('REF', array_search($this->getFieldValueTo()->getId(), $xmlMapping['values']));

        $postactions = $this->getPostActions();
        if ($postactions) {
            $grand_child = $child->addChild('postactions');
            foreach ($postactions as $postaction) {
                $postaction->exportToXML($grand_child, $xmlMapping);
            }
        }

        $this->getConditions()->exportToXML($child, $xmlMapping);
    }

   /**
    * Indicates if permissions on a field can be bypassed
    *
    * @param Tracker_FormElement_Field $field
    *
    * @return boolean true if the permissions on the field can be by passed, false otherwise
    */
    public function bypassPermissions($field) {
        $postactions = $this->getPostActions();
        foreach ($postactions as $postaction) {
            if ($postaction->bypassPermissions($field)) {
                return true;
            }
        }
        return false;
    }

    /**
     * Creates   the soap format of the transition
     * @return array the soap format of the transition
     */
    public function exportToSOAP() {
        return array(
            'from_id' => $this->getIdFrom(),
            'to_id'   => $this->getIdTo(),
        );
    }

    private function getIdFrom() {
        $from = $this->getFieldValueFrom();
        if ($from) {
            return $from->getId();
        }
        return '';
    }

    public function getIdTo() {
        $to = $this->getFieldValueTo();
        if ($to) {
            return $to->getId();
        }
        return '';
    }
}
?><|MERGE_RESOLUTION|>--- conflicted
+++ resolved
@@ -180,12 +180,7 @@
      *
      * @return void
      */
-<<<<<<< HEAD
     public function before(&$fields_data, PFUser $current_user) {
-
-=======
-    public function before(&$fields_data, User $current_user) {
->>>>>>> d031368b
         $post_actions = $this->getPostActions();
         foreach ($post_actions as $post_action) {
             $post_action->before($fields_data, $current_user);
