<?php
/**
 * Copyright (c) Xerox Corporation, Codendi Team, 2001-2009. All rights reserved
 *
 * This file is a part of Codendi.
 *
 * Codendi is free software; you can redistribute it and/or modify
 * it under the terms of the GNU General Public License as published by
 * the Free Software Foundation; either version 2 of the License, or
 * (at your option) any later version.
 *
 * Codendi is distributed in the hope that it will be useful,
 * but WITHOUT ANY WARRANTY; without even the implied warranty of
 * MERCHANTABILITY or FITNESS FOR A PARTICULAR PURPOSE.  See the
 * GNU General Public License for more details.
 *
 * You should have received a copy of the GNU General Public License
 * along with Codendi. If not, see <http://www.gnu.org/licenses/>.
 */

require_once 'PostAction/Transition_PostAction.class.php';
require_once 'Transition/Condition/Permissions.class.php';
require_once 'Transition/Condition/FieldNotEmpty.class.php';

class Transition {
    public $transition_id;
    public $workflow_id;

    /**
     * @var Tracker_FormElement_Field_List_Value
     */
    protected $from = null;

    /**
     * @var Tracker_FormElement_Field_List_Value
     */
    protected $to   = null;

    /**
     * @var Array of Transition_PostAction
     */
    protected $post_actions = array();

    /**
     * @var Array of Workflow_Transition_Condition
     */
    private $conditions = array();

    /**
     * @var Array of permissions
     */
    protected $cache_permissions = array();

    /**
     * @var Workflow
     */
    protected $workflow = null;

    /**
     * Constructor
     *
     * @param Integer                              $transition_id Id of the transition
     * @param Integer                              $workflow_id   Id of the workflow
     * @param Tracker_FormElement_Field_List_Value $from          Source value
     * @param Tracker_FormElement_Field_List_Value $to            Destination value
     */
    public function __construct($transition_id, $workflow_id, $from, $to) {
        $this->transition_id = $transition_id;
        $this->workflow_id   = $workflow_id;
        $this->from          = $from;
        $this->to            = $to;
    }

    /**
     * Set workflow
     *
     * @param Workflow $workflow Workflow
     */
    public function setWorkflow(Workflow $workflow) {
        $this->workflow = $workflow;
    }

    /**
     * Access From field value
     *
     * @return Tracker_FormElement_Field_List_Value
     */
    public function getFieldValueFrom() {
        return $this->from;
    }

    /**
     * Access To field value
     *
     * @return Tracker_FormElement_Field_List_Value
     */
    public function getFieldValueTo() {
        return $this->to;
    }

    /**
     * Says if this transition is equals to another transtion
     *
     * @param Transition $transition The transition to compare
     *
     * @return bool
     */
    public function equals(Transition $transition) {
        $source_from = $this->getFieldValueFrom();
        $source_to   = $this->getFieldValueTo();
        $target_from = $transition->getFieldValueFrom();
        $target_to   = $transition->getFieldValueTo();

        return is_null($source_from) && is_null($target_from) && is_null($source_to) && is_null($target_to)

            || is_null($source_from) && is_null($target_from) && !is_null($source_to) && !is_null($target_to)
                && $source_to->getId() === $target_to->getId()

            || !is_null($source_from) && !is_null($target_from) && is_null($source_to) && is_null($target_to)
                && $source_from->getId() === $target_from->getId()

            || !is_null($source_from) && !is_null($target_from) && !is_null($source_to) && !is_null($target_to)
                && $source_from->getId() === $target_from->getId() && $source_to->getId() === $target_to->getId();
    }

    /**
     * Get the transition id
     *
     * @deprecated since Tuleap 5.7
     * @see getId()
     *
     * @return int
     */
    public function getTransitionId() {
        return $this->transition_id;
    }

    public function getId() {
        return $this->transition_id;
    }

    /**
     * Set the transition id
     *
     * @param int $id the transition id
     *
     * @return int
     */
    public function setTransitionId($id) {
        $this->transition_id = $id;
    }

    /**
     * Get parent workflow
     *
     * @return Workflow
     */
    public function getWorkflow() {
        if (!$this->workflow) {
            $this->workflow = WorkflowFactory::instance()->getWorkflow($this->workflow_id);
        }
        return $this->workflow;
    }

    public function displayTransitionDetails() {
    }

    /**
     * @return int
     */
    public function getGroupId() {
        return $this->getWorkflow()->getTracker()->getGroupId();
    }

    /**
     * Execute actions before transition happens
     *
     * @param Array $fields_data Request field data (array[field_id] => data)
     * @param User  $current_user The user who are performing the update
     *
     * @return void
     */
    public function before(&$fields_data, User $current_user) {
        $post_actions = $this->getPostActions();
        foreach ($post_actions as $post_action) {
            $post_action->before($fields_data, $current_user);
        }
    }

    /**
     * Set Post Actions for the transition
     *
     * @param Array $post_actions array of Transition_PostAction
     *
     * @return void
     */
    public function setPostActions($post_actions) {
        $this->post_actions = $post_actions;
    }

    /**
     * Get Post Actions for the transition
     *
     * @return Array
     */
    public function getPostActions() {
        return $this->post_actions;
    }

    /**
     * Get the html code needed to display the post actions in workflow admin
     *
     * @return string html
     */
    public function fetchPostActions() {
        $hp   = Codendi_HTMLPurifier::instance();
        $html = '';
        if ($post_actions = $this->getPostActions()) {
            $html .= '<table class="workflow_actions" width="100%" cellpadding="0" cellspacing="10">';
            foreach ($post_actions as $pa) {
                $classnames = $pa->getCssClasses();
                $html .= '<tr><td>';

                // the action itself
                $html .= '<div class="'. $hp->purify($classnames) .'">';
                if (!$pa->isDefined()) {
                    $html .= '<div class="alert-message block-message warning">'. $GLOBALS['Language']->getText('workflow_admin', 'post_action_not_defined') .'</div>';
                }
                $html .= $pa->fetch();
                $html .= '</div>';
                $html .= '</td><td>';

                // the delete buttton
                $html .= '<input type="hidden" name="remove_postaction['. (int)$pa->getId() .']" value="0" />';
                $html .= '<label class="pc_checkbox" title="'. $hp->purify($GLOBALS['Language']->getText('workflow_admin','remove_postaction')) .'">&nbsp';
                $html .= '<input type="checkbox" name="remove_postaction['. (int)$pa->getId() .']" value="1" />';
                $html .= '</label>';

                $html .= '</td></tr>';
            }
            $html .= '</table>';
        } else {
            $html .= '<p><i>'. $GLOBALS['Language']->getText('workflow_admin', 'no_postaction') .'</i></p>';
        }
        return $html;
    }

    /**
     * @return string html permission form for the transition
     */
    public function fetchConditions() {
        return $this->getConditions()->fetch();
    }

    /**
     * @return Workflow_Transition_ConditionsCollection
     */
    public function getConditions() {
        if (! $this->conditions) {
<<<<<<< HEAD
            $this->conditions = new Workflow_Transition_ConditionsCollection();
            $this->conditions->add(new Workflow_Transition_Condition_Permissions($this));
            $this->conditions->add(new Workflow_Transition_Condition_FieldNotEmpty($this));
=======
            $factory = new Workflow_Transition_ConditionFactory();
            $this->conditions = $factory->getConditions($this);
>>>>>>> 5a312775
        }
        return $this->conditions;
    }

    public function setConditions(Workflow_Transition_ConditionsCollection $conditions) {
        $this->conditions = $conditions;
    }

    /**
     * Export transition to XML
     *
     * @param SimpleXMLElement &$root     the node to which the transition is attached (passed by reference)
     * @param array            $xmlMapping correspondance between real ids and xml IDs
     *
     * @return void
     */
    public function exportToXml(&$root, $xmlMapping) {
        $child = $root->addChild('transition');
        if ($this->getFieldValueFrom() == null) {
            $child->addChild('from_id')->addAttribute('REF', 'null');
        }else {
            $child->addChild('from_id')->addAttribute('REF', array_search($this->getFieldValueFrom()->getId(), $xmlMapping['values']));
        }
        $child->addChild('to_id')->addAttribute('REF', array_search($this->getFieldValueTo()->getId(), $xmlMapping['values']));

        $postactions = $this->getPostActions();
        if ($postactions) {
            $grand_child = $child->addChild('postactions');
            foreach ($postactions as $postaction) {
                $postaction->exportToXML($grand_child, $xmlMapping);
            }
        }

        $this->getConditions()->exportToXML($child, $xmlMapping);
    }

   /**
    * Indicates if permissions on a field can be bypassed
    *
    * @param Tracker_FormElement_Field $field
    *
    * @return boolean true if the permissions on the field can be by passed, false otherwise
    */
    public function bypassPermissions($field) {
        $postactions = $this->getPostActions();
        foreach ($postactions as $postaction) {
            if ($postaction->bypassPermissions($field)) {
                return true;
            }
        }
        return false;
    }

    /**
     * Creates   the soap format of the transition
     * @return array the soap format of the transition
     */
    public function exportToSOAP() {
        return array(
            'from_id' => $this->getIdFrom(),
            'to_id'   => $this->getIdTo(),
        );
    }

    private function getIdFrom() {
        $from = $this->getFieldValueFrom();
        if ($from) {
            return $from->getId();
        }
        return '';
    }

    public function getIdTo() {
        $to = $this->getFieldValueTo();
        if ($to) {
            return $to->getId();
        }
        return '';
    }
}
?><|MERGE_RESOLUTION|>--- conflicted
+++ resolved
@@ -257,14 +257,8 @@
      */
     public function getConditions() {
         if (! $this->conditions) {
-<<<<<<< HEAD
-            $this->conditions = new Workflow_Transition_ConditionsCollection();
-            $this->conditions->add(new Workflow_Transition_Condition_Permissions($this));
-            $this->conditions->add(new Workflow_Transition_Condition_FieldNotEmpty($this));
-=======
             $factory = new Workflow_Transition_ConditionFactory();
             $this->conditions = $factory->getConditions($this);
->>>>>>> 5a312775
         }
         return $this->conditions;
     }
