<?php
/**
 * Copyright (c) Xerox Corporation, Codendi Team, 2001-2009. All rights reserved
 *
 * This file is a part of Codendi.
 *
 * Codendi is free software; you can redistribute it and/or modify
 * it under the terms of the GNU General Public License as published by
 * the Free Software Foundation; either version 2 of the License, or
 * (at your option) any later version.
 *
 * Codendi is distributed in the hope that it will be useful,
 * but WITHOUT ANY WARRANTY; without even the implied warranty of
 * MERCHANTABILITY or FITNESS FOR A PARTICULAR PURPOSE.  See the
 * GNU General Public License for more details.
 *
 * You should have received a copy of the GNU General Public License
 * along with Codendi. If not, see <http://www.gnu.org/licenses/>.
 */

require_once('common/dao/include/DataAccessObject.class.php');

/**
 *  Data Access Object for Tracker_FormElement_Field 
 */
class Tracker_FormElement_FieldDao extends DataAccessObject {
    
    function __construct() {
        parent::__construct();
        $this->table_name = 'tracker_field';
    }
    
    public function searchByTrackerIdAndName($tracker_id, $name) {
        $tracker_id  = $this->da->escapeInt($tracker_id);
        $name  = $this->da->quoteSmart($name);
        $sql = "SELECT *
                FROM $this->table_name
                WHERE tracker_id = $tracker_id 
                  AND name = $name";
        return $this->retrieve($sql);
    }
    
    public function searchUsedByTrackerIdAndName($tracker_id, $name) {
        $tracker_id  = $this->da->escapeInt($tracker_id);
        $name  = $this->da->quoteSmart($name);
        $sql = "SELECT *
                FROM $this->table_name
                WHERE tracker_id = $tracker_id 
                  AND name = $name
                  AND use_it = 1";
        return $this->retrieve($sql);
    }
    
    public function searchUnusedByTrackerId($tracker_id) {
        $tracker_id  = $this->da->escapeInt($tracker_id);
        $sql = "SELECT *
                FROM $this->table_name
                WHERE tracker_id = $tracker_id 
                  AND use_it = 0
                ORDER BY parent_id, rank";
        return $this->retrieve($sql);
    }
    
    public function searchUsedByTrackerId($tracker_id) {
        $tracker_id  = $this->da->escapeInt($tracker_id);
        $sql = "SELECT *
                FROM $this->table_name
                WHERE tracker_id = $tracker_id 
                  AND parent_id = 0
                  AND use_it = 1
                ORDER BY rank";
        return $this->retrieve($sql);
    }
    
    public function searchUsedByIdAndType($tracker_id, $field_id, $type) {
        $tracker_id  = $this->da->escapeInt($tracker_id);
        $field_id    = $this->da->escapeInt($field_id);
        if (is_array($type)) {
            $type_stm = ' IN ('. implode(',', array_map(array($this->da, 'quoteSmart'), $type)) .') ';
        } else {
            $type = $this->da->quoteSmart($type);
            $type_stm = " = $type";
        }
        $sql = "SELECT *
                FROM $this->table_name
                WHERE tracker_id = $tracker_id 
                  AND id = $field_id
                  AND use_it = 1
                  AND formElement_type $type_stm
                ORDER BY rank";
        return $this->retrieve($sql);
    }
    
    public function searchUsedUserListFieldByTrackerId($tracker_id) {
        $tracker_id  = $this->da->escapeInt($tracker_id);
        $sql = "SELECT *
                FROM $this->table_name f, tracker_field_list_bind_users lbu
                WHERE f.tracker_id = $tracker_id 
                  AND use_it = 1 
                  AND f.id = lbu.field_id
                ORDER BY rank";
        return $this->retrieve($sql);
    }
    
    public function getUsedUserListFieldById($tracker_id, $field_id) {
        $tracker_id  = $this->da->escapeInt($tracker_id);
        $field_id    = $this->da->escapeInt($field_id);
        $sql = "SELECT *
                FROM $this->table_name f, tracker_field_list_bind_users lbu
                WHERE f.tracker_id = $tracker_id 
                  AND f.id = $field_id
                  AND use_it = 1
                  AND f.id = lbu.field_id
                ORDER BY rank";
        return $this->retrieve($sql);
    }
    
    public function searchUsedUserSbFieldByTrackerId($tracker_id) {
        $tracker_id  = $this->da->escapeInt($tracker_id);
        $sql = "SELECT *
                FROM $this->table_name f, tracker_field_list_bind_users lbu
                WHERE f.tracker_id = $tracker_id 
                  AND use_it = 1 
                  AND f.id = lbu.field_id 
                  AND formElement_type IN ('sb', 'msb')
                ORDER BY rank";
        return $this->retrieve($sql);
    }
    
    public function getUsedUserSbFieldById($tracker_id, $field_id) {
        $tracker_id  = $this->da->escapeInt($tracker_id);
        $field_id    = $this->da->escapeInt($field_id);
        $sql = "SELECT *
                FROM $this->table_name f, tracker_field_list_bind_users lbu
                WHERE f.tracker_id = $tracker_id 
                  AND f.id = $field_id
                  AND use_it = 1
                  AND f.id = lbu.field_id 
                  AND formElement_type IN ('sb', 'msb')
                ORDER BY rank";
        return $this->retrieve($sql);
    }
    
    public function searchByParentId($parent_id) {
        $parent_id  = $this->da->escapeInt($parent_id);
        $sql = "SELECT *
                FROM $this->table_name
                WHERE parent_id = $parent_id 
                ORDER BY rank";
        return $this->retrieve($sql);
    }
    
    function searchUsedByParentId($parent_id) {
        $parent_id  = $this->da->escapeInt($parent_id);
        $sql = "SELECT *
                FROM $this->table_name
                WHERE parent_id = $parent_id 
                  AND use_it = 1
                ORDER BY rank";
        return $this->retrieve($sql);
    }
    
    function searchUsedByTrackerIdAndType($tracker_id, $type, $used = null) {
        $tracker_id  = $this->da->escapeInt($tracker_id);
        if (is_array($type)) {
            $type_stm = ' IN ('. implode(',', array_map(array($this->da, 'quoteSmart'), $type)) .') ';
        } else {
            $type = $this->da->quoteSmart($type);
            $type_stm = " = $type";
        }
        
        $sql = "SELECT *
                FROM $this->table_name
                WHERE tracker_id = $tracker_id 
                  AND formElement_type $type_stm";
        if ($used) {
            $sql.= " AND use_it = 1";
        }
        $sql.= " ORDER BY rank";
        return $this->retrieve($sql);
    }
    
    function searchByTrackerIdAndType($tracker_id, $type) {
        $tracker_id  = $this->da->escapeInt($tracker_id);
        if (is_array($type)) {
            $type_stm = ' IN ('. implode(',', array_map(array($this->da, 'quoteSmart'), $type)) .') ';
        } else {
            $type = $this->da->quoteSmart($type);
            $type_stm = " = $type";
        }
        $sql = "SELECT *
                FROM $this->table_name
                WHERE tracker_id = $tracker_id 
                  AND formElement_type $type_stm
                ORDER BY rank";
        return $this->retrieve($sql);
    }
    
    /**
    * Searches field_id for (multi_)assigned_to By TrackerId
    * @return DataAccessResult
    */
    function searchAssignedToFieldIdByArtifactTrackerId($TrackerId) {
        $sql = sprintf(" SELECT field_id ".
                       " FROM tracker_field ".
                       " WHERE group_artifact_id = %s ".
                       "   AND (field_name = 'assigned_to' OR field_name = 'multi_assigned_to') ",
               $TrackerId);
        return $this->retrieve($sql);
    }
    
    function searchById($id) {
        $id = $this->da->escapeInt($id);
        $sql = "SELECT * FROM tracker_field WHERE id = $id";
        return $this->retrieve($sql);
    }
    
    function searchNextUsedSibling($tracker_id, $id) {
        $tracker_id = $this->da->escapeInt($tracker_id);
        $id         = $this->da->escapeInt($id);
        $sql = "SELECT R2.*
                FROM tracker_field AS R1 INNER JOIN
                     tracker_field AS R2 ON (R1.tracker_id = R2.tracker_id AND R1.parent_id = R2.parent_id AND R2. rank > R1.rank)
                WHERE R1.id = $id
                  AND R2.use_it = 1
                ORDER BY R2.rank
                LIMIT 1";
        return $this->retrieve($sql);
    }
    
    function searchPreviousUsedSibling($tracker_id, $id) {
        $tracker_id = $this->da->escapeInt($tracker_id);
        $id         = $this->da->escapeInt($id);
        $sql = "SELECT R2.*
                FROM tracker_field AS R1 INNER JOIN
                     tracker_field AS R2 ON (R1.tracker_id = R2.tracker_id AND R1.parent_id = R2.parent_id AND R2. rank < R1.rank)
                WHERE R1.id = $id
                  AND R2.use_it = 1
                ORDER BY R2.rank DESC
                LIMIT 1";
        return $this->retrieve($sql);
    }
    
    function searchByTrackerId($tracker_id) {
        $tracker_id  = $this->da->escapeInt($tracker_id);
        $sql = "SELECT *
                FROM $this->table_name
                WHERE tracker_id = $tracker_id
                ORDER BY parent_id, rank";
        return $this->retrieve($sql);
    }
    
    public function duplicate($from_field_id, $to_tracker_id) {
        //TODO: duplicate tracker_id
        $from_field_id  = $this->da->escapeInt($from_field_id);
        $to_tracker_id = $this->da->escapeInt($to_tracker_id);
        $sql = "INSERT INTO $this->table_name (tracker_id, parent_id, name, formElement_type, label, description, scope, required, use_it, rank, notifications, original_field_id)
                SELECT $to_tracker_id, parent_id, name, formElement_type, label, description, scope, required, use_it, rank, notifications, original_field_id
                FROM $this->table_name
                WHERE id = $from_field_id";
        return $this->updateAndGetLastId($sql);
    }
    
    public function mapNewParentsAfterDuplication($tracker_id, $mapping) {
        $tracker_id = $this->da->escapeInt($tracker_id);
        $cases = '';
        foreach($mapping as $map) {
            $cases .= ' WHEN '. $map['from'] .' THEN '. $map['to'] . PHP_EOL;
        }
        if ($cases) {
            $sql = "UPDATE $this->table_name
                    SET parent_id = CASE parent_id 
                                    $cases
                                    END
                    WHERE tracker_id = $tracker_id;";
            return $this->update($sql);
        }
        return true;
    }
    
    public function save($field) {
        $rank = (int)$this->prepareRanking($field->id, $field->parent_id, $field->rank, 'id', 'parent_id');
        
        $sql = "UPDATE $this->table_name
                SET parent_id         = ". $this->da->escapeInt($field->parent_id) .", 
                    label             = ". $this->da->quoteSmart($field->label) .", 
                    name              = ". $this->da->quoteSmart($field->name) .", 
                    description       = ". $this->da->quoteSmart($field->description) .", 
                    scope             = ". $this->da->quoteSmart($field->scope) .", 
                    required          = ". $this->da->escapeInt($field->required ? 1 : 0) .", 
                    notifications     = ". ($field->notifications ? 1 : "NULL") .", 
                    use_it            = ". $this->da->escapeInt($field->use_it ? 1 : 0) .", 
                    rank              = ". $this->da->escapeInt($rank) .",
                    original_field_id = ". $this->da->escapeInt($field->getOriginalFieldId()) ."
                WHERE id = ". $this->da->escapeInt($field->id);
        if ($this->update($sql)) {
            $field->rank = $rank;
            return true;
        }
        return false;
    }
    
    public function propagateUpdatedProperties($original_field) {
        $sql = "UPDATE $this->table_name AS original 
                INNER JOIN $this->table_name AS target ON (target.original_field_id = original.id)
                SET target.label = original.label,
                    target.description = original.description
                WHERE original.id = $original_field->id";
        return $this->update($sql);
    }
    
    public function setType($field,$type) {
        $sql = "UPDATE $this->table_name
                SET formElement_type = ". $this->da->quoteSmart($type) ."
                WHERE id = ". $this->da->escapeInt($field->id);
        if ($this->update($sql)) {
            return true;
        }
        return false;
    }
 
    public function delete($field) {
        $sql = "DELETE FROM $this->table_name
                WHERE id = ". $this->da->escapeInt($field->id);
        return $this->update($sql);
    }
    
    public function searchSharedTargets($id) {
        $id  = $this->da->escapeInt($id);
        $sql = "SELECT * FROM tracker_field WHERE original_field_id = $id";
        return $this->retrieve($sql);
    }
    
    /**
     * Returns all the original shared fields of a project
     * 
     * Given:
     * Project A
     * |-- Tracker Release
     *     |-- Field #334 Customer <-------------------------|
     *                                                       |
     * Project B (id: 104)                                   |
     * |-- Tracker Release                                   |
     *     |-- Field #543 Customer (original_field_id = 334)-'
     *     |-- Field #600 Confidentiality <-------------------------|
     * |-- Tracker Sprint                                           |
     *     |-- Field #650 Confidnetiality (original_field_id = 600)-'
     * 
     * This method returns rows of field 334 and 600
     * 
     * @param int $project_id
     * 
     * @return DataAccessResult 
     */
    public function searchProjectSharedFieldsOriginals($project_id) {
        $project_id = $this->da->escapeInt($project_id);
        $sql = "SELECT original_field.*
                FROM tracker_field AS original_field
                    INNER JOIN tracker_field AS used_field ON (original_field.id = used_field.original_field_id)
                    INNER JOIN tracker ON (tracker.id = used_field.tracker_id)
                WHERE tracker.group_id = $project_id
                    AND used_field.original_field_id != 0
                    AND used_field.use_it = 1
                    AND tracker.deletion_date IS NULL
                GROUP BY original_field.id";
        return $this->retrieve($sql);
    }
<<<<<<< HEAD
    
    public function searchProjectSharedFieldsTargets($project_id) {
        $project_id  = $this->da->escapeInt($project_id);
        $sql = "SELECT tracker_field.*
                FROM tracker_field 
                INNER JOIN tracker ON tracker.id = tracker_field.tracker_id 
                WHERE tracker.group_id = $project_id 
                  AND tracker_field.original_field_id != 0";
        return $this->retrieve($sql);
    }
    
    public function searchFieldIdsByGroupId($group_id) {
        $group_id  = $this->da->escapeInt($group_id);
        
        $sql = "
            SELECT f.*
        
            FROM       tracker_field AS f
            INNER JOIN tracker       AS t ON (f.tracker_id = t.id)
        
            WHERE t.group_id = $group_id
            AND   f.use_it   = 1
            AND   t.deletion_date IS NULL
        ";
        
        return $this->retrieveIds($sql);
    }

=======
>>>>>>> cd7e3b75
    /**
     * Returns:
     * - all the fields that are a copy of fields defined in the project
     * - and the original shared field description
     *
     * Warning: the 2 parts of the union are deeply integrated, the second union
     * query is an extension of the first one
     * 
     * @return DataAccessResult
     */
    public function searchAllSharedFieldsOfProject($project_id) {
        $project_id = $this->da->escapeInt($project_id);
        $sql = "SELECT * FROM
                ((SELECT f_target.*
                  FROM tracker_field   AS f_target 
                    JOIN tracker_field AS f_src    ON (f_target.original_field_id = f_src.id) 
                    JOIN tracker                   ON (f_src.tracker_id           = tracker.id)
                  WHERE tracker.group_id = $project_id
                  AND f_target.use_it = 1)
        
                 UNION
        
                (SELECT f_original.*
                  FROM tracker_field   AS f_original
                    JOIN tracker_field AS f_target   ON (f_original.id              = f_target.original_field_id)
                    JOIN tracker_field AS f_src      ON (f_target.original_field_id = f_src.id) 
                    JOIN tracker                     ON (f_src.tracker_id           = tracker.id)
                  WHERE tracker.group_id = $project_id
                  AND f_target.use_it = 1)

                ) as combined";
        return $this->retrieve($sql);
    }
    
    public function searchFieldFromTrackerIdAndSharedFieldId($tracker_id, $shared_field_id) {
        $tracker_id      = $this->da->escapeInt($tracker_id);
        $shared_field_id = $this->da->escapeInt($shared_field_id);
        
        $sql = "SELECT f1.*
                FROM tracker_field AS f1
                INNER JOIN tracker_field AS f2 ON (
                        f2.id = $shared_field_id
                    AND f1.use_it = 1
                    AND (
                            f2.id = f1.id
                        OR
                            f2.original_field_id = f1.id
                        OR
                            f2.id = f1.original_field_id
                        OR
                            (f2.original_field_id = f1.original_field_id AND f1.original_field_id <> 0)
                        )
                )
                WHERE f1.tracker_id = $tracker_id";
        return $this->retrieve($sql);
    }
    
    public function create($type, $tracker_id, $parent_id, $name, $prefix_name, $label, $description, $use_it, $scope, $required, $notifications, $rank, $original_field_id) {
        $type              = $this->da->quoteSmart($type);
        $tracker_id        = $this->da->escapeInt($tracker_id);
        $parent_id         = $this->da->escapeInt($parent_id);
        $name_like         = $this->da->quoteSmart(str_replace('_', '\_', $prefix_name) . '%');
        $prefix_name       = $this->da->quoteSmart($prefix_name);
        $label             = $this->da->quoteSmart($label);
        $description       = $this->da->quoteSmart($description);
        $use_it            = $this->da->escapeInt($use_it);
        $scope             = $this->da->quoteSmart($scope);
        $required          = $this->da->escapeInt($required);
        $notifications     = ($notifications ? 1 : "NULL");
        $rank              = $this->da->escapeInt($this->prepareRanking(0, $parent_id, $rank, 'id', 'parent_id'));
        $original_field_id = $this->da->escapeInt($original_field_id);
        
        $sql = "INSERT INTO $this->table_name (tracker_id, parent_id, name, formElement_type, label, description, scope, required, use_it, rank, notifications, original_field_id) ";
        if ($name) {
            $name = $this->da->quoteSmart($name);
            $sql .= "
                VALUES ($tracker_id, $parent_id, $name, $type, $label, $description, $scope, $required, $use_it, $rank, $notifications, $original_field_id)";
        } else {
            $sql .= "
                SELECT $tracker_id, $parent_id, CONCAT($prefix_name, IFNULL(MAX(REPLACE(name, $prefix_name, '')), 0) + 1), $type, $label, $description, $scope, $required, $use_it, $rank, $notifications, $original_field_id
                FROM tracker_field
                WHERE tracker_id = $tracker_id
                    AND name LIKE $name_like";
        }
        return $this->updateAndGetLastId($sql);
    }
    
    public function updateOriginalFieldId($id, $original_field_id) {
        $original_field_id = $this->da->escapeInt($original_field_id);
        $id                = $this->da->escapeInt($id);
        
        $sql = "
            UPDATE $this->table_name  
            SET   original_field_id = $original_field_id 
            WHERE id                = $id
        ";
        
        return $this->update($sql);
    }
}


?><|MERGE_RESOLUTION|>--- conflicted
+++ resolved
@@ -365,7 +365,6 @@
                 GROUP BY original_field.id";
         return $this->retrieve($sql);
     }
-<<<<<<< HEAD
     
     public function searchProjectSharedFieldsTargets($project_id) {
         $project_id  = $this->da->escapeInt($project_id);
@@ -394,8 +393,6 @@
         return $this->retrieveIds($sql);
     }
 
-=======
->>>>>>> cd7e3b75
     /**
      * Returns:
      * - all the fields that are a copy of fields defined in the project
