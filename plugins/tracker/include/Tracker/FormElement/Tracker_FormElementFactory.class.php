<?php
/**
 * Copyright (c) Enalean, 2011 - 2018. All Rights Reserved.
 * Copyright (c) Xerox Corporation, Codendi Team, 2001-2009. All rights reserved
<<<<<<< HEAD
=======
 * Copyright (c) Enalean, 2011 - 2018. All Rights Reserved.
>>>>>>> 9ae0ee24
 *
 * This file is a part of Tuleap.
 *
 * Tuleap is free software; you can redistribute it and/or modify
 * it under the terms of the GNU General Public License as published by
 * the Free Software Foundation; either version 2 of the License, or
 * (at your option) any later version.
 *
 * Tuleap is distributed in the hope that it will be useful,
 * but WITHOUT ANY WARRANTY; without even the implied warranty of
 * MERCHANTABILITY or FITNESS FOR A PARTICULAR PURPOSE.  See the
 * GNU General Public License for more details.
 *
 * You should have received a copy of the GNU General Public License
 * along with Tuleap. If not, see <http://www.gnu.org/licenses/>.
 */

use Tuleap\DB\Compat\Legacy2018\LegacyDataAccessResultInterface;
use Tuleap\Tracker\FormElement\Field\Shareable\PropagatePropertiesDao;
use Tuleap\Tracker\FormElement\View\Admin\FilterFormElementsThatCanBeCreatedForTracker;

require_once TRACKER_BASE_DIR . '/tracker_permissions.php';
require_once('common/widget/Widget_Static.class.php');
class Tracker_FormElementFactory {

    /**
     * Cache formElements
     */
    protected $formElements              = array();
    protected $formElements_by_parent    = array();
    protected $formElements_by_name      = array();
    protected $used_formElements         = array();
    protected $used_formElements_by_name = array();
    protected $used                      = array();

    /**
     * @var array of Tracker_FormElement
     */
    private $cache_used_form_elements_by_tracker_and_type = array();

    // Please use unique key for each element
    protected $classnames             = array(
        'string'   => 'Tracker_FormElement_Field_String',
        'text'     => 'Tracker_FormElement_Field_Text',
        'sb'       => 'Tracker_FormElement_Field_Selectbox',
        'msb'      => 'Tracker_FormElement_Field_MultiSelectbox',
        'rb'       => 'Tracker_FormElement_Field_Radiobutton',
        'cb'       => 'Tracker_FormElement_Field_Checkbox',
        'date'     => 'Tracker_FormElement_Field_Date',
        'file'     => 'Tracker_FormElement_Field_File',
        'int'      => 'Tracker_FormElement_Field_Integer',
        'float'    => 'Tracker_FormElement_Field_Float',
        'tbl'      => 'Tracker_FormElement_Field_OpenList',
        'art_link' => 'Tracker_FormElement_Field_ArtifactLink',
        'perm'     => 'Tracker_FormElement_Field_PermissionsOnArtifact',
        'shared'   => 'Tracker_FormElement_Shared',
    );

    protected $special_classnames     = array(
        'aid'       => 'Tracker_FormElement_Field_ArtifactId',
        'atid'      => 'Tracker_FormElement_Field_PerTrackerArtifactId',
        'lud'       => 'Tracker_FormElement_Field_LastUpdateDate',
        'subby'     => 'Tracker_FormElement_Field_SubmittedBy',
        'luby'      => 'Tracker_FormElement_Field_LastModifiedBy',
        'subon'     => 'Tracker_FormElement_Field_SubmittedOn',
        'cross'     => 'Tracker_FormElement_Field_CrossReferences',
        'burndown'  => 'Tracker_FormElement_Field_Burndown',
        'computed'  => 'Tracker_FormElement_Field_Computed',
        'priority'  => 'Tracker_FormElement_Field_Priority'
    );
    protected $group_classnames       = array(
        'fieldset' => 'Tracker_FormElement_Container_Fieldset',
        'column'   => 'Tracker_FormElement_Container_Column',
    );
    protected $staticfield_classnames = array(
        'linebreak'   => 'Tracker_FormElement_StaticField_LineBreak',
        'separator'   => 'Tracker_FormElement_StaticField_Separator',
        'staticrichtext' => 'Tracker_FormElement_StaticField_RichText',
    );

    /**
     * Get the classname of additional form elements
     *
     * Params:
     *  - fields  => (in/out) array of {'type' => 'classname'} Regular fields (int, float, …)
     *  - dynamic => (in/out) array of {'type' => 'classname'} Fields that are computed (computed, per tracker art id, …)
     *  - group   => (in/out) array of {'type' => 'classname'} Containers of fields (column, fieldset, …)
     *  - static  => (in/out) array of {'type' => 'classname'} Static fields (static text, separators, …)
     */
    const GET_CLASSNAMES     = 'tracker_formelement_get_classnames';

    /**
     * Get the visitor responsible of the display of create interface for the element
     *
     * Params:
     *  - all_used_elements => Tracker_FormElement[]
     *  - visitor           => (output) Tracker_FormElement_View_Admin_CreateVisitor
     */
    const VIEW_ADMIN_CREATE_VISITOR = 'tracker_formelement_factory_view_admin_create_visitor';

    /**
     * A protected constructor; prevents direct creation of object
     */
    protected function __construct() {
        $this->getEventManager()->processEvent(
            self::GET_CLASSNAMES,
            array(
                'fields'  => &$this->classnames,
                'dynamic' => &$this->special_classnames,
                'group'   => &$this->group_classnames,
                'static'  => &$this->staticfield_classnames
            )
        );
    }

    /**
     * Hold an instance of the class
     */
    protected static $_instance;

    /**
     * The singleton method
     *
     * @return Tracker_FormElementFactory
     */
    public static function instance() {
        if (!isset(self::$_instance)) {
            $FormElementFactory_class = __CLASS__;
            self::setInstance(new $FormElementFactory_class);
        }
        return self::$_instance;
    }

    /**
     * Allows to inject a fake factory for test. DO NOT USE IT IN PRODUCTION!
     *
     * @param Tracker_FormElementFactory $factory
     */
    public static function setInstance(Tracker_FormElementFactory $factory) {
        self::$_instance = $factory;
    }

    /**
     * Allows clear factory instance for test. DO NOT USE IT IN PRODUCTION!
     *
     * @param Tracker_ArtifactFactory $factory
     */
    public static function clearInstance() {
        self::$_instance = null;
    }

    public function clearCaches() {
        $this->formElements              = array();
        $this->formElements_by_parent    = array();
        $this->formElements_by_name      = array();
        $this->used_formElements         = array();
        $this->used_formElements_by_name = array();
        $this->used                      = array();

        self::clearInstance();
    }

    /**
     * Returns the short name of the type of the given field
     *
     * @param Tracker_FormElement $form_element
     * @return string
     */
    public function getType($form_element) {
        $all_classnames = array_merge(
            $this->classnames,
            $this->special_classnames,
            $this->group_classnames,
            $this->staticfield_classnames
        );
        return array_search(get_class($form_element), $all_classnames);
    }

    /**
     * Return if type is a prefix
     *
     * @param the type of the field
     *
     * @return string the name
     */
    protected function isTypeAPrefix($type) {
        return (
            isset($this->group_classnames[$type])
            || isset($this->special_classnames[$type])
            || isset($this->staticfield_classnames[$type])
        );
    }

    /**
     * Get a formElement by id
     * @param int $id the id of the formElement to retrieve
     * @return Tracker_FormElement_Field
     */
    function getFormElementById($form_element_id) {
        if (!array_key_exists($form_element_id, $this->formElements)) {
            if ($form_element_id && ($row = $this->getDao()->searchById($form_element_id)->getRow())) {
                return $this->getCachedInstanceFromRow($row);
            }
            $this->formElements[$form_element_id] = null;
        }
        return $this->formElements[$form_element_id];
    }

    /**
     * @return Tracker_FormElement_Field
     */
    public function getFormElementFieldById($id) {
        $field = $this->getFormElementById($id);
        if ($field instanceof Tracker_FormElement_Field) {
            return $field;
        }
    }

    /**
     * @return Tracker_FormElement_Field
     */
    public function getUsedFormElementFieldById($id) {
        $field = $this->getUsedFormElementById($id);
        if ($field instanceof Tracker_FormElement_Field) {
            return $field;
        }
    }

    /**
     * Get a formElement by its short name
     *
     * @param int $tracker_id the tracker of the formElement to retrieve
     * @param string $name the name of the formElement to retrieve
     *
     * @return Tracker_FormElement_Field
     */
    function getFormElementByName($tracker_id, $name) {
        if (!isset($this->formElements_by_name[$tracker_id][$name])) {
            if ($row = $this->getDao()->searchByTrackerIdAndName($tracker_id, $name)->getRow()) {
                $this->formElements_by_name[$tracker_id][$name] = $this->getCachedInstanceFromRow($row);
            } else {
                $this->formElements_by_name[$tracker_id][$name] = null;
            }
        }
        return $this->formElements_by_name[$tracker_id][$name];
    }

    /**
     * Get a formElement by id
     * @param int $id the id of the formElement to retrieve
     * @return Tracker_FormElement_Field
     */
    function getUsedFormElementById($id) {
        if (!isset($this->used_formElements[$id])) {
            $this->used_formElements[$id] = null;
            $form_element = $this->getFormElementById($id);
            if ($form_element && $form_element->isUsed()) {
                $this->used_formElements[$id] = $form_element;
            }
        }
        return $this->used_formElements[$id];
    }

    /**
     * Get a used field by name
     *
     * @param int    $tracker_id the id of the tracker
     * @param string $name       the name of the field (short name)
     *
     * @return Tracker_FormElement_Field, or null if not found
     */
    function getUsedFieldByName($tracker_id, $name) {
        if (!isset($this->used_formElements_by_name[$tracker_id]) || !array_key_exists($name, $this->used_formElements_by_name[$tracker_id])) {
            if ($tracker_id && $name && ($row = $this->getDao()->searchUsedByTrackerIdAndName($tracker_id, $name)->getRow())) {
                $this->used_formElements_by_name[$tracker_id][$name] = $this->getCachedInstanceFromRow($row);
            } else {
                $this->used_formElements_by_name[$tracker_id][$name] = null;
            }
        }
        return $this->used_formElements_by_name[$tracker_id][$name];
    }

    /**
     * Get the field by name if user is allowed to see it
     *
     * @param int    $tracker_id
     * @param string $field_name
     * @param PFUser   $user
     *
     * @return Tracker_FormElement_Field
     */
    public function getUsedFieldByNameForUser($tracker_id, $field_name, PFUser $user) {
        $field = $this->getUsedFieldByName($tracker_id, $field_name);
        if ($field && $field->userCanRead($user)) {
            return $field;
        }
        return null;
    }

    public function getNumericFieldByNameForUser(Tracker $tracker, PFUser $user, $name)
    {
        $field = $this->getNumericFieldByName($tracker, $name);
        if (! $field) {
            return null;
        }

        return $this->getUsedFieldByNameForUser(
            $tracker->getId(),
            $name,
            $user
        );
    }

    public function getNumericFieldByName(Tracker $tracker, $name)
    {
        return $this->getFieldByNameAndType($tracker, array('int', 'float', 'computed'), $name);
    }

    public function getDateFieldByNameForUser(Tracker $tracker, PFUser $user, $name)
    {
        $field = $this->getFieldByNameAndType($tracker, array('date'), $name);
        if (! $field) {
            return null;
        }

        return $this->getUsedFieldByNameForUser(
            $tracker->getId(),
            $name,
            $user
        );
    }

    private function getFieldByNameAndType(Tracker $tracker, array $accepted_type, $name)
    {
        $field = $tracker->hasFormElementWithNameAndType(
            $name,
            $accepted_type
        );

        if (! $field) {
             return null;
        }

        return $this->getUsedFieldByName($tracker->getId(), $name);
    }

    /**
     * @return null|\Tracker_FormElement_Field
     */
    public function getUsedFormElementFieldByNameForUser($tracker_id, $field_name, PFUser $user)
    {
        $field = $this->getUsedFieldByNameForUser($tracker_id, $field_name, $user);
        if ($field && array_search(get_class($field), array_merge($this->classnames, $this->special_classnames))) {
            return $field;
        }

        return null;
    }

    /**
     * Return a selectbox field. This field is used and the user can see its value.
     *
     * @param int    $tracker_id
     * @param string $field_name
     * @param PFUser   $user
     *
     * @return Tracker_FormElement_Field_Selectbox | null
     */
    public function getSelectboxFieldByNameForUser($tracker_id, $field_name, PFUser $user) {
        $field = $this->getUsedFieldByNameForUser($tracker_id, $field_name, $user);
        if ($field && $field instanceof Tracker_FormElement_Field_Selectbox) {
            return $field;
        }
        return null;
    }

    /**
     * Return a field that provides a computable value. This field is used and the user can see its value.
     *
     * @param int    $tracker_id
     * @param string $field_name
     * @param PFUser   $user
     *
     * @return Tracker_FormElement_IComputeValues
     */
    public function getComputableFieldByNameForUser($tracker_id, $field_name, PFUser $user)
    {
        $field = $this->getUsedFieldByNameForUser($tracker_id, $field_name, $user);
        if (
            $field
            && $field instanceof Tracker_FormElement_IComputeValues
        ) {
            return $field;
        }
        return null;
    }

    /**
     * Get used formElements by parent id
     * @param int parent_id
     * @return array
     */
    public function getUsedFormElementsByParentId($parent_id) {
        if (!isset($this->formElements_by_parent[$parent_id])) {
            $this->formElements_by_parent[$parent_id] = array();
            foreach($this->getDao()->searchUsedByParentId($parent_id) as $row) {
                $form_element = $this->getCachedInstanceFromRow($row);
                if ($form_element) {
                    $this->formElements_by_parent[$parent_id][$form_element->getId()] = $form_element;
                }
            }
        }
        return $this->formElements_by_parent[$parent_id];
    }

    /**
     * Get all formElements by tracker id
     *
     * @param Tracker $tracker
     *
     * @return array
     */
    public function getAllFormElementsForTracker($tracker) {
        $all        = array();
        $tracker_id = $tracker->getId();
        foreach($this->getDao()->searchByTrackerId($tracker_id) as $row) {
            $form_element_id       = $row['id'];
            $all[$form_element_id] = $this->getCachedInstanceFromRow($row);
        }
        return array_filter($all);
    }

    /**
     * Get all formElements by parent id
     * @param int parent_id
     * @return array
     */
    public function getAllFormElementsByParentId($parent_id) {
        $all = array();
        foreach($this->getDao()->searchByParentId($parent_id) as $row) {
            $form_element_id = $row['id'];
            $all[$form_element_id] = $this->getCachedInstanceFromRow($row);
        }
        return $all;
    }

    /**
     *
     * @todo Check the type of the field.
     *
     * @return Tracker_FormElement_Field or null if not found or not a Field
     */
    public function getFieldById($id) {
        $field = $this->getFormElementById($id);
        if (!is_a($field, 'Tracker_FormElement_Field')) {
            $field = null;
        }
        return $field;
    }

    /**
     * @return Tracker_FormElement_Field_Shareable or null
     */
    public function getShareableFieldById($id) {
        $field = $this->getFieldById($id);
        if (is_a($field, 'Tracker_FormElement_Field_Shareable')) {
            return $field;
        }
    }

    /**
     * All fields used by the tracker
     *
     * @param Tracker $tracker
     *
     * @return Tracker_FormElement_Field[]
     */
    public function getUsedFields($tracker) {
        return $this->getUsedFormElementsByType($tracker, $this->getFieldsSQLTypes());
    }

    /**
     * Returns FormElements used by a tracker, except those already in REST Basic Info
     *
     * @param Tracker $tracker
     *
     * @return Tracker_FormElement_Field[]
     */
    public function getUsedFieldsForREST(Tracker $tracker) {
        return $this->getUsedFormElementsByType($tracker, $this->getFieldsSQLTypes());
    }

    /**
     * Returns FormElements used by a tracker, except those already in SOAP Basic Info
     *
     * @param Tracker $tracker
     *
     * @return Tracker_FormElement_Field[]
     */
    public function getUsedFieldsForSoap(Tracker $tracker) {
        $element_already_in_soap_basic_info = array(
            'aid',
            'lud',
            'subby',
            'subon',
            'cross',
        );
        $field_types = array_diff($this->getFieldsSQLTypes(), $element_already_in_soap_basic_info);

        $fields = $this->getUsedFormElementsByType($tracker, $field_types);

        foreach ($fields as $key => $field) {
            if (! $field->isCompatibleWithSoap()) {
                unset($fields[$key]);
            }
        }

        return $fields;
    }

    /**
     * Augment fields_data with fields which have a default value defined
     *
     * @param Tracker $tracker
     * @param Array $fields_data
     *
     * @return Array $fields_data
     */
    public function getUsedFieldsWithDefaultValue(Tracker $tracker, Array $fields_data, PFUser $user) {
        $fields = $this->getUsedFields($tracker);
        foreach ($fields as $field) {
            if ($field->userCanSubmit($user)) {
                $fields_data = $this->augmentFieldsDataWithDefaultValue($field, $fields_data);
            }
        }
        return $fields_data;
    }

    private function augmentFieldsDataWithDefaultValue($field, $fields_data) {
        if (! array_key_exists($field->getId(), $fields_data)) {
            $fields_data[$field->getId()] = $field->getDefaultValue();
        }
        return $fields_data;
    }

    private function getFieldsSQLTypes() {
        $field_classnames = array_merge($this->classnames, $this->special_classnames);

        return array_keys($field_classnames);
    }

    /**
     * @param Tracker $tracker
     * @return array of Tracker_FormElement - All non dynamic fields used by the tracker
     */
    public function getUsedNonDynamicFields($tracker) {
        $field_classnames = $this->classnames;

        return $this->getUsedFormElementsByType($tracker, array_keys($field_classnames));
    }

    /**
     * @param Tracker $tracker
     * @return Tracker_FormElement_Field[] - All fields used and  unused by the tracker
     */
    public function getFields($tracker) {
        $field_classnames = array_merge($this->classnames, $this->special_classnames);

        return $this->getFormElementsByType($tracker, array_keys($field_classnames));
    }

    public function getUsedFieldByIdAndType(Tracker $tracker, $field_id, $type) {
        $tracker_id = $tracker->getId();
        if ($row = $this->getDao()->searchUsedByIdAndType($tracker_id, $field_id, $type)->getRow()) {
            return $this->getCachedInstanceFromRow($row);
        }
    }

    /**
     * @param Tracker $tracker
     * @return array All submitted by formElements used by the tracker
     */
    public function getUsedSubmittedByFields($tracker) {
        return $this->getUsedFormElementsByType($tracker, array('subby'));
    }

    /**
     * @param Tracker $tracker
     * @return array All date formElements used by the tracker
     */
    public function getUsedDateFields($tracker) {
        return $this->getUsedFormElementsByType($tracker, array('date', 'lud', 'subon'));
    }

    /**
     * @param Tracker $tracker
     * @return array All date formElements used by the tracker
     */
    public function getUsedFileFields($tracker) {
        return $this->getUsedFormElementsByType($tracker, array('file'));
    }

    /**
     * @param Tracker $tracker
     * @return Tracker_FormElement_Field[] All custom date formElements used by the tracker
     */
    public function getUsedCustomDateFields(Tracker $tracker) {
        return $this->getUsedFormElementsByType($tracker, array('date'));
    }

    /**
     * @param Tracker $tracker
     * @return Tracker_FormElement_Field[] All core date formElements of the tracker
     */
    public function getCoreDateFields(Tracker $tracker) {
        return $this->getFormElementsByType($tracker, array('lud', 'subon'), false);
    }

    public function getUsedDateFieldById(Tracker $tracker, $field_id) {
        return $this->getUsedFieldByIdAndType($tracker, $field_id, array('date','subon','lud'));
    }


    /**
     * @param Tracker $tracker
     * @return array All int formElements used by the tracker
     */
    public function getUsedIntFields($tracker) {
        return $this->getUsedFormElementsByType($tracker, 'int');
    }

    /**
     * @param Tracker $tracker
     * @return array All numeric formElements used by the tracker
     */
    public function getUsedNumericFields($tracker) {
        return $this->getUsedFormElementsByType($tracker, array('int', 'float'));
    }

    /**
     * It retrieves simple value fields that can potentially contain numeric values
     * @param Tracker $tracker
     * @return array All numeric or computed formElements used by the tracker
     */
    public function getUsedPotentiallyContainingNumericValueFields(Tracker $tracker) {
        return $this->getUsedFormElementsByType($tracker, array('int', 'float', 'computed', 'sb', 'rb'));
    }

    /**
     * @param Tracker $tracker
     * @return array All (multi) selectboxes formElements used by the tracker
     */
    public function getUsedListFields($tracker) {
        return $this->getUsedFormElementsByType($tracker, array('sb', 'msb', 'tbl', 'cb', 'rb'));
    }

    /**
     * @param Tracker $tracker
     * @return array All (multi) selectboxes formElements used by the tracker
     */
    public function getUsedClosedListFields($tracker) {
        return $this->getUsedFormElementsByType($tracker, array('sb', 'msb', 'cb', 'rb', 'subby', 'luby'));
    }

    /**
     * @param Tracker $tracker
     * @return Tracker_FormElement_Field_ArtifactLink[]
     */
    public function getUsedArtifactLinkFields($tracker) {
        return $this->getUsedFormElementsByType($tracker, array('art_link'));
    }

    /**
     * @return Tracker_FormElement_Field[]
     */
    public function getUsedFieldsBindedToUserGroups($tracker) {
        $fields = array();

        $permission_field = $this->getUsedFormElementsByType($tracker, array('perm'));
        if ($permission_field) {
            $fields[] = $permission_field[0];
        }

        $binded_fields = (array) $this->getUsedFormElementsByType($tracker, array('tbl',  'sb', 'msb'));
        foreach($binded_fields as $field) {
            if ($field->getBind()->getType() === Tracker_FormElement_Field_List_Bind_Ugroups::TYPE) {
                $fields[] = $field;
            }
        }

        return $fields;
    }

    /**
     * Return the first (and only one) ArtifactLink field (if any)
     *
     * @return Tracker_FormElement_Field_ArtifactLink
     */
    public function getAnArtifactLinkField(PFUser $user, Tracker $tracker) {
        $artifact_link_fields = $this->getUsedArtifactLinkFields($tracker);
        if (count($artifact_link_fields) > 0 && $artifact_link_fields[0]->userCanRead($user)) {
            return $artifact_link_fields[0];
        }
        return null;
    }

    /**
     * @param Tracker $tracker
     *
     * @return Tracker_FormElement_Field_Burndown[]
     */
    public function getUsedBurndownFields($tracker)
    {
        return $this->getUsedFormElementsByType($tracker, array('burndown'));
    }

    /**
     * @return Tracker_FormElement_Field_Burndown|null
     */
    public function getABurndownField(PFUser $user, Tracker $tracker)
    {
        $burndown_fields = $this->getUsedBurndownFields($tracker);
        if (count($burndown_fields) > 0 && $burndown_fields[0]->userCanRead($user)) {
            return $burndown_fields[0];
        }

        return null;
    }

    /**
     * @param Tracker $tracker
     *
     * @return array All lists formElements bind to users used by the tracker
     */
    public function getUsedUserListFields($tracker) {
        $form_elements = array();
        $tracker_id    = $tracker->getId();
        foreach($this->getDao()->searchUsedUserListFieldByTrackerId($tracker_id) as $row) {
            $form_elements[] = $this->getCachedInstanceFromRow($row);
        }
        return array_filter($form_elements);
    }

    public function getUsedUserListFieldById($tracker, $field_id) {
        $tracker_id = $tracker->getId();
        if ($row = $this->getDao()->getUsedUserListFieldById($tracker_id, $field_id)->getRow()) {
            return $this->getCachedInstanceFromRow($row);
        }
    }

    /**
     * Returns a list of used field elements of type select box or multi-select box, bind to users
     * neither open lists nor subby fields will be returned.
     *
     * @param Tracker $tracker
     *
     * @return array All (multi)select box lists formElements bind to users used by the tracker
     */
    public function getUsedUserSbFields($tracker) {
        $form_elements = array();
        foreach($this->getDao()->searchUsedUserSbFieldByTrackerId($tracker->getId()) as $row) {
            $form_elements[] = $this->getCachedInstanceFromRow($row);
        }
        return array_filter($form_elements);
    }

    public function getUsedUserSbFieldById($tracker, $field_id) {
        $tracker_id = $tracker->getId();
        if ($row = $this->getDao()->getUsedUserSbFieldById($tracker_id, $field_id)->getRow()) {
            return $this->getCachedInstanceFromRow($row);
        }
    }

    /**
     * Return all selectbox and multiselectbox fields that bind to static values
     *
     * @param Tracker $tracker
     *
     * @return DataAccessObject
     */
    public function getUsedStaticSbFields(Tracker $tracker) {
        return $this->getDao()->searchUsedStaticSbFieldByTrackerId($tracker->getId())
                    ->instanciateWith(array($this, 'getCachedInstanceFromRow'));
    }

    public function getUsedListFieldById($tracker, $field_id) {
        return $this->getUsedFieldByIdAndType($tracker, $field_id, array('sb', 'msb', 'tbl', 'cb', 'rb'));
    }

    public function getUsedSbFields($tracker) {
        return $this->getUsedFormElementsByType($tracker, array('sb', 'msb'));
    }

    /**
     * @param Tracker $tracker
     * @return Tracker_FormElement_Field_Text[] All text formElements used by the tracker
     */
    public function getUsedTextFields($tracker) {
        return $this->getUsedFormElementsByType($tracker, array('text', 'string', 'ref'));
    }

    public function getUsedTextFieldById($tracker, $field_id) {
        return $this->getUsedFieldByIdAndType($tracker, $field_id, array('text', 'string', 'ref'));
    }

    /**
     * @param Tracker $tracker
     * @return Tracker_FormElement_Field_Text[] All text formElements used by the tracker
     */
    public function getUsedTextFieldsUserCanRead(Tracker $tracker, PFUser $user) {
        $fields = $this->getUsedFormElementsByType($tracker, array('text', 'string', 'ref'));

        foreach ($fields as $key => $field) {
            if (! $field->userCanRead($user)) {
                unset($fields[$key]);
            }
        }

        return $fields;
    }

    public function getUsedFieldsForExpertModeUserCanRead(Tracker $tracker, PFUser $user)
    {
        $fields = array_merge(
            $this->getUsedNumericFields($tracker),
            $this->getUsedTextFields($tracker),
            $this->getUsedDateFields($tracker),
            $this->getUsedClosedListFields($tracker),
            $this->getUsedFileFields($tracker)
        );

        foreach ($fields as $key => $field) {
            if (! $field->userCanRead($user)) {
                unset($fields[$key]);
            }
        }

        return $fields;
    }

    /**
     * @param Tracker $tracker
     * @param int $field_id
     * @return Tracker_FormElement | void
     */
    public function getUsedNumericFieldById($tracker, $field_id) {
        return $this->getUsedFieldByIdAndType($tracker, $field_id, array('int', 'float', 'computed'));
    }

    /**
     * It retrieves by its Id a simple value field that can potentially contain numeric values
     * @param Tracker $tracker
     * @param int $field_id
     * @return Tracker_FormElement | void
     */
    public function getUsedPotentiallyContainingNumericValueFieldById($tracker, $field_id) {
        return $this->getUsedFieldByIdAndType($tracker, $field_id, array('int', 'float', 'computed', 'sb', 'rb'));
    }

    /**
     * @param Tracker $tracker
     * @return array All string formElements used by the tracker
     */
    public function getUsedStringFields($tracker) {
        return $this->getUsedFormElementsByType($tracker, array('string', 'ref'));
    }

    /**
     * Duplicate a formElement
     * @param int $from_tracker_id
     * @param int $to_tracker_id
     * @param array $ugroup_mapping
     * @return array the mapping between old formElements and new ones
     */
    public function duplicate($from_tracker_id, $to_tracker_id, $ugroup_mapping) {
        $mapping = array();

        foreach($this->getDao()->searchByTrackerId($from_tracker_id) as $from_row) {
            $has_workflow = false;
            if(in_array($from_row['formElement_type'], array('sb', 'rb'))) {
                $field = $this->getFieldById($from_row['id']);
                if ($field->fieldHasDefineWorkflow()) {
                    $has_workflow = true;
                }
            }
            //First duplicate formElement info
            if ($id = $this->getDao()->duplicate($from_row['id'], $to_tracker_id)) {
                $created_form_element = $this->getFormElementById($id);
                if ($created_form_element) {
                    $created_values = $created_form_element->duplicate($from_row['id'], $id);
                    if ($has_workflow) {
                        $workflow = $this->getFormElementById($from_row['id'])->getWorkflow();
                    }
                    $mapping[] = array(
                        'from'    => $from_row['id'],
                        'to'      => $id,
                        'values'  => $created_values,
                        'workflow'=> $has_workflow
                    );
                    $type = $this->getType($created_form_element);
                }
                $tracker = TrackerFactory::instance()->getTrackerByid($to_tracker_id);
            }
        }
        $this->getDao()->mapNewParentsAfterDuplication($to_tracker_id, $mapping);
        return $mapping;
    }

    /**
     * @param Tracker $tracker
     * @param mixed   $type    The type (string) or types (array of) you are looking for
     * @param Boolean $used    Check if the type is used or not
     *
     * @return Array of Tracker_FormElement All formElements used by the tracker
     */
    public function getFormElementsByType($tracker, $type, $used = null) {
        return $this->getCachedInstancesFromDAR($this->getDao()->searchUsedByTrackerIdAndType($tracker->id, $type, $used));
    }

    /**
     * @param DataAccessResult $dar the db collection of FormElements to instantiate
     *
     * @return array All text formElements used by the tracker
     */
    protected function getCachedInstancesFromDAR(LegacyDataAccessResultInterface $dar)
    {
        $form_elements = array();
        foreach($dar as $row) {
            $form_elements[] = $this->getCachedInstanceFromRow($row);
        }
        return array_filter($form_elements);
    }

    /**
     * @param Tracker $tracker
     * @param mixed $type the type (string) or types (array of) you are looking for
     * @return array All text formElements used by the tracker
     */
    public function getUsedFormElementsByType($tracker, $type) {
        $key        = md5(serialize($type));
        $tracker_id = $tracker->getId();

        if (!isset($this->cache_used_form_elements_by_tracker_and_type[$tracker_id][$key])) {
            $used                      = true;
            $used_form_elements_result = $this->getDao()->searchUsedByTrackerIdAndType($tracker_id, $type, $used);
            $this->cache_used_form_elements_by_tracker_and_type[$tracker_id][$key] = $this->getCachedInstancesFromDAR($used_form_elements_result);
        }

        return $this->cache_used_form_elements_by_tracker_and_type[$tracker_id][$key];
    }

    public function getAllUsedFormElementOfAnyTypesForTracker(Tracker $tracker) {
        $classes = array_keys(array_merge($this->classnames, $this->special_classnames, $this->group_classnames, $this->staticfield_classnames));

        return $this->getUsedFormElementsByType($tracker, $classes);
    }

    public function getUnusedFormElementForTracker(Tracker $tracker) {
        $unused = array();
        $tracker_id = $tracker->getId();
        foreach($this->getDao()->searchUnusedByTrackerId($tracker_id) as $row) {
            $form_element_id = $row['id'];
            $unused[$form_element_id] = $this->getCachedInstanceFromRow($row);
        }
        return array_filter($unused);
    }

    /**
     * @return Tracker_FormElement
     */
    public function getUsedFormElementForTracker($tracker) {
        $tracker_id = $tracker->getId();
        if (!isset($this->used[$tracker_id])) {
            $this->used[$tracker_id] = array();
            foreach($this->getDao()->searchUsedByTrackerId($tracker_id) as $row) {
                $form_element = $this->getCachedInstanceFromRow($row);
                if ($form_element) {
                    $form_element_id = $row['id'];
                    $this->used[$tracker_id][$form_element_id] = $form_element;
                    $this->used_formElements[$form_element_id] = $form_element;
                }
            }
        }
        return $this->used[$tracker_id];
    }

    protected function getFormElementClass($form_element_type) {
        $properties = array('classnames', 'special_classnames', 'group_classnames', 'staticfield_classnames');
        foreach ($properties as $class_names) {
            $classes = $this->$class_names;
            if (array_key_exists($form_element_type, $classes)) {
                return $classes[$form_element_type];
            }
        }
    }

    /**
     * @param array $row Raw data (typically from the db) of the form element
     *
     * @return Tracker_FormElement
     */
    public function getCachedInstanceFromRow($row) {
        $form_element_id = $row['id'];
        if (!isset($this->formElements[$form_element_id])) {
            $this->formElements[$form_element_id] = $this->getInstanceFromRow($row);
        }
        return $this->formElements[$form_element_id];
    }

    /**
     * @param array the row allowing the construction of a Tracker_FormElement
     *
     * @return Tracker_FormElement Object
     */
    public function getInstanceFromRow($row) {
        $form_element_type = $row['formElement_type'];
        $klass             = $this->getFormElementClass($form_element_type);

        if (! $klass) {
            return null;
        }

        $original_field = null;
        if ($row['original_field_id']) {
            $original_field = $this->getFormElementById($row['original_field_id']);
        }
        $form_element = new $klass(
                                $row['id'],
                                $row['tracker_id'],
                                $row['parent_id'],
                                $row['name'],
                                $row['label'],
                                $row['description'],
                                $row['use_it'],
                                $row['scope'],
                                $row['required'],
                                $row['notifications'],
                                $row['rank'],
                                $original_field
        );

        return $form_element;
    }

    /**
     * Create an array of FormElement based on a array of field definitions (database row for instance).
     *
     * @param array $rows
     *
     * @return Array of Tracker_FormElement
     */
    private function getCachedInstancesFromRows($rows) {
        $fields = array();
        foreach ($rows as $row) {
            $fields[] = $this->getCachedInstanceFromRow($row);
        }
        return $fields;
    }

    /**
     * Creates a Tracker_FormElement Object
     *
     * @param Tracker          $tracker     the new tracker
     * @param SimpleXMLElement $xml         containing the structure of the imported Tracker_FormElement
     * @param array            &$xmlMapping where the newly created formElements indexed by their XML IDs are stored
     *
     * @return Tracker_FormElement Object
     */
    public function getInstanceFromXML(
        Tracker $tracker,
        $xml,
        &$xmlMapping,
        User\XML\Import\IFindUserFromXMLReference $user_finder
    ) {
        $att = $xml->attributes();
        $row = array(
            'formElement_type' => (string)$att['type'],
            'name'             => (string)$xml->name,
            'label'            => (string)$xml->label,
            'rank'             => (int)$att['rank'],
            'use_it'           => isset($att['use_it'])   ? (int)$att['use_it']        : 1,
            'scope'            => isset($att['scope'])    ? (string)$att['scope']         : 'P',
            'required'         => isset($att['required']) ? (int)$att['required'] : 0,
            'notifications'    => isset($att['notifications']) ? (int)$att['notifications'] : 0,
            'description'      => (string)$xml->description,
            'id'               => 0,
            'tracker_id'       => 0,
            'parent_id'        => 0,
            'original_field_id'=> null,
        );
        $curElem = $this->getInstanceFromRow($row);
        if ($curElem) {
            $curElem->setTracker($tracker);
            $xmlMapping[(string)$xml['ID']] = $curElem;
            $curElem->continueGetInstanceFromXML($xml, $xmlMapping, $user_finder);
            return $curElem;
        }
        throw new Tracker_Exception("Unable to instanciate FormElement ".(string)$att['type']." named ".(string)$xml->name." ID: ".(string)$att['ID']);
    }

    protected function getDao() {
        return new Tracker_FormElement_FieldDao();
    }

    /**
     * @return PropagatePropertiesDao
     */
    protected function getPropagatePropertiesDao() {
        return new PropagatePropertiesDao();
    }

    /**
     * format a tracker field short name
     * @todo move this function in a utility class
     * @param string $label
     * @return string
     */
    public function deductNameFromLabel($label) {
        $normalizeChars = array(
            'Š'=>'S', 'š'=>'s', 'Ð'=>'Dj','Ž'=>'Z', 'ž'=>'z', 'À'=>'A', 'Á'=>'A', 'Â'=>'A', 'Ã'=>'A', 'Ä'=>'A',
            'Å'=>'A', 'Æ'=>'A', 'Ç'=>'C', 'È'=>'E', 'É'=>'E', 'Ê'=>'E', 'Ë'=>'E', 'Ì'=>'I', 'Í'=>'I', 'Î'=>'I',
            'Ï'=>'I', 'Ñ'=>'N', 'Ò'=>'O', 'Ó'=>'O', 'Ô'=>'O', 'Õ'=>'O', 'Ö'=>'O', 'Ø'=>'O', 'Ù'=>'U', 'Ú'=>'U',
            'Û'=>'U', 'Ü'=>'U', 'Ý'=>'Y', 'Þ'=>'B', 'ß'=>'Ss','à'=>'a', 'á'=>'a', 'â'=>'a', 'ã'=>'a', 'ä'=>'a',
            'å'=>'a', 'æ'=>'a', 'ç'=>'c', 'è'=>'e', 'é'=>'e', 'ê'=>'e', 'ë'=>'e', 'ì'=>'i', 'í'=>'i', 'î'=>'i',
            'ï'=>'i', 'ð'=>'o', 'ñ'=>'n', 'ò'=>'o', 'ó'=>'o', 'ô'=>'o', 'õ'=>'o', 'ö'=>'o', 'ø'=>'o', 'ù'=>'u',
            'ú'=>'u', 'û'=>'u', 'ý'=>'y', 'ý'=>'y', 'þ'=>'b', 'ÿ'=>'y', 'ƒ'=>'f'
        );
        $label = strtolower( trim($label) );
        $label = preg_replace('/[^\w\d_ -]/si', '', $label);
        //replace any space char with _
        $label = preg_replace('/\s+/', '_', $label);
        $label = strtr($label, $normalizeChars);
        return $label;
    }

    /**
     * Returns the FormElements that are a copy of given element
     *
     * @param Tracker_FormElement $element
     *
     * @return Array of Tracker_FormElement
     */
    public function getSharedTargets(Tracker_FormElement $element) {
        $dar = $this->getDao()->searchSharedTargets($element->getId());
        return $this->getCachedInstancesFromRows($dar);
    }

    /**
     * Returns the FormElements that are exported by this tracker
     *
     * @return Array of Tracker_FormElement_Field
     */
    public function getProjectSharedFields(Project $project) {
        $dar = $this->getDao()->searchProjectSharedFieldsOriginals($project->getId());
        return $this->getCachedInstancesFromRows($dar);
    }

    /**
     * Fixes the original field id of the shared fields originating from the duplicated project
     *
     * @param int $new_project_id
     * @param int $template_project_id
     * @param array $field_mapping
     */
    public function fixOriginalFieldIdsAfterDuplication($new_project_id, $template_project_id, array $field_mapping) {
        $field_dao             = $this->getDao();
        $project_shared_fields = $field_dao->searchProjectSharedFieldsTargets($new_project_id);
        $template_field_ids    = $field_dao->searchFieldIdsByGroupId($template_project_id);

        foreach ($project_shared_fields as $project_shared_field) {
            if ($this->originalFieldIsInTemplateProject($project_shared_field, $template_field_ids)) {
                $id                = $project_shared_field['id'];
                $original_field_id = $project_shared_field['original_field_id'];

                $this->fixSharedFieldOriginalId($id, $original_field_id, $field_mapping);
                $this->fixSharedFieldOriginalValueIds($id, $original_field_id, $field_mapping);
            }
        }
    }

    private function fixSharedFieldOriginalId($field_id, $old_original_field_id, $field_mapping) {
        $new_original_field_id = $this->getNewOriginalFieldIdFromMapping($old_original_field_id, $field_mapping);
        $this->getDao()->updateOriginalFieldId($field_id, $new_original_field_id);
    }

    private function fixSharedFieldOriginalValueIds($field_id, $old_original_field_id, $field_mapping) {
        $field         = $this->getShareableFieldById($field_id);
        $value_mapping = $this->getValueMappingFromFieldMapping($old_original_field_id, $field_mapping);

        $field->fixOriginalValueIds($value_mapping);
    }

    private function getValueMappingFromFieldMapping($original_field_id, $field_mapping) {
        foreach($field_mapping as $row) {
            if($row['from'] == $original_field_id) {
                return $row['values'];
            }
        }
        return array();
    }

    private function getNewOriginalFieldIdFromMapping($old_field_id, array $field_mapping) {
        foreach($field_mapping as $row) {
            if($row['from'] == $old_field_id) {
                return $row['to'];
            }
        }
    }

    private function originalFieldIsInTemplateProject(array $shared_field, array $original_shared_field_ids) {
        return in_array($shared_field['original_field_id'], $original_shared_field_ids);
    }

    /**
     * Returns the shared field originals of which the user can either the orginal
     * or atleast one of the targets
     *
     * @return Array of Tracker_FormElement_Field
     */
    public function getSharedFieldsReadableBy(PFUser $user, Project $project) {
        $fields = $this->getProjectSharedFields($project);
        foreach ($fields as $k => $field) {
            if (!$this->userCanReadSharedField($user, $field)) {
                unset($fields[$k]);
            }
        }
        return $fields;
    }

    protected function userCanReadSharedField(PFUser $user, Tracker_FormElement $field) {
        return ($field->userCanRead($user) && $this->canReadAllTargets($user, $field));
    }

    private function canReadAllTargets(PFUser $user, Tracker_FormElement $field) {
        foreach ($this->getSharedTargets($field) as $target_field) {
            if (!$target_field->userCanRead($user)) {
                return false;
            }
        }
        return true;
    }

    public function updateFormElement(Tracker_FormElement $form_element, $form_element_data)
    {
        //check that the new name is not already used
        if (isset($form_element_data['name'])) {
            if (trim($form_element_data['name'])) {
                $form_element_data['name'] = $this->deductNameFromLabel($form_element_data['name']);
                if ($existing_field = $this->getFormElementByName($form_element->getTracker()->getId(), $form_element_data['name'])) {
                    if ($existing_field->getId() != $form_element->getId()) {
                        $GLOBALS['Response']->addFeedback('error', $GLOBALS['Language']->getText('plugin_tracker_include_type', 'error_uniq_name'));
                        unset($form_element_data['name']);
                    }
                }
            } else {
                //Do not erase the field name
                unset($form_element_data['name']);
            }
        }

        $rank = isset($form_element_data['rank']) ? $form_element_data['rank'] : '--';
        //extract the parent_id from rank if needed
        //rank = <parent_id>:<rank> | <rank>
        $parent_id = isset($form_element_data['parent_id']) ? $form_element_data['parent_id'] : 0;
        if (strpos($rank, ':') !== false) {
            list($parent_id, $rank) = explode(':', $rank);
        }
        $form_element_data['parent_id'] = $parent_id;
        $form_element_data['rank']      = $rank;
        if ($form_element->updateProperties($form_element_data)) {
            if ($this->getDao()->save($form_element)) {
                return $this->getPropagatePropertiesDao()->propagateProperties($form_element);
            }
        }
        return false;
    }

    /**
     * Change formElement type
     * @param formElement
     * @param type : the new formElement type
     * @return true on success
     */
    public function changeFormElementType($form_element, $type) {
        $success = false;
        if ($form_element->changeType($type)) {
            if ($this->getDao()->setType($form_element, $type)) {
                unset($this->formElements[$form_element->getId()]); //todo: clear other caches?
                $new_formelement = $this->getFormElementById($form_element->getId());
                $new_formelement->storeProperties($new_formelement->getFlattenPropertiesValues());
                $success = true;
            }
        }
        return $success;
    }



    /**
     * Unuse the formElement
     * @param boolean true if success
     */
    public function removeFormElement($form_element_id) {
        $success = false;
        if ($form_element = $this->getFormElementById($form_element_id)) {
            //Don't use anymore the field
            $form_element->use_it    = 0;
            //remove the field from its container
            $form_element->parent_id = 0;
            $success = $this->getDao()->save($form_element);
        }
        return $success;
    }

    /**
     * Add the formElement
     * @param boolean true if success
     */
    public function addFormElement($form_element_id) {
        $success = false;
        if ($form_element = $this->getFormElementById($form_element_id)) {
            $form_element->use_it = 1;
            $form_element->rank   = 'beginning';

            if ($success = $this->getDao()->save($form_element)) {
                unset($this->formElements_by_parent[$form_element->parent_id]);
                //Set permissions if no permission set
                $perms = $form_element->getPermissionsByUgroupId();
                //WARNING : here must be transformed the permissions array structure in order to pass it to the function that process form data permissions
                //see this::createFormElement to know how to convert permissions data
                if (empty($perms)) {
                    //Set default permissions
                    $permissions = array( $form_element_id =>
                         array(
                               $GLOBALS['UGROUP_ANONYMOUS']     => plugin_tracker_permission_get_input_value_from_permission('PLUGIN_TRACKER_FIELD_READ'),
                               $GLOBALS['UGROUP_REGISTERED']    => plugin_tracker_permission_get_input_value_from_permission('PLUGIN_TRACKER_FIELD_SUBMIT'),
                               $GLOBALS['UGROUP_PROJECT_MEMBERS']  => plugin_tracker_permission_get_input_value_from_permission('PLUGIN_TRACKER_FIELD_UPDATE')
                         )
                    );
                    $tracker = $form_element->getTracker();
                    plugin_tracker_permission_process_update_fields_permissions(
                            $tracker->getGroupID(),
                            $tracker->getID(),
                            $this->getUsedFields($tracker),
                            $permissions
                    );
                }
            }
        }
        return $success;
    }

    /**
     * Delete permanently the formElement
     * @param boolean true if success
     */
    public function deleteFormElement($form_element_id) {
        $success = false;
        if ($form_element = $this->getFormElementById($form_element_id)) {
            //TODO: remove changeset values? or simply mark the formElement as deleted to be able to retrieve history?
            if ($success = $this->getDao()->delete($form_element)) {
                unset($this->formElements[$form_element_id]);
                unset($this->formElements_by_formElementcomponent[$form_element->parent_id]);
            }
        }
        return $success;
    }

    /**
     * Display the HTML for "field usage" admininistration
     *
     * @return void
     */
    public function displayFactories(Tracker $tracker) {
        $hp = Codendi_HTMLPurifier::instance();

        $w = new Widget_Static($GLOBALS['Language']->getText('plugin_tracker_formelement_admin','fields'));
        $w->setContent($this->fetchFactoryButtons($this->classnames, $tracker));
        $w->display();

        $w = new Widget_Static($GLOBALS['Language']->getText('plugin_tracker_formelement_admin','dynamic_fields'));
        $w->setContent($this->fetchFactoryButtons($this->special_classnames, $tracker));
        $w->display();

        $w = new Widget_Static($GLOBALS['Language']->getText('plugin_tracker_formelement_admin','structural_elements'));
        $w->setContent($this->fetchFactoryButtons(array_merge($this->group_classnames, $this->staticfield_classnames), $tracker));
        $w->display();
    }

    private function fetchFactoryButtons(array $klasses, Tracker $tracker)
    {
        $event = new FilterFormElementsThatCanBeCreatedForTracker($klasses, $tracker);
        $this->getEventManager()->processEvent($event);

        $html = '';
        $html .= '<div class="tracker-admin-palette-content">';
        foreach($event->getKlasses() as $type => $klass) {
            $html .= $this->getFactoryButton($klass, 'create-formElement['.  urlencode($type) .']', $tracker);
        }
        $html .= '</div>';

        return $html;
    }

    public function getFactoryButton($klass, $name, Tracker $tracker, $label = null, $description = null, $icon = null, $isUnique = null) {
        $hp = Codendi_HTMLPurifier::instance();
        $button = '';
        $button_class = 'button';
        if (!$label) {
            $label = $klass::getFactoryLabel();
        }
        if ($description === null) {
            $description = $klass::getFactoryDescription();
        }
        if (!$icon) {
            $icon = $klass::getFactoryIconCreate();
        }
        if ($this->isFieldUniqueAndAlreadyUsed($klass, $tracker, $isUnique)) {
            $button_class = 'button_disabled';
        }

        $button .= '<a class="'.$button_class.'" name="'. $name .'" title="'. $hp->purify($description, CODENDI_PURIFIER_CONVERT_HTML) .'"><span>';
        $button .= '<img width="16" height="16" alt="" src="'. $icon .'" />';
        $button .=  $hp->purify($label, CODENDI_PURIFIER_CONVERT_HTML);
        $button .= '</span></a>';

        return $button;
    }

    private function isFieldUniqueAndAlreadyUsed($klass, Tracker $tracker, $isUnique)
    {
        if ($isUnique === null) {
            $isUnique = $klass::getFactoryUniqueField();
        }

        if ($isUnique) {
            $type = array_search($klass, array_merge($this->classnames, $this->special_classnames), true);
            $used = true;
            $elements = $this->getFormElementsByType($tracker, $type, $used);
            if ($elements) {
                return true;
            }
        }
        return false;
    }

    public function displayAdminCreateFormElement(TrackerManager $tracker_manager, Codendi_Request $request, PFUser $current_user, $type, Tracker $tracker) {
        $row = array(
                        'formElement_type'  => $type,
                        'id'                => 0,
                        'tracker_id'        => $tracker->getId(),
                        'parent_id'         => null,
                        'name'              => null,
                        'label'             => null,
                        'description'       => null,
                        'use_it'            => null,
                        'scope'             => null,
                        'rank'              => null,
                        'required'          => 0,
                        'notifications'     => 0,
                        'original_field_id' => null,
        );
        if ($form_element = $this->getInstanceFromRow($row)) {
            $form_element->setTracker($tracker);

            $klasses = array_merge($this->classnames, $this->special_classnames, $this->group_classnames, $this->staticfield_classnames);
            $klass = $klasses[$type];

            //Waiting for PHP5.3 and $klass::staticMethod()
            $getFactoryLabel = new ReflectionMethod($klass, 'getFactoryLabel');
            $label           = $getFactoryLabel->invoke(null);

            $allUsedElements = $this->getUsedFormElementForTracker($tracker);
            if ($form_element instanceof Tracker_FormElement_Shared) {
                $visitor = new Tracker_FormElement_View_Admin_CreateSharedVisitor($allUsedElements);
            } else {
                $visitor = new Tracker_FormElement_View_Admin_CreateVisitor($allUsedElements);
                $this->getEventManager()->processEvent(
                    self::VIEW_ADMIN_CREATE_VISITOR,
                    array(
                        'all_used_elements' => $allUsedElements,
                        'visitor'           => &$visitor
                    )
                );
            }

            $visitor->setType($type);
	    $visitor->setLabel($label);

            $form_element->accept($visitor);
            $visitor->display($tracker_manager, $request);
        }
    }

    /**
     * @return EventManager
     */
    protected function getEventManager() {
        return EventManager::instance();
    }

    protected function typeIsValid($type) {
        return (
            isset($this->classnames[$type])
            || isset($this->special_classnames[$type])
            || isset($this->group_classnames[$type])
            || isset($this->staticfield_classnames[$type])
        );
    }

    public function createFormElement($tracker, $type, $form_element_data) {
        //Check that the label has been submitted
        if (isset($form_element_data['label']) && trim($form_element_data['label'])) {
            $label       = trim($form_element_data['label']);
            $description = isset($form_element_data['description']) ? trim($form_element_data['description']) : '';

            $rank = isset($form_element_data['rank']) ? $form_element_data['rank'] : 'end';

            //Check that the type is valid
            if ($this->typeIsValid($type)) {
                //extract the parent_id from rank if needed
                //rank = <parent_id>:<rank> | <rank>
                $parent_id = isset($form_element_data['parent_id']) ? $form_element_data['parent_id'] : 0;
                if (strpos($rank, ':') !== false) {
                    list($parent_id, $rank) = explode(':', $rank);
                }

                //Check that parent_id is valid
                if($parent_id == 0 || $this->getFormElementById($parent_id)) {

                    $name = null;
                    if (isset($form_element_data['name']) && trim($form_element_data['name'])) {
                        $name = $form_element_data['name'];
                    } else if ($label) {
                        $name = $this->deductNameFromLabel($label);
                    }
                    if ($name) {
                        $uniq = null;
                        while (!$uniq && $this->getFormElementByName($tracker->getId(), $name)) {
                            if ($uniq === null) {
                                $name .= '_';
                            }
                            $name .= '1';
                            $uniq = false;
                        }
                    }

                    if ($this->isTypeAPrefix($type)) {
                        $prefix = $type;
                    } else {
                        $prefix = 'field_';
                    }

                    $is_required       = isset($form_element_data['required']) ? (bool) $form_element_data['required'] : false;
                    $notify            = isset($form_element_data['notifications']) ? (bool) $form_element_data['notifications'] : false;
                    $original_field_id = isset($form_element_data['original_field_id']) ? $form_element_data['original_field_id'] : null;

                    //Create the element
                    if($id = $this->getDao()->create($type,
                                                     $tracker->id,
                                                     $parent_id,
                                                     $name,
                                                     $prefix,
                                                     $label,
                                                     $description,
                                                     $form_element_data['use_it'],
                                                     'P',
                                                     $is_required,
                                                     $notify,
                                                     $rank,
                                                     $original_field_id)) {
                        //Set permissions
                        if (!array_key_exists($type, array_merge($this->group_classnames, $this->staticfield_classnames))) {
                            $ugroups_permissions = $this->getPermissionsFromFormElementData($id, $form_element_data);
                            if ($ugroups_permissions) {
                                plugin_tracker_permission_process_update_fields_permissions(
                                    $tracker->group_id,
                                    $tracker->id,
                                    $this->getFields($tracker),
                                    $ugroups_permissions
                                );
                            }
                        }

                        //Announce to the world that an element has been created
                        EventManager::instance()->processEvent('tracker_formElement_justcreated',
                                                               array('id' => $id,
                                                                     'row' => $form_element_data,
                                                                     'type' => $type));
                        //Clear some internal cache
                        unset($this->formElements_by_parent[$parent_id]);

                        if ($form_element = $this->getFormElementById($id)) {
                            if (isset($form_element_data['specific_properties']) && is_array($form_element_data['specific_properties'])) {
                                $form_element->storeProperties($form_element_data['specific_properties']);
                            }

                            //All is done, the field may want to do some things depending on the request
                            $form_element->afterCreate($form_element_data);

                            return $id;
                        }
                    }
                } else {
                    //Parent doesn't exist
                }
            } else {
                $GLOBALS['Response']->addFeedback('error', 'Asked type is unknown');
            }
        } else {
            $GLOBALS['Response']->addFeedback('error', 'Label is needed !');
        }
        return false;
    }
    /**
     * This function process formelement data
     * @param Array $form_element_data
     */
    public function getPermissionsFromFormElementData($elmtId, $form_element_data) {
        //WARNING : READ/UPDATE is actual when last is READ, UPDATE liste (weird case, but good to know)
        if (isset($form_element_data['permissions'])) {
            if ($ugroups_permissions = $form_element_data['permissions']) {
                foreach ($ugroups_permissions as $ugroup_id => $perms) {
                    $ugroups_permissions[$ugroup_id] = array();
                    foreach ($perms as $key => $value) {
                        $new_value = plugin_tracker_permission_get_input_value_from_permission($value);
                        $ugroups_permissions[$ugroup_id] = array_merge($ugroups_permissions[$ugroup_id], $new_value);
                    }
                }
                if ($ugroups_permissions) {
                    $ugroups_permissions = array($elmtId => $ugroups_permissions);
                }
            }
        } else {
            $ugroups_permissions = array($elmtId =>
                array(
                    $GLOBALS['UGROUP_ANONYMOUS'] => plugin_tracker_permission_get_input_value_from_permission('PLUGIN_TRACKER_FIELD_READ'),
                    $GLOBALS['UGROUP_REGISTERED'] => plugin_tracker_permission_get_input_value_from_permission('PLUGIN_TRACKER_FIELD_SUBMIT'),
                    $GLOBALS['UGROUP_PROJECT_MEMBERS'] => plugin_tracker_permission_get_input_value_from_permission('PLUGIN_TRACKER_FIELD_UPDATE')
                )
            );
        }
        return $ugroups_permissions;
    }

    /**
     * Creates new Tracker_Form element in the database
     *
     * @param tracker $tracker of the created tracker
     * @param Object $form_element
     * @param int $parent_id the id of the newly created parent formElement (0 when no parent)
     *
     * @return the id of the newly created FormElement
     */
    public function saveObject($tracker, $form_element, $parent_id) {
        $form_element_data = $form_element->getFormElementDataForCreation($parent_id);
        $type              = $this->getType($form_element);

        if ($id = $this->createFormElement($tracker, $type, $form_element_data)) {
            $form_element->setId($id);
            $form_element->afterSaveObject($tracker);
        }
        return $id;
    }

    public function getGroupsByTrackerId($tracker_id) {
        $form_elements = array();
        foreach($this->getDao()->searchByTrackerIdAndType($tracker_id, array_keys($this->group_classnames)) as $row) {
            $form_elements[] = $this->getCachedInstanceFromRow($row);
        }
        return array_filter($form_elements);
    }

    /**
     * Get the next used sibbling of an element.
     *
     * @param Tracker_FormElement $element
     *
     * @return Tracker_FormElement null if not found
     */
    public function getNextSibling($element) {
        $tracker_id = $element->getTrackerId();
        $element_id = $element->getId();
        if ($row = $this->getDao()->searchNextUsedSibling($tracker_id, $element_id)->getRow()) {
            return $this->getCachedInstanceFromRow($row);
        }
    }

    /**
     * Get the previous used sibbling of an element.
     *
     * @param Tracker_FormElement $element
     *
     * @return Tracker_FormElement null if not found
     */
    public function getPreviousSibling($element) {
        $tracker_id = $element->getTrackerId();
        $element_id = $element->getId();
        if ($row = $this->getDao()->searchPreviousUsedSibling($tracker_id, $element_id)->getRow()) {
            return $this->getCachedInstanceFromRow($row);
        }
    }

    /**
     * @return Tracker_FormElement
     */
    public function getFieldFromTrackerAndSharedField(Tracker $tracker, Tracker_FormElement $shared) {
        $dar = $this->getDao()->searchFieldFromTrackerIdAndSharedFieldId($tracker->getId(), $shared->getId());
        return $this->getInstanceFromDar($dar);

    }

    public function getInstanceFromDar($dar) {
        if ($dar && $row = $dar->getRow()) {
            return $this->getCachedInstanceFromRow($row);
        }
    }

    /**
     * @param PFUser $user
     * @param Tracker[] $trackers
     *
     * @return array
     * e.g. array(
     *      'TRACKER_ID_1' => array(FIELD1, FIELD2),
     *      'TRACKER_ID_2' => array(FIELD3, FIELD4)
     *      ...
     * )
     */
    public function getUsedSearchableTrackerFieldsUserCanView(PFUser $user, array $trackers) {
        $fields = array();

        foreach ($trackers as $tracker) {
            $fields[$tracker->getId()] = $this->getUsedTextFieldsUserCanRead($tracker, $user);
        }

        return $fields;
    }
}<|MERGE_RESOLUTION|>--- conflicted
+++ resolved
@@ -2,10 +2,6 @@
 /**
  * Copyright (c) Enalean, 2011 - 2018. All Rights Reserved.
  * Copyright (c) Xerox Corporation, Codendi Team, 2001-2009. All rights reserved
-<<<<<<< HEAD
-=======
- * Copyright (c) Enalean, 2011 - 2018. All Rights Reserved.
->>>>>>> 9ae0ee24
  *
  * This file is a part of Tuleap.
  *
