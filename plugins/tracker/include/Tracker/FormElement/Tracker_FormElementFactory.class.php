--- conflicted
+++ resolved
@@ -730,7 +730,6 @@
     }
     
     /**
-<<<<<<< HEAD
      * Fixes the original field id of the shared fields originating from the duplicated project
      * 
      * @param int $new_project_id
@@ -786,8 +785,7 @@
         return in_array($shared_field['original_field_id'], $original_shared_field_ids);
     }
 
-    public function updateFormElement($formElement, $formElement_data) {
-=======
+    /**
      * Returns the shared field originals of which the user can either the orginal
      * or atleast one of the targets
      * 
@@ -808,7 +806,6 @@
     
     private function canReadAtleastOneTarget(Tracker_FormElement $field, User $user) {
         $targetFields = $this->getSharedTargets($field);
->>>>>>> cd7e3b75
         
         foreach ($targetFields as $targetField) {
             if ($targetField->userCanRead($user)) {
@@ -818,7 +815,7 @@
         return false;
     }
     
-    public function updateFormElement($form_element, $form_element_data) {        
+    public function updateFormElement($form_element, $form_element_data) {
         //check that the new name is not already used
         if (isset($form_element_data['name'])) {
             if (trim($form_element_data['name'])) {
