--- conflicted
+++ resolved
@@ -1227,7 +1227,6 @@
     }
 
     /**
-<<<<<<< HEAD
      * Get artifacts linked to the current artifact if they belongs to the hierarchy
      * 
      * @param User $user The user who should see the artifacts
@@ -1246,10 +1245,7 @@
     }
     
     /**
-     * Get artifacts linked to the current artifact if 
-=======
      * Get artifacts linked to the current artifact if
->>>>>>> 5da36e24
      * they are not in children.
      *
      * @param User $user The user who should see the artifacts
