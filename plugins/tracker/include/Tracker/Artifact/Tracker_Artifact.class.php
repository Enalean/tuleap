--- conflicted
+++ resolved
@@ -454,24 +454,6 @@
         $html .= $this->fetchTitleInHierarchy($hierarchy);
 
         $html .= '
-<<<<<<< HEAD
-            <div class="tabForStory1693" id="artifactChildrenChangeMe" style="display:none">
-                <table>
-                    <thead>
-                        <tr>
-                            <td>
-                            </td>
-                            <td>
-                                Title
-                            </td>
-                            <td>
-                                Status
-                            </td>
-                        </tr>
-                    </thead>
-                </table>
-            </div>';
-=======
             <table id="artifactChildren">
                 <thead>
                     <tr>
@@ -501,7 +483,6 @@
                     </td>
                 </tr>
             </script>';
->>>>>>> 5f030fcb
 
         $html .= $this->fetchFields($request->get('artifact'));
 
