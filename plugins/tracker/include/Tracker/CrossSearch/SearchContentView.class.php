--- conflicted
+++ resolved
@@ -59,32 +59,18 @@
         $this->tree_of_artifacts = $tree_of_artifacts;
         $this->artifact_factory  = $artifact_factory;
         $this->factory           = $factory;
-<<<<<<< HEAD
-        
-        $tree_visitor = new TreeNode_InjectPaddingInTreeNodeVisitor($collapsable = true);
-        $this->tree_of_artifacts->accept($tree_visitor);
-=======
         $collapsable             = true;
         $treeVisitor             = new TreeNode_InjectSpanPaddingInTreeNodeVisitor($collapsable);
         $this->tree_of_artifacts->accept($treeVisitor);
->>>>>>> c4822859
     }
     
     public function fetch() {
         $report_can_be_modified = false;
         
         $html  = '';
-<<<<<<< HEAD
-        $html .= '<table cellpadding="0" cellspacing="0"><tr valign="top"><td>';
         $html .= $this->report->fetchDisplayQuery($this->criteria, $report_can_be_modified);
         $html .= $this->fetchResults();
-        $html .= '</td></tr></table>';
-        
-=======
-        $can_be_modified = false;
-        $html .= $this->report->fetchDisplayQuery($this->criteria, $can_be_modified);
-        $html .= $this->fetchResults();
->>>>>>> c4822859
+        
         return $html;
     }
     
