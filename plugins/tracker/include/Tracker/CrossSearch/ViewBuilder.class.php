<?php
/**
 * Copyright (c) Enalean, 2012. All Rights Reserved.
 *
 * This file is a part of Tuleap.
 *
 * Tuleap is free software; you can redistribute it and/or modify
 * it under the terms of the GNU General Public License as published by
 * the Free Software Foundation; either version 2 of the License, or
 * (at your option) any later version.
 *
 * Tuleap is distributed in the hope that it will be useful,
 * but WITHOUT ANY WARRANTY; without even the implied warranty of
 * MERCHANTABILITY or FITNESS FOR A PARTICULAR PURPOSE.  See the
 * GNU General Public License for more details.
 *
 * You should have received a copy of the GNU General Public License
 * along with Tuleap. If not, see <http://www.gnu.org/licenses/>.
 */

require_once 'common/project/Project.class.php';


/**
 * Base class for building view of type cross tracker search 
 */
abstract class Tracker_CrossSearch_ViewBuilder {

    /**
     * @var Tracker_FormElementFactory
     */
    protected $form_element_factory;
    
    /**
     * @var Tracker_CrossSearch_Search
     */
    private $search;

    /**
     * @var Tracker_CrossSearch_CriteriaBuilder
     */
    private $criteria_builder;
    
    public function __construct(Tracker_FormElementFactory               $form_element_factory,
                                Tracker_CrossSearch_Search               $search,
                                Tracker_CrossSearch_CriteriaBuilder      $criteria_builder) {
        
        $this->form_element_factory   = $form_element_factory;
        $this->search                 = $search;
        $this->criteria_builder       = $criteria_builder;
    }
    
    protected function getHierarchicallySortedArtifacts(PFUser $user, $project, $tracker_ids, $cross_search_query, $excluded_artifact_ids = array()) {
        return $this->search->getHierarchicallySortedArtifacts($user, $project, $tracker_ids, $cross_search_query, $excluded_artifact_ids);
    }
    
    /**
     * Call getCriteria on this criteria_builder 
     * 
     * @param PFUser                      $user			 	an user
     * @param Project                   $project			a project
     * @param Tracker_Report            $report				a tracker report
     * @param Tracker_CrossSearch_Query $cross_search_query a cross search query
     * 
     * @return array of Tracker_Report_Criteria
     */
    protected function getCriteria(PFUser $user, Project $project, Tracker_Report $report, Tracker_CrossSearch_Query $cross_search_query) {
        return $this->criteria_builder->getCriteria($user, $project, $report, $cross_search_query);
    }
    
<<<<<<< HEAD
    protected function getReport(PFUser $user) {
=======
    protected function getReport(User $user, Project $project) {
>>>>>>> efae4402
        $name               = $GLOBALS['Language']->getText('plugin_tracker_homenav', 'search');
        $is_query_displayed = Toggler::shouldBeDisplayed($user, 'tracker_report_query_0', true);
        
        $report_id = $description = $current_renderer_id = $parent_report_id
                   = $user_id = $is_default = $tracker_id = $updated_by = $updated_at
                   = 0;
        
        $report = new Tracker_Report(
            $report_id,
            $name,
            $description,
            $current_renderer_id,
            $parent_report_id,
            $user_id,
            $is_default,
            $tracker_id,
            $is_query_displayed,
            $updated_by,
            $updated_at
        );
        $report->setProjectId($project->getID());
        return $report;
    }
    
}
?><|MERGE_RESOLUTION|>--- conflicted
+++ resolved
@@ -68,11 +68,7 @@
         return $this->criteria_builder->getCriteria($user, $project, $report, $cross_search_query);
     }
     
-<<<<<<< HEAD
-    protected function getReport(PFUser $user) {
-=======
-    protected function getReport(User $user, Project $project) {
->>>>>>> efae4402
+    protected function getReport(PFUser $user, Project $project) {
         $name               = $GLOBALS['Language']->getText('plugin_tracker_homenav', 'search');
         $is_query_displayed = Toggler::shouldBeDisplayed($user, 'tracker_report_query_0', true);
         
