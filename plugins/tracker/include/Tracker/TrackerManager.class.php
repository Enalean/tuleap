--- conflicted
+++ resolved
@@ -28,11 +28,8 @@
 require_once('common/reference/ReferenceManager.class.php');
 require_once('CrossSearch/SearchController.class.php');
 require_once('CrossSearch/Search.class.php');
-<<<<<<< HEAD
-=======
 require_once 'HomeNavPresenter.class.php';
 require_once dirname(__FILE__) . '/../MustacheRenderer.class.php';
->>>>>>> aef38715
 
 class TrackerManager { /* extends Engine? */
     
@@ -195,17 +192,10 @@
             $request,
             ProjectManager::instance(),
             $formElementFactory,
-<<<<<<< HEAD
-            $GLOBALS['Language'],
-            $GLOBALS['Response'],
-            $search,
-            new Tracker_HierarchyFactory(new Tracker_Hierarchy_Dao())
-=======
             $GLOBALS['Response'],
             $search,
             new Tracker_HierarchyFactory(new Tracker_Hierarchy_Dao()),
             $this->getTrackerFactory()
->>>>>>> aef38715
         );
     }
     
