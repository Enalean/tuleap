<?php
/**
 * Copyright (c) Enalean, 2012. All Rights Reserved.
 *
 * This file is a part of Tuleap.
 *
 * Tuleap is free software; you can redistribute it and/or modify
 * it under the terms of the GNU General Public License as published by
 * the Free Software Foundation; either version 2 of the License, or
 * (at your option) any later version.
 *
 * Tuleap is distributed in the hope that it will be useful,
 * but WITHOUT ANY WARRANTY; without even the implied warranty of
 * MERCHANTABILITY or FITNESS FOR A PARTICULAR PURPOSE.  See the
 * GNU General Public License for more details.
 *
 * You should have received a copy of the GNU General Public License
 * along with Tuleap. If not, see <http://www.gnu.org/licenses/>.
 */

require_once 'V3/Dao.class.php';
require_once 'V3/FieldsetsDao.class.php';
require_once 'V3/FieldsDao.class.php';
require_once 'V3/FieldsDefaultValuesDao.class.php';
<<<<<<< HEAD
require_once 'V3/ReportsDao.class.php';
require_once 'V3/RenderersTableDao.class.php';
=======
require_once 'V3/PermissionsOnArtifactFieldDao.class.php';
require_once 'V3/AttachmentFieldDao.class.php';

>>>>>>> fd3ba9ae
/**
 * This migrate trackers v3 into tracker v5
 */
class Tracker_Migration_V3 {

    /** @var TrackerFactory */
    private $tracker_factory;

    public function __construct(TrackerFactory $tracker_factory) {
        $this->tracker_factory = $tracker_factory;
    }

    /**
     * @return Tracker (only the structure)
     */
    public function createTV5FromTV3(Project $project, $name, $description, $itemname, ArtifactType $tv3) {
        $dao = new Tracker_Migration_V3_Dao();
        if ($id = $dao->create($project->getId(), $name, $description, $itemname, $tv3->getID())) {
            //Fieldset
            $fieldset_dao = new Tracker_Migration_V3_FieldsetsDao();
            $fieldset_dao->create($tv3->getID(), $id);

            //Fields
            $field_dao = new Tracker_Migration_V3_FieldsDao();
            $field_dao->create($tv3->getID(), $id);

            //Fields Default Values
            $fields_default_values_dao = new Tracker_Migration_V3_FieldsDefaultValuesDao();
            $fields_default_values_dao->create($tv3->getID(), $id);
<<<<<<< HEAD
            
            //Reports
            $reports_dao = new Tracker_Migration_V3_ReportsDao();
            $reports_dao->create($tv3->getID(), $id, $project->getId());
            
            //RenderersTable
            $renderers_table_dao = new Tracker_Migration_V3_RenderersTableDao();
            $renderers_table_dao->create($tv3->getID(), $id);
            
=======

            // 075
            $perms_on_artifact_dao = new Tracker_Migration_V3_PermissionsOnArtifactFieldDao();
            $perms_on_artifact_dao->addPermissionsOnArtifactField($id);

            // 080
            $attachment_field_dao = new Tracker_Migration_V3_AttachmentFieldDao();
            $attachment_field_dao->addAttachmentField($id);

            // 260
            $fieldset_dao->nowFieldsetsAreStoredAsField($id);

>>>>>>> fd3ba9ae
            return $this->tracker_factory->getTrackerById($id);
        }
    }
}
?><|MERGE_RESOLUTION|>--- conflicted
+++ resolved
@@ -22,14 +22,11 @@
 require_once 'V3/FieldsetsDao.class.php';
 require_once 'V3/FieldsDao.class.php';
 require_once 'V3/FieldsDefaultValuesDao.class.php';
-<<<<<<< HEAD
 require_once 'V3/ReportsDao.class.php';
 require_once 'V3/RenderersTableDao.class.php';
-=======
 require_once 'V3/PermissionsOnArtifactFieldDao.class.php';
 require_once 'V3/AttachmentFieldDao.class.php';
 
->>>>>>> fd3ba9ae
 /**
  * This migrate trackers v3 into tracker v5
  */
@@ -59,7 +56,6 @@
             //Fields Default Values
             $fields_default_values_dao = new Tracker_Migration_V3_FieldsDefaultValuesDao();
             $fields_default_values_dao->create($tv3->getID(), $id);
-<<<<<<< HEAD
             
             //Reports
             $reports_dao = new Tracker_Migration_V3_ReportsDao();
@@ -69,7 +65,6 @@
             $renderers_table_dao = new Tracker_Migration_V3_RenderersTableDao();
             $renderers_table_dao->create($tv3->getID(), $id);
             
-=======
 
             // 075
             $perms_on_artifact_dao = new Tracker_Migration_V3_PermissionsOnArtifactFieldDao();
@@ -82,7 +77,6 @@
             // 260
             $fieldset_dao->nowFieldsetsAreStoredAsField($id);
 
->>>>>>> fd3ba9ae
             return $this->tracker_factory->getTrackerById($id);
         }
     }
