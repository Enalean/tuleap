<?php
/**
 * Copyright (c) Enalean, 2012. All Rights Reserved.
 *
 * This file is a part of Tuleap.
 *
 * Tuleap is free software; you can redistribute it and/or modify
 * it under the terms of the GNU General Public License as published by
 * the Free Software Foundation; either version 2 of the License, or
 * (at your option) any later version.
 *
 * Tuleap is distributed in the hope that it will be useful,
 * but WITHOUT ANY WARRANTY; without even the implied warranty of
 * MERCHANTABILITY or FITNESS FOR A PARTICULAR PURPOSE.  See the
 * GNU General Public License for more details.
 *
 * You should have received a copy of the GNU General Public License
 * along with Tuleap. If not, see <http://www.gnu.org/licenses/>.
 */

require_once 'V3/Dao.class.php';
require_once 'V3/FieldsetsDao.class.php';
require_once 'V3/FieldsDao.class.php';
require_once 'V3/FieldsDefaultValuesDao.class.php';
require_once 'V3/ReportsDao.class.php';
require_once 'V3/RenderersTableDao.class.php';
require_once 'V3/RenderersGraphDao.class.php';
require_once 'V3/PermissionsOnArtifactFieldDao.class.php';
require_once 'V3/AttachmentFieldDao.class.php';
require_once 'V3/ReferenceFieldDao.class.php';
require_once 'V3/SemanticDao.class.php';
require_once 'V3/CannedDao.class.php';
require_once 'V3/CcFieldDao.class.php';
require_once 'V3/ColumnsDao.class.php';
require_once 'V3/FieldPermsDao.class.php';
require_once 'V3/FieldDependenciesDao.class.php';

/**
 * This migrate trackers v3 into tracker v5
 */
class Tracker_Migration_V3 {

    /** @var TrackerFactory */
    private $tracker_factory;

    public function __construct(TrackerFactory $tracker_factory) {
        $this->tracker_factory = $tracker_factory;
    }

    /**
     * @return Tracker (only the structure)
     */
    public function createTV5FromTV3(Project $project, $name, $description, $itemname, ArtifactType $tv3) {
        $dao = new Tracker_Migration_V3_Dao();
        if ($id = $dao->create($project->getId(), $name, $description, $itemname, $tv3->getID())) {
            //Fieldset
            $fieldset_dao = new Tracker_Migration_V3_FieldsetsDao();
            $fieldset_dao->create($tv3->getID(), $id);

            //Fields
            $field_dao = new Tracker_Migration_V3_FieldsDao();
            $field_dao->create($tv3->getID(), $id);

            //Fields Default Values
            $fields_default_values_dao = new Tracker_Migration_V3_FieldsDefaultValuesDao();
            $fields_default_values_dao->create($tv3->getID(), $id);

            //Reports
            $reports_dao = new Tracker_Migration_V3_ReportsDao();
            $reports_dao->create($tv3->getID(), $id, $project->getId());

            //RenderersTable
            $renderers_table_dao = new Tracker_Migration_V3_RenderersTableDao();
            $renderers_table_dao->create($tv3->getID(), $id);
<<<<<<< HEAD
            
            //RenderersGraph
            $renderers_graph_dao = new Tracker_Migration_V3_RenderersGraphDao();
            $renderers_graph_dao->create($tv3->getID(), $id);
=======

>>>>>>> fb22e6d7

            // 075
            $perms_on_artifact_dao = new Tracker_Migration_V3_PermissionsOnArtifactFieldDao();
            $perms_on_artifact_dao->addPermissionsOnArtifactField($id);

            // 080
            $attachment_field_dao = new Tracker_Migration_V3_AttachmentFieldDao();
            $attachment_field_dao->addAttachmentField($id);

            // 085
            $reference_dao = new Tracker_Migration_V3_ReferenceFieldDao();
            $reference_dao->addReferenceField($id);

            // 090
            $cc_dao = new Tracker_Migration_V3_CcFieldDao();
            $cc_dao->addCCField($id);

            // 220
            $semantic_dao = new Tracker_Migration_V3_SemanticDao();
            $semantic_dao->create($id);

            // 250
            $canned_dao = new Tracker_Migration_V3_CannedDao();
            $canned_dao->create($tv3->getID(), $id);

            // 260
            $fieldset_dao->nowFieldsetsAreStoredAsField($id);

            // 270 & 280
            $columns_dao = new Tracker_Migration_V3_ColumnsDao();
            $columns_dao->create($id);

            // 300
            // useless because transitions already have default permissions

            // 310
            $field_perms_dao = new Tracker_Migration_V3_FieldPermsDao();
            $field_perms_dao->create($tv3->getID(), $id);

            // 320
            $field_dependencies_dao = new Tracker_Migration_V3_FieldDependenciesDao();
            $field_dependencies_dao->addDependencies($tv3->getID(), $id);

            return $this->tracker_factory->getTrackerById($id);
        }
    }
}
?><|MERGE_RESOLUTION|>--- conflicted
+++ resolved
@@ -72,14 +72,10 @@
             //RenderersTable
             $renderers_table_dao = new Tracker_Migration_V3_RenderersTableDao();
             $renderers_table_dao->create($tv3->getID(), $id);
-<<<<<<< HEAD
             
             //RenderersGraph
             $renderers_graph_dao = new Tracker_Migration_V3_RenderersGraphDao();
             $renderers_graph_dao->create($tv3->getID(), $id);
-=======
-
->>>>>>> fb22e6d7
 
             // 075
             $perms_on_artifact_dao = new Tracker_Migration_V3_PermissionsOnArtifactFieldDao();
