--- conflicted
+++ resolved
@@ -137,15 +137,7 @@
     * @return true or id(auto_increment) if there is no error
     */
     function create($tracker_id, $source_field_id, $source_value_id, $target_field_id, $rule_type, $target_value_id) {
-<<<<<<< HEAD
-        $sql = sprintf("INSERT INTO tracker_rule (tracker_id, source_field_id, source_value_id, target_field_id, rule_type, target_value_id) VALUES (%s, %s, %s, %s, %s, %s)",
-                        $this->da->quoteSmart($tracker_id),
-                        $this->da->quoteSmart($source_field_id),
-                        $this->da->quoteSmart($source_value_id),
-                        $this->da->quoteSmart($target_field_id),
-                        $this->da->quoteSmart($rule_type),
-                        $this->da->quoteSmart($target_value_id));        
-=======
+
 
         $sql_insert_rule = sprintf("INSERT INTO tracker_rule (tracker_id, rule_type)
                             VALUES (%s, %s)",
@@ -163,13 +155,10 @@
                         $this->da->quoteSmart($source_value_id),
                         $this->da->quoteSmart($target_field_id),
                         $this->da->quoteSmart($target_value_id));
-        //return $this->updateAndGetLastId($sql);
->>>>>>> 86104914
         $this->retrieve($sql);
     }
     
     public function saveRule(Tracker_Rule $rule) {
-        
         switch (true) {
             case $rule instanceof Tracker_Rule_Date:
                 $this->saveDateRule($rule);
