<?php
/**
 * Copyright (c) Xerox Corporation, Codendi Team, 2001-2009. All rights reserved
 *
 * This file is a part of Codendi.
 *
 * Codendi is free software; you can redistribute it and/or modify
 * it under the terms of the GNU General Public License as published by
 * the Free Software Foundation; either version 2 of the License, or
 * (at your option) any later version.
 *
 * Codendi is distributed in the hope that it will be useful,
 * but WITHOUT ANY WARRANTY; without even the implied warranty of
 * MERCHANTABILITY or FITNESS FOR A PARTICULAR PURPOSE.  See the
 * GNU General Public License for more details.
 *
 * You should have received a copy of the GNU General Public License
 * along with Codendi. If not, see <http://www.gnu.org/licenses/>.
 */

require_once('common/include/Codendi_HTTPPurifier.class.php');

class Tracker_Report_Renderer_Table extends Tracker_Report_Renderer implements Tracker_Report_Renderer_ArtifactLinkable {
    
    public $chunksz;
    public $multisort;
    
    /**
     * Constructor
     *
     * @param int $id the id of the renderer
     * @param Report $report the id of the report
     * @param string $name the name of the renderer
     * @param string $description the description of the renderer
     * @param int $rank the rank
     * @param int $chnuksz the size of the chunk (Browse X at once)
     * @param bool $multisort use multisort?
     */
    public function __construct($id, $report, $name, $description, $rank, $chunksz, $multisort) {
        parent::__construct($id, $report, $name, $description, $rank);
        $this->chunksz   = $chunksz;
        $this->multisort = $multisort;
    }
    
    public function initiateSession() {
        $this->report_session = new Tracker_Report_Session($this->report->id);
        $this->report_session->changeSessionNamespace("renderers");
        $this->report_session->set("{$this->id}.chunksz",   $this->chunksz);
        $this->report_session->set("{$this->id}.multisort", $this->multisort);
    }
    
    /**
     * Delete the renderer
     */
    public function delete() {
        $this->getSortDao()->delete($this->id);
        $this->getColumnsDao()->delete($this->id);
        $this->getAggregatesDao()->deleteByRendererId($this->id);
    }
    
    protected $_sort;
    /**
     * @param array $sort
     */
    public function setSort($sort) {
        $this->_sort = $sort;
    }
    /**
     * Get field ids used to (multi)sort results
     * @return array [{'field_id' => 12, 'is_desc' => 0, 'rank' => 2}, [...]]
     */
    public function getSort($store_in_session = true) {
        $sort = null;
        if ($store_in_session) {
            if (isset($this->report_session)) {
                $sort = $this->report_session->get("{$this->id}.sort");
            }
        }
        
        if ( $sort ) {
                $ff = $this->report->getFormElementFactory();
                foreach ($sort as $field_id => $properties) {
                    if ($properties) {
                        if ($field = $ff->getFormElementById($field_id)) {
                            if ($field->userCanRead()) {
                                $this->_sort[$field_id] = array(
                                       'renderer_id '=> $this->id,
                                       'field_id'    => $field_id,
                                       'is_desc'     => $properties['is_desc'],
                                       'rank'        => $properties['rank'],
                                    );
                                $this->_sort[$field_id]['field'] = $field;
                            }
                        }
                    }
                }
        } else if (!isset($this->report_session) || !$this->report_session->hasChanged()){
            
            if (!is_array($this->_sort)) {
                $ff = $this->getFieldFactory();
                $this->_sort = array();
                foreach($this->getSortDao()->searchByRendererId($this->id) as $row) {
                    if ($field = $ff->getUsedFormElementById($row['field_id'])) {
                        if ($field->userCanRead()) {
                            $this->_sort[$row['field_id']] = $row;
                            $this->_sort[$row['field_id']]['field'] = $field;
                        }
                    }
                }
            }
            $sort = $this->_sort;
            if ($store_in_session) {
                foreach($sort as $field_id => $properties) {
                    $this->report_session->set("{$this->id}.sort.{$field_id}.is_desc", $properties['is_desc']);
                    $this->report_session->set("{$this->id}.sort.{$field_id}.rank", $properties['rank']);
                }
            }
        } else {
            $this->_sort = array();
        }
        return $this->_sort;
    }
    /**
     * Adds sort values to database
     * 
     * @param array $sort
     */
    public function saveSort($sort) {
        $dao = $this->getSortDao();
        foreach ($sort as $key => $s) {
            $dao->create($this->id, $s['field']->id);
        }
    }
    
    protected $_columns;
    /**
     * @param array $cols 
     */
    public function setColumns($cols) {
        $this->_columns = $cols;
    }
    /**
     * Adds columns to database
     * 
     * @param array $cols
     */
    public function saveColumns($cols) {
        $dao = $this->getColumnsDao();
        $rank = -1;
        foreach ($cols as $key => $col) {
            $rank ++;
            $dao->create($this->id, $col['field']->id, null, $rank);
        }
    }
    
    /**
     * Get field ids and width used to display results
     * @return array  [{'field_id' => 12, 'width' => 33, 'rank' => 5}, [...]]
     */
    public function getColumns() {
        $session_renderer_table_columns = null;
        if (isset($this->report_session)) {
            $session_renderer_table_columns = $this->report_session->get("{$this->id}.columns");
        }
        if ( $session_renderer_table_columns ) {            
                $columns = $session_renderer_table_columns;
                $ff = $this->report->getFormElementFactory();
                $this->_columns = array();
                foreach ($columns as $key => $column) {
                    if ($formElement = $ff->getFormElementFieldById($key)) {
                        if ($formElement->userCanRead()) {
                            $this->_columns[$key] = array(
                                'field'    => $formElement,
                                'field_id' => $key,
                                'width'    => $column['width'],
                                'rank'     => $column['rank'],
                                );
                        }
                    }
                }
        } else {
            if (empty($this->_columns)) {
                $this->_columns = $this->getColumnsFromDb();
            }
        }
        return $this->_columns;
    }
    
    protected $_aggregates;
    /**
     * @param array $aggs 
     */
    public function setAggregates($aggs) {
        $this->_aggregates = $aggs;
    }
    /**
     * Adds aggregates to database
     * 
     * @param array $cols
     */
    public function saveAggregates($aggs) {
        $dao = $this->getAggregatesDao();
        foreach ($aggs as $field_id => $aggregates) {
            foreach ($aggregates as $aggregate) {
                $dao->create($this->id, $field_id, $aggregate);
            }
        }
    }
    public function getAggregates() {
        $session_renderer_table_functions = &$this->report_session->get("{$this->id}.aggregates");
        if ( $session_renderer_table_functions ) {
            $aggregates = $session_renderer_table_functions;
            $ff = $this->report->getFormElementFactory();
            foreach ($aggregates as $field_id => $aggregates) {
                if ($formElement = $ff->getFormElementById($field_id)) {
                    if ($formElement->userCanRead()) {
                        $this->_aggregates[$field_id] = $aggregates;
                    }
                }
            }
        } else {
            if (empty($this->_aggregates)) {
                $ff = $this->getFieldFactory();
                $this->_aggregates = array();
                foreach($this->getAggregatesDao()->searchByRendererId($this->id) as $row) {
                    if ($field = $ff->getUsedFormElementById($row['field_id'])) {
                        if ($field->userCanRead()) {
                            if (!isset($this->_aggregates[$row['field_id']])) {
                                $this->_aggregates[$row['field_id']] = array();
                            }
                            $this->_aggregates[$row['field_id']][] = $row;
                        }
                    }
                }
            }
            $aggregates = $this->_aggregates;
            foreach($aggregates as $field_id => $agg) {
                $this->report_session->set("{$this->id}.aggregates.{$field_id}", $agg);
            }
        
        }       
        return $this->_aggregates;
    }

    public function storeColumnsInSession() {
        $columns = $this->_columns;
        foreach($columns as $key => $column) {
            $this->report_session->set("{$this->id}.columns.{$key}.width", isset($column['width']) ? $column['width'] : 0);
            $this->report_session->set("{$this->id}.columns.{$key}.rank", isset($column['rank']) ? $column['rank'] : 0);
        }
    }
    
     /**
     * Get field ids and width used to display results
     * @return array  [{'field_id' => 12, 'width' => 33, 'rank' => 5}, [...]]
     */
    public function getColumnsFromDb() {
        $ff = $this->getFieldFactory();
        $this->_columns = array();
        foreach($this->getColumnsDao()->searchByRendererId($this->id) as $row) {
            if ($field = $ff->getUsedFormElementFieldById($row['field_id'])) {
                if ($field->userCanRead()) {
                    $this->_columns[$row['field_id']] = $row;
                    $this->_columns[$row['field_id']]['field'] = $field;
                }
            }
        }
        return $this->_columns;
    }
    
    protected function getSortDao() {
        return new Tracker_Report_Renderer_Table_SortDao();
    }
    
    protected function getColumnsDao() {
        return new Tracker_Report_Renderer_Table_ColumnsDao();
    }
    
    protected function getAggregatesDao() {
        return new Tracker_Report_Renderer_Table_FunctionsAggregatesDao();
    }
    
    /**
     * Fetch content of the renderer
     * @return string
     */
    public function fetch($matching_ids, $request, $report_can_be_modified, PFUser $user) {
        $html = '';
        $total_rows = $matching_ids['id'] ? substr_count($matching_ids['id'], ',') + 1 : 0;
        $offset     = (int)$request->get('offset');
        if ($offset < 0) {
            $offset = 0;
        }
        if($request->get('renderer')) {
            $renderer_data = $request->get('renderer');
            if ( isset($renderer_data[$this->id]) && isset($renderer_data[$this->id]['chunksz'])) {
                $this->report_session->set("{$this->id}.chunksz", $renderer_data[$this->id]['chunksz']);
                $this->report_session->setHasChanged();
                $this->chunksz = $renderer_data[$this->id]['chunksz'];
            }
        }
        
        $extracolumn = self::EXTRACOLUMN_MASSCHANGE;
        if ((int)$request->get('link-artifact-id')) {
            $extracolumn = self::EXTRACOLUMN_LINK;
        }
            
        
        //Display # matching
        $html .= $this->_fetchMatchingNumber($total_rows);
        
        //Display sort info
        if ($report_can_be_modified) {
            $html .= $this->_fetchSort();
        }
        
        if ($report_can_be_modified && $this->report->userCanUpdate($user)) {
            //Display the column switcher
            $html .= $this->_fetchAddColumn();
        }
        
        //Display the head of the table
        if ($report_can_be_modified) {
            $only_one_column = null;
            $with_sort_links = true;
        } else {
            $only_one_column = null;
            $with_sort_links = false;
        }
        $html .= $this->_fetchHead($extracolumn, $only_one_column, $with_sort_links);
        
        //Display the body of the table
        $html .= $this->_fetchBody($matching_ids, $total_rows, $offset, $extracolumn);
        
        //Display next/previous
        $html .= $this->_fetchNextPrevious($total_rows, $offset, $report_can_be_modified, (int)$request->get('link-artifact-id'));
        
        //Display masschange controls
        if ((int)$request->get('link-artifact-id')) {
            //TODO
        } else {
            $html .= $this->_fetchMassChange($matching_ids, $total_rows, $offset);
        }
        
        return $html;
    }
    
    /**
     * Fetch content of the renderer
     * @return string
     */
    public function fetchAsArtifactLink($matching_ids, $field_id, $read_only, $prefill_removed_values, $only_rows = false, $from_aid = null) {
        $html = '';
        $total_rows = $matching_ids['id'] ? substr_count($matching_ids['id'], ',') + 1 : 0;
        $offset     = 0;
        $use_data_from_db = true;
        $extracolumn     = $read_only ? self::NO_EXTRACOLUMN : self::EXTRACOLUMN_UNLINK;
        $with_sort_links = false;
        $only_one_column = null;
        $pagination      = false;
        $read_only       = true;
        $store_in_session = true;
        $head = '';

        //Display the head of the table
        $suffix = '_'. $field_id .'_'. $this->report->id .'_'. $this->id;
        $head .= $this->_fetchHead($extracolumn, $only_one_column, $with_sort_links, $use_data_from_db, $suffix);
        if (!$only_rows) {
            $html .= $head;
        }
        //Display the body of the table
        $html .= $this->_fetchBody($matching_ids, $total_rows, $offset, $extracolumn, $only_one_column, $use_data_from_db, $pagination, $field_id, $prefill_removed_values, $only_rows, $read_only, $store_in_session, $from_aid);
        
        if (!$only_rows) {
            $html .= $this->fetchArtifactLinkGoToTracker();
        }
        
        if ($only_rows) {
            return array('head' => $head, 'rows' => $html);
        }
        return $html;
    }
    
    /**
     * Get the item of the menu options. 
     *
     * If no items is returned, the menu won't be displayed.
     *
     * @return array of 'item_key' => {url: '', icon: '', label: ''}
     */
    public function getOptionsMenuItems() {
        $items = parent::getOptionsMenuItems();
        $items['export_light'] = array(
            'url'   => TRACKER_BASE_URL.'/?'.http_build_query(
                array(
                    'report'         => $this->report->id,
                    'renderer'       => $this->id,
                    'func'           => 'renderer',
                    'renderer_table' => array(
                        'export'                       => 1,
                        'export_only_displayed_fields' => 1,
                    ),
                )
            ),
            'icon'  => $GLOBALS['HTML']->getImage('ic/clipboard-paste.png', array('border' => 0, 'alt' => '', 'style' => 'vertical-align:middle;')),
            'label' => $GLOBALS['Language']->getText('plugin_tracker_include_report' ,'export_only_report_columns'),
        );
        $items['export_full'] = array(
            'url'   => TRACKER_BASE_URL.'/?'.http_build_query(
                array(
                    'report'         => $this->report->id,
                    'renderer'       => $this->id,
                    'func'           => 'renderer',
                    'renderer_table' => array(
                        'export'                       => 1,
                        'export_only_displayed_fields' => 0,
                    ),
                )
            ),
            'icon'  => $GLOBALS['HTML']->getImage('ic/clipboard-paste.png', array('border' => 0, 'alt' => '', 'style' => 'vertical-align:middle;')),
            'label' => $GLOBALS['Language']->getText('plugin_tracker_include_report' ,'export_all_columns'),
        );
        return $items;
    }
    
    protected function _form($id = '', $func = 'renderer') {
        $html  = '';
        $html .= '<form method="POST" action="" id="'. $id .'">';
        $html .= '<input type="hidden" name="report" value="'. $this->report->id .'" />';
        $html .= '<input type="hidden" name="renderer" value="'. $this->id .'" />';
        $html .= '<input type="hidden" name="func" value="'.$func.'" />';
        return $html;
    }
    
    /**
     * Fetch content to be displayed in widget
     */
    public function fetchWidget(PFUser $user) {
        $html = '';
        $use_data_from_db = true;
        $store_in_session = false;
        $matching_ids = $this->report->getMatchingIds(null, $use_data_from_db);
        $total_rows   = $matching_ids['id'] ? substr_count($matching_ids['id'], ',') + 1 : 0;
        $offset = 0;
        $extracolumn            = self::NO_EXTRACOLUMN;
        $with_sort_links        = false;
        $only_one_column        = null;
        $pagination             = true;
        $artifactlink_field_id  = null;
        $prefill_removed_values = null;
        $only_rows              = false;
        $read_only              = true;
        $id_suffix              = '';
        //Display the head of the table
        $html .= $this->_fetchHead($extracolumn, $only_one_column, $with_sort_links, $use_data_from_db, $id_suffix, $store_in_session);
        //Display the body of the table
        $html .= $this->_fetchBody($matching_ids, $total_rows, $offset, $extracolumn, $only_one_column, $use_data_from_db, $pagination, $artifactlink_field_id, $prefill_removed_values, $only_rows, $read_only, $store_in_session);
        
        //Dispaly range
        $offset_last = min($offset + $this->chunksz - 1, $total_rows - 1);
        $html .= '<div id="tracker_report_table_pager" class="tracker_report_table_pager">';
        $html .= $this->_fetchRange($offset + 1, $offset_last + 1, $total_rows);
        
        $html .= $this->fetchWidgetGoToReport();
        
        $html .= '</div>';
        
        return $html;
    }
    
    protected function _fetchMatchingNumber($total_rows) {
        $html = '<h3>'. $total_rows .' '. $GLOBALS['Language']->getText('plugin_tracker_include_report','matching') .'</h3>';
        return $html;
    }
    
    protected function _fetchSort() {
        $html = '';
        $html .= '<div id="tracker_report_table_sortby_panel">';
        $sort_columns = $this->getSort();
        if ($this->sortHasUsedField()) {
            $html .= $GLOBALS['Language']->getText('plugin_tracker_report','sort_by');
            $ff = $this->getFieldFactory();
            $sort = array();
            foreach($sort_columns as $row) {
                if ($row['field'] && $row['field']->isUsed()) {
                    $sort[] = '<a id="tracker_report_table_sort_by_'. $row['field_id'] .'"
                                  href="?' . 
                            http_build_query(array(
                                                   'report'                  => $this->report->id,
                                                   'renderer'                => $this->id,
                                                   'func'                    => 'renderer',
                                                   'renderer_table[sort_by]' => $row['field_id'],
                                                  )
                            ) . '">' . 
                            $row['field']->getLabel() .
                            $this->getSortIcon($row['is_desc']) .
                            '</a>';
                }
            }
            $html .= implode(' &gt; ', $sort);
            
            $html .= '<div class="tracker_report_table_sort_controls">';
            //reset sort
            $html .= '<a href="?' . http_build_query(array(
                               'report'                    => $this->report->id,
                               'renderer'                  => $this->id,
                               'func'                      => 'renderer',
                               'renderer_table[resetsort]' => 1
                               )) .'">'. 
                     $GLOBALS['Language']->getText('plugin_tracker_report','reset_sort') .
                     '</a>';
            $html .= ' | ';
            //toggle multisort
            $multisort_label = $this->multisort ? $GLOBALS['Language']->getText('plugin_tracker_report','disable_multisort') : $GLOBALS['Language']->getText('plugin_tracker_report','enable_multisort');
            $html .= '<a href="?' . http_build_query(array(
                               'report'                    => $this->report->id,
                               'renderer'                  => $this->id,
                               'func'                      => 'renderer',
                               'renderer_table[multisort]' => 1
                               )) .'"';;            
            $html .= '>'. $multisort_label .'</a>';
            $html .= '</div>';
        } else {
            $html .= '<span style="color:#666">'. $GLOBALS['Language']->getText('plugin_tracker_report', 'click_to_sort') .'</span>';
        }
        $html .= '</div>';
        return $html;
    }
    
    protected function _fetchAddColumn() {
        $html = '';
        $used = $this->getColumns();
        $options = '';
        foreach($this->report->getTracker()->getFormElements() as $formElement) {
            if ($formElement->userCanRead()) {
                $options .= $formElement->fetchAddColumn($used);
            }
        }
        if ($options) {
            $html .= $this->_form('tracker_report_table_addcolumn_form');
            $html .= '<div id="tracker_report_table_addcolumn_panel">';
            $html .= '<select name="renderer_table[add_column]" id="tracker_report_table_add_column" autocomplete="off">';
            $html .= '<option selected="selected" value="">'. '-- '.$GLOBALS['Language']->getText('plugin_tracker_report', 'toggle_columns').'</option>';
            $html .= $options;
            $html .= '</select>';
            $html .= '<noscript><input type="submit" value="Add !" /></noscript>';
            $html .= '</div>';
            $html .= '</form>';
        }
        return $html;
    }
    
    protected function _fetchRange($from, $to, $total_rows) {
        $html = '';
        $html .= $GLOBALS['Language']->getText('plugin_tracker_include_report','items');
        $html .= ' <b>'. $from .' - '. $to .'</b>';
        $html .= ' ' . $GLOBALS['Language']->getText('plugin_tracker_renderer_table','items_range_of') . ' <b>'. $total_rows .'</b>';
        $html .= '. ';
        return $html;
    }
    
    protected function _fetchNextPrevious($total_rows, $offset, $report_can_be_modified, $link_artifact_id = null) {
        $html = '';
        if ($total_rows) {
            $parameters = array(
                'report'   => $this->report->id,
                'renderer' => $this->id,
            );
            if ($link_artifact_id) {
                $parameters['link-artifact-id'] = (int)$link_artifact_id;
                $parameters['only-renderer']    = 1;
            }
            //offset should be the last parameter to ease the concat later
            $parameters['offset'] = '';
            $url = '?'. http_build_query($parameters);
            
            $chunk = $GLOBALS['Language']->getText('global','btn_browse');
            if ($report_can_be_modified) {
                $chunk .= ' <span class="input-append">';
                $chunk .= ' <input id="renderer_table_chunksz_input" type="text" name="renderer_table[chunksz]" size="1" maxlength="5" value="'. (int)$this->chunksz.'" />';
                $chunk .= ' <button type="submit" class="btn" id="renderer_table_chunksz_btn">Ok</button> ';
                $chunk .= ' </span> ';
            } else {
                $chunk .= ' '. (int)$this->chunksz .' ';
            }
            $chunk .= $GLOBALS['Language']->getText('plugin_tracker_include_report','at_once');
            
            
            $html .= $this->_form('tracker_report_table_next_previous_form');
            if ($total_rows < $this->chunksz) {
                $html .= '<div id="tracker_report_table_pager" class="tracker_report_table_pager" style="text-align:center" class="small">';
                $html .= $this->_fetchRange(1, $total_rows, $total_rows);
                $html .= $chunk;
                $html .= '</div>';
            } else {
                $html .= '<table id="tracker_report_table_pager" class="tracker_report_table_pager" width="100%"><tr>';
                $html .= '<td align="center" class="small">';
                if ($offset > 0) {
                    $html .= '<a href="'.$url . 0 .'" class="small"><b>&lt;&lt;&nbsp;';
                    $html .= $GLOBALS['Language']->getText('global','begin');
                    $html .= '</b></a>';
                    $html .= '&nbsp &nbsp;';
                    $html .= '<a href="'.$url . ($offset - $this->chunksz) .'" class="small"><b>&lt;&nbsp;';
                    $html .= $GLOBALS['Language']->getText('global','prev') .'</b></a>';
                } else {
                    $html .= '<span class="disable">&lt;&lt;&nbsp;';
                    $html .= $GLOBALS['Language']->getText('global','begin');
                    $html .= '&nbsp; &lt;&nbsp;';
                    $html .= $GLOBALS['Language']->getText('global','prev');
                    $html .= '</span>';
                }
                
                $offset_last = min($offset + $this->chunksz - 1, $total_rows - 1);
                $html .= '<span class="tracker_report_table_pager_range">';
                $html .= $this->_fetchRange($offset + 1, $offset_last + 1, $total_rows);
                $html .= $chunk;
                $html .= '</span>';
                
                if (($offset + $this->chunksz) < $total_rows) {
                    if ($this->chunksz > 0) {
                        $offset_end = ($total_rows - ($total_rows % $this->chunksz));
                    } else {
                        $offset_end = PHP_INT_MAX; //weird! it will take many steps to reach the last page if the user is browsing 0 artifacts at once
                    }
                    if ($offset_end >= $total_rows) { 
                        $offset_end -= $this->chunksz; 
                    }
                    $html .= '<a href="'.$url . ($offset + $this->chunksz) .'" class="small"><b>';
                    $html .= $GLOBALS['Language']->getText('global','next');
                    $html .= '&nbsp;&gt;</b></a>';
                    $html .= '&nbsp;&nbsp;&nbsp;';
                    $html .= '<a href="'.$url . $offset_end .'" class="small"><b>';
                    $html .= $GLOBALS['Language']->getText('global','end');
                    $html .= '&nbsp;&gt;&gt;</b></a>';
                } else {
                    $html .= '<span class="disable">';
                    $html .= $GLOBALS['Language']->getText('global','next');
                    $html .= '&nbsp;&gt;&nbsp;&nbsp; ';
                    $html .= $GLOBALS['Language']->getText('global','end');
                    $html .= '&nbsp;&gt;&gt;</span>';
                }
                $html .= '</td>';
                $html .= '</tr></table>';
            }
            $html .= '</form>';
        }
        return $html;
    }
    
    protected function reorderColumnsByRank($columns) {
        
        $array_rank = array();
        foreach($columns as $field_id => $properties) {
            $array_rank[$field_id] = $properties['rank'];
        }
        asort($array_rank);        
        $columns_sort = array();
        foreach ($array_rank as $id => $rank) {
            $columns_sort[$id] = $columns[$id];
        }
        return $columns_sort;
    }

    const NO_EXTRACOLUMN         = 0;
    const EXTRACOLUMN_MASSCHANGE = 1;
    const EXTRACOLUMN_LINK       = 2;
    const EXTRACOLUMN_UNLINK     = 3;
    
    protected function _fetchHead($extracolumn = 1, $only_one_column = null, $with_sort_links = true, $use_data_from_db = false, $id_suffix = '', $store_in_session = true) {
        $html  = '';
        $html .= '<table';
        if (!$only_one_column) {
            $html .= ' id="tracker_report_table'. $id_suffix .'"  width="100%"';
        }

        $classnames = '';
        if ($with_sort_links && $this->report->userCanUpdate(UserManager::instance()->getCurrentUser())) {
            $classnames .= ' reorderable resizable';
        }
        $html .= ' class="table table-striped table-bordered '. $classnames .'"';

        $html .= '>';
        $html .= '<thead>';
        $html .= '<tr>';
        
        $current_user = UserManager::instance()->getCurrentUser();
        
        if ($extracolumn) {
            $display_extracolumn = true;
            $classname = 'tracker_report_table_';
            if ($extracolumn === self::EXTRACOLUMN_MASSCHANGE && $this->report->getTracker()->userIsAdmin($current_user)) {
                $classname .= 'masschange';
            } else if ($extracolumn === self::EXTRACOLUMN_LINK) {
                $classname .= 'link';
            } else if ($extracolumn === self::EXTRACOLUMN_UNLINK) {
                $classname .= 'unlink';                
            } else {
                $display_extracolumn = false;
            }
            
            if ($display_extracolumn) {
                $html .= '<th class="'. $classname .'">&nbsp;</th>';
            }
        }
        
        //the link to the artifact
        if (!$only_one_column) {
            $html .= '<th width="16px">&nbsp;</th>';
        }
        
        $ff = $this->getFieldFactory();
        $url = '?'. http_build_query(array(
                                           'report'                  => $this->report->id,
                                           'renderer'                => $this->id,
                                           'func'                    => 'renderer',
                                           'renderer_table[sort_by]' => '',
                                          )
        );
        if ($use_data_from_db) {
            $all_columns = $this->reorderColumnsByRank($this->getColumnsFromDb());
        } else {
            $all_columns = $this->reorderColumnsByRank($this->getColumns());
        }
        if ($only_one_column) {
            if (isset($all_columns[$only_one_column])) {
                $columns = array($all_columns[$only_one_column]);
            } else {
                $columns = array(array(
                    'width' => 0,
                    'field' => $ff->getUsedFormElementById($only_one_column),
                ));
            }
        } else {
            $columns = $all_columns;
        }
        $sort_columns = $this->getSort($store_in_session);
        
        $i = count($columns);
        foreach($columns as $column) {
            if ($column['width']) {
                $width = 'width="'.$column['width'].'%"';
            } else {
                $width = '';
            }
            if ( !empty($column['field']) && $column['field']->isUsed()) {
                $html .= '<th class="tracker_report_table_column"
                              id="tracker_report_table_column_'. $column['field']->id .'" 
                              '. $width .'>';
                $html .= '<input type="hidden" 
                                 id="tracker_report_table_column_'. $column['field']->id .'_parent" 
                                 value="'. $column['field']->parent_id .'" />';
                                 
                $label = $column['field']->getLabel();
                
                if ($with_sort_links) {
                    $sort_url = $url . $column['field']->id;

                    $html .= '<table width="100%" border="0" cellpadding="0" cellspacing="0"><tbody><tr>';
                    $html .= '<td class="tracker_report_table_column_grip">&nbsp;&nbsp;</td>';
                    $html .= '<td class="tracker_report_table_column_title">';
                    if ($this->canFieldBeUsedToSort($column['field'], $current_user)) {
                        $html .= '<a href="'. $sort_url .'">';
                        $html .= $label;
                        $html .= '</a>';
                    } else {
                        $html .= $label;
                    }
                    $html .= '</td>';
                    $html .= '<td class="tracker_report_table_column_caret">';
                    if (isset($sort_columns[$column['field']->getId()])) {
                        $html .= '<a href="'. $sort_url .'">';
                        $html .= $this->getSortIcon($sort_columns[$column['field']->getId()]['is_desc']);
                        $html .= '</a>';
                    }
                    $html .= '</td>';
                    $html .= '</tr></tbody></table>';

                } else {
                    $html .= $label;
                }
                $html .= '</th>';
            }
        }
        $html .= '</tr>';
        $html .= '</thead>';
        return $html;
    }

    public function getTableColumns($only_one_column, $use_data_from_db, $store_in_session = true) {
        $columns = array();
        if ($use_data_from_db) {
            $all_columns = $this->reorderColumnsByRank($this->getColumnsFromDb());
        } else {
            $all_columns = $this->reorderColumnsByRank($this->getColumns());
        }
        if ($only_one_column) {
            if (isset($all_columns[$only_one_column])) {
                $columns = array($all_columns[$only_one_column]);
            } else {
                $columns = array(array(
                    'width' => 0,
                    'field' => $this->getFieldFactory()->getUsedFormElementFieldById($only_one_column),
                ));
            }
        } else {
            $columns = $all_columns;
        }
        return $columns;
    }
    
    /**
     * Display the body of the table
     *
     * @param array $matching_ids           The matching ids to display array('id' => '"1,4,8,10", 'last_matching_ids' => "123,145,178,190")
     * @param int   $total_rows             The number of total rows (pagination powwwa)
     * @param int   $offset                 The offset of the pagination
     * @param int   $extracolumn            Need for an extracolumn? NO_EXTRACOLUMN | EXTRACOLUMN_MASSCHANGE | EXTRACOLUMN_LINK | EXTRACOLUMN_UNLINK. Default is EXTRACOLUMN_MASSCHANGE.
     * @param int   $only_one_column        The column (field_id) to display. null if all columns are needed. Default is null
     * @param bool  $use_data_from_db       true if we need to retrieve data from the db instead of the session. Default is false.
     * @param bool  $pagination             true if we display the pagination. Default is true.
     * @param int   $artifactlink_field_id  The artifactlink field id. Needed to display report in ArtifactLink field. Default is null
     * @param array $prefill_removed_values Array of artifact_id to pre-check. array(123 => X, 345 => X, ...). Default is null
     * @param bool  $only_rows              Display only rows, no aggregates or stuff like that. Default is false.
     * @param bool  $read_only              Display the table in read only mode. Default is false.
     *
     * @return string html
     */
    protected function _fetchBody($matching_ids, $total_rows, $offset, $extracolumn = 1, $only_one_column = null, $use_data_from_db = false, $pagination = true, $artifactlink_field_id = null, $prefill_removed_values = null, $only_rows = false, $read_only = false, $store_in_session = true, $from_aid = null) {
        $html = '';
        if (!$only_rows) {
            $html .= "\n<!-- table renderer body -->\n";
            $html .= '<tbody>';
            $additional_classname = '';
        } else {
            $additional_classname = 'additional';
        }
        if ($total_rows) {
           
            $columns = $this->getTableColumns($only_one_column, $use_data_from_db);

            $extracted_fields = $this->extractFieldsFromColumns($columns);
            
            $aggregates = false;
            
            $queries = $this->buildOrderedQuery($matching_ids, $extracted_fields, $aggregates, $store_in_session);
            
            $dao = new DataAccessObject();
            $results = array();
            foreach($queries as $sql) {
                //Limit
                if ($total_rows > $this->chunksz && $pagination) {
                    $sql .= " LIMIT ". (int)$offset .", ". (int)$this->chunksz;
                }
                $results[] = $dao->retrieve($sql);
            }
            // test if first result is valid (if yes, we consider that others are valid too)
            if (!empty($results[0])) {
                //extract the first results
                $first_result = array_shift($results);
                //loop through it
                foreach ($first_result as $row) { //id, f1, f2
                    //merge the row with the other results
                    foreach ($results as $result) {
                        //[id, f1, f2] + [id, f3, f4]
                        $row = array_merge($row, $result->getRow());
                        //row == id, f1, f2, f3, f4...
                    }
                    $html .= '<tr class="'. $additional_classname .'">';
                    $current_user = UserManager::instance()->getCurrentUser();
                    if ($extracolumn) {
                        $display_extracolumn = true;
                        $checked   = '';
                        $classname = 'tracker_report_table_';
                        if ($extracolumn === self::EXTRACOLUMN_MASSCHANGE && $this->report->getTracker()->userIsAdmin($current_user)) {
                            $classname .= 'masschange';
                            $name       = 'masschange_aids';
                        } else if ($extracolumn === self::EXTRACOLUMN_LINK) {
                            $classname .= 'link';
                            $name       = 'link-artifact[search]';
                        } else if ($extracolumn === self::EXTRACOLUMN_UNLINK) {
                            $classname .= 'unlink';
                            $name       = 'artifact['. (int)$artifactlink_field_id .'][removed_values]['. $row['id'] .']';
                            if (isset($prefill_removed_values[$row['id']])) {
                                $checked = 'checked="checked"';
                            }
                        } else {
                            $display_extracolumn = false;
                        }
                        
                        if ($display_extracolumn) {
                            $html .= '<td class="'. $classname .'" width="1">';
                            $html .= '<span><input type="checkbox" name="'. $name .'[]" value="'. $row['id'] .'" '. $checked .' /></span>';
                            $html .= '</td>';
                        }
                    }
                    if (!$only_one_column) {
                        if ($from_aid != null) {
                            $html .= '<td style="white-space:nowrap"><a class="direct-link-to-artifact icon-eye-open" href="'.TRACKER_BASE_URL.'/?aid='. $row['id'] .'&from_aid='.$from_aid.'" title="'.
                                $GLOBALS['Language']->getText('plugin_tracker_include_report','show')
                                .' artifact #'. $row['id'] .'"></a>';
                            $html .= '&nbsp;&nbsp;&nbsp;<a class="direct-link-to-artifact icon-edit" href="'.TRACKER_BASE_URL.'/?aid='. $row['id'] .'&from_aid='.$from_aid.'&func=edit" title="'.
                                $GLOBALS['Language']->getText('plugin_tracker_include_report','edit')
                                .' artifact #'. $row['id'] .'"></a></td>';
                        } else {
                            $html .= '<td style="white-space:nowrap"><a class="direct-link-to-artifact icon-eye-open" href="'.TRACKER_BASE_URL.'/?aid='. $row['id'] .'" title="'.
                                $GLOBALS['Language']->getText('plugin_tracker_include_report','show')
                                .' artifact #'. $row['id'] .'"></a>';
                            $html .= '&nbsp;&nbsp;&nbsp;<a class="direct-link-to-artifact icon-edit" href="'.TRACKER_BASE_URL.'/?aid='. $row['id'] .'&func=edit" title="'.
                                $GLOBALS['Language']->getText('plugin_tracker_include_report','edit')
                                .' artifact #'. $row['id'] .'"></a></td>';
                        }
                    }
                    foreach($columns as $column) {
                        if($column['field']->isUsed()) {
                            $field_name = $column['field']->name;
                            $value      = isset($row[$field_name]) ? $row[$field_name] : null;
                            $html      .= '<td class="tracker_report_table_column_'. $column['field']->id .'">';
                            $html      .= $column['field']->fetchChangesetValue($row['id'], $row['changeset_id'], $value, $from_aid);
                            $html      .= '</td>';
                        }
                    }
                    $html .= '</tr>';
                }
                if (!$only_rows) {
                    $html .= $this->fetchAggregates($matching_ids, $extracolumn, $only_one_column, $columns, $extracted_fields, $use_data_from_db, $read_only);
                }
            }
        } else {
            $html .= '<tr class="tracker_report_table_no_result"><td colspan="'. (count($this->getColumns())+2) .'" align="center">'. 'No results' .'</td></tr>';
        }
        if (!$only_rows) {
            $html .= '</tbody>';
            $html .= '</table>';
        }
        return $html;
    }
    
    public function fetchAggregates($matching_ids, $extracolumn, $only_one_column, $columns, $extracted_fields, $use_data_from_db, $read_only) {
        $html = '';
        
        //We presume that if EXTRACOLUMN_LINK then it means that we are in the ArtifactLink selector so we force read only mode
        if ($extracolumn === self::EXTRACOLUMN_LINK) {
            $read_only = true;
        }
        
        $current_user = UserManager::instance()->getCurrentUser();
        //Insert function aggregates
        if ($use_data_from_db) {
            $aggregate_functions_raw = array($this->getAggregatesDao()->searchByRendererId($this->getId()));
        } else {
            $aggregate_functions_raw = $this->getAggregates();
        }
        $aggregates = array();
        foreach ($aggregate_functions_raw as $rows) {
            if ($rows) {
                foreach ($rows as $row) {
                    //is the field used as a column?
                    if (isset($extracted_fields[$row['field_id']])) {
                        if (!isset($aggregates[$row['field_id']])) {
                            $aggregates[$row['field_id']] = array();
                        }
                        $aggregates[$row['field_id']][] = $row['aggregate'];
                    }
                }
            }
        }
        $queries = $this->buildOrderedQuery($matching_ids, $extracted_fields, $aggregates, '', false);
        $dao = new DataAccessObject();
        $results = array();
        foreach ($queries as $key => $sql) {
            if ($key === 'aggregates_group_by') {
                foreach ($sql as $k => $s) {
                    $results[$k] = $dao->retrieve($s);
                }
            } else {
                if ($dar = $dao->retrieve($sql)) {
                    $results = array_merge($results, $dar->getRow());
                }
            }
        }

        $html .= '<tr valign="top" class="tracker_report_table_aggregates">';
        if ($extracolumn) {
            $display_extracolumn = true;
            $classname = 'tracker_report_table_';
            if ($extracolumn === self::EXTRACOLUMN_MASSCHANGE && $this->report->getTracker()->userIsAdmin($current_user)) {
                $classname .= 'masschange';
            } else if ($extracolumn === self::EXTRACOLUMN_LINK) {
                $classname .= 'link';
            } else if ($extracolumn === self::EXTRACOLUMN_UNLINK) {
                $classname .= 'unlink';
            } else {
                $display_extracolumn = false;
            }

            if ($display_extracolumn) {
                $html .= '<td class="' . $classname . '" width="1">';
                $html .= '</td>';
            }
        }
        if (!$only_one_column) {
            $html .= '<td width="16"></td>';
        }
        $hp = Codendi_HTMLPurifier::instance();
        foreach ($columns as $column) {
            if ($column['field']->isUsed()) {
                $html .= '<td class="tracker_report_table_column_'. $column['field']->getId() .'">';
                if (!$read_only && $this->report->userCanUpdate(UserManager::instance()->getCurrentUser())) {
                    if ($column['field']->getAggregateFunctions()) {
                        $html .= '<div class="tracker_aggregate_function_add_panel">';
                        $html .= '<select name="tracker_aggregate_function_add[' . (int) $column['field']->getId() . ']">';
                        $html .= '<option value="" selected="selected">' . $GLOBALS['Language']->getText('plugin_tracker_aggregate', 'toggle') . '</option>';
                        foreach ($column['field']->getAggregateFunctions() as $f) {
                            $classname = 'tracker_aggregate_function_add_';
                            if (isset($aggregates[$column['field']->getId()]) && in_array($f, $aggregates[$column['field']->getId()])) {
                                $classname .= 'used';
                            } else {
                                $classname .= 'unused';
                            }
                            $html .= '<option value="' . $hp->purify($f, CODENDI_PURIFIER_CONVERT_HTML) . '" class="'. $classname .'">' . $GLOBALS['Language']->getText('plugin_tracker_aggregate', $f . '_sel') . '</option>';
                        }
                        $html .= '</select>';
                        $html .= '</div>';
                    }
                }
                if (isset($aggregates[$column['field']->getId()])) {
                    $html .= '<ul class="tracker_function_aggregate_results">';
                    foreach ($aggregates[$column['field']->getId()] as $f) {
                        if (isset($results[$column['field']->getName() . '_' . $f])) {
                            $html .= '<li>';
                            $html .= '<strong>' . $GLOBALS['Language']->getText('plugin_tracker_aggregate', $f . '_title') . '</strong> ';
                            if (is_a($results[$column['field']->getName() . '_' . $f], 'DataAccessResult')) {
                                if ($row = $results[$column['field']->getName() . '_' . $f]->getRow()) {
                                    if (isset($row[$column['field']->getName() . '_' . $f])) {
                                        //this case is for multiple selectbox/count
                                        $html .= $hp->purify($this->formatAggregateResult($row[$column['field']->getName() . '_' . $f]), CODENDI_PURIFIER_CONVERT_HTML);
                                    } else {
                                        $html .= '<br />';
                                        $html .= '<table><tbody>';
                                        $i = 0;
                                        foreach ($results[$column['field']->getName() . '_' . $f] as $row) {
                                            $html .= '<tr class="'. html_get_alt_row_color(++$i) .'"><td style="font-weight:bold;">';
                                            if ($row['label'] === null) {
                                                $html .= '<em>'. $GLOBALS['Language']->getText('global', 'null') .'</em>';
                                            } else {
                                                $html .= $hp->purify($row['label'], CODENDI_PURIFIER_CONVERT_HTML);
                                            }
                                            $html .= '</td><td>';
                                            $html .= $hp->purify($this->formatAggregateResult($row['value']), CODENDI_PURIFIER_CONVERT_HTML);
                                            $html .= '</td></tr>';
                                        }
                                        $html .= '</tbody></table>';
                                    }
                                }
                            } else {
                                $html .= $hp->purify($this->formatAggregateResult($results[$column['field']->getName() . '_' . $f]), CODENDI_PURIFIER_CONVERT_HTML);
                            }
                            $html .= '</li>';
                        }
                    }
                    $html .= '</ul>';
                }
                $html .= '</td>';
            }
        }
        $html .= '</tr>';
        return $html;
    }
    
    protected function formatAggregateResult($value) {
        if (is_numeric($value)) {
            $decimals = 2;
            if (round($value) == $value) {
                $decimals = 0;
            }
            return round($value, $decimals);
        }
        return $value;
    }
    
    /**
     * Extract the fields from columns:
     * 
     * @param array $columns [ 0 => { 'field' => F1, 'width' => 40 }, 1 => { 'field' => F2, 'width' => 40 } ]
     *
     * @return array [ F1, F2 ]
     */
    public function extractFieldsFromColumns($columns) {
        $fields = array();
        $f = create_function('$v, $i, $t', '$t["fields"][$v["field"]->getId()] = $v["field"];');
        array_walk($columns, $f, array('fields' => &$fields));
        return $fields;
    }
    
    /**
     * Build oredered query
     *
     * @param array                       $matching_ids The artifact to display
     * @param Tracker_FormElement_Field[] $fields       The fields to display
     *
     * @return array of sql queries
     */
    protected function buildOrderedQuery($matching_ids, $fields, $aggregates = false, $store_in_session = true) {
        if ($aggregates) {
            $select = " SELECT 1 ";
        } else {
            $select = " SELECT a.id AS id, c.id AS changeset_id ";
        }

        $from   = " FROM tracker_artifact AS a INNER JOIN tracker_changeset AS c ON (c.artifact_id = a.id) ";
        $where  = " WHERE a.id IN (". $matching_ids['id'] .") 
                      AND c.id IN (". $matching_ids['last_changeset_id'] .") ";
        if ($aggregates) {
            $group_by = '';
            $ordering = false;
        } else {
            $group_by = ' GROUP BY id ';
            $ordering = true;
        }
        
        $additionnal_select = array();
        $additionnal_from   = array();
        
        foreach($fields as $field) {
            if ($field->isUsed()) {
                $sel = false;
                if ($aggregates) {
                    if (isset($aggregates[$field->getId()])) {
                        if ($a = $field->getQuerySelectAggregate($aggregates[$field->getId()])) {
                            $sel = $a['same_query'];
                            if ($sel) {
                                $additionnal_select[] = $sel;
                                $additionnal_from[] = $field->getQueryFromAggregate();
                            }
                        }
                    }
                } else {
                    $sel = $field->getQuerySelect();
                    if ($sel) {
                        $additionnal_select[] = $sel;
                        $additionnal_from[] = $field->getQueryFrom();
                    }
                }
            }
        }
        
        //build an array of queries (due to mysql max join limit
        $queries = array();
        $sys_server_join = intval($GLOBALS['sys_server_join']) - 3;
        if ($sys_server_join <= 0) { //make sure that the admin is not dumb
            $sys_server_join = 20; //default mysql 60 / 3 (max of 3 joins per field)
        }
        
        $additionnal_select_chunked = array_chunk($additionnal_select, $sys_server_join);
        $additionnal_from_chunked   = array_chunk($additionnal_from, $sys_server_join);
        
        //both arrays are not necessary the same size
        $n = max(count($additionnal_select_chunked), count($additionnal_from_chunked));
        for ($i = 0 ; $i < $n ; ++$i) {
            
            //init the select and the from...
            $inner_select = $select;
            $inner_from   = $from;
            
            //... and populate them
            if (isset($additionnal_select_chunked[$i]) && count($additionnal_select_chunked[$i])) {
                $inner_select .= ', '. implode(', ', $additionnal_select_chunked[$i]);
            }
            if (isset($additionnal_from_chunked[$i]) && count($additionnal_from_chunked[$i])) {
                $inner_from .= implode(' ', $additionnal_from_chunked[$i]);
            }
            
            //build the query
            $sql = $inner_select . $inner_from . $where . $group_by;
            
            //add it to the pool
            $queries[] = $sql;
        }
        
        //Add group by aggregates
        if ($aggregates) {
            foreach($fields as $field) {
                if ($field->isUsed()) {
                    if (isset($aggregates[$field->getId()])) {
                        if ($a = $field->getQuerySelectAggregate($aggregates[$field->getId()])) {
                            foreach($a['separate_queries'] as $sel) {
                                $queries['aggregates_group_by'][$field->getName() .'_'. $sel['function']] = "SELECT ". 
                                    $sel['select'] . 
                                    $from .' '. $field->getQueryFromAggregate() . 
                                    $where . 
                                    ($sel['group_by'] ? " GROUP BY ". $sel['group_by'] : '');
                            }
                        }
                    }
                }
            }
        }
        
        //only sort if we have 1 query
        // (too complicated to sort on multiple queries)
        if ($ordering && count($queries) === 1) {
            $sort = $this->getSort($store_in_session);
            if ($this->sortHasUsedField($store_in_session)) {
                $order = array();
                foreach($sort as $s) {
                    if ( !empty($s['field']) && $s['field']->isUsed()) {
                        $order[] = $s['field']->getQueryOrderby() .' '. ($s['is_desc'] ? 'DESC' : 'ASC');
                    }
                }
                $queries[0] .= " ORDER BY ". implode(', ', $order);
            }
        }
        if ( empty($queries) ) {
            $queries[] = $select.$from.$where.$group_by;
        }
        
        return $queries;
    }
    
    protected function _fetchMassChange($matching_ids, $total_rows, $offset) {
        $html    = '';
        $tracker = $this->report->getTracker();
        if ($tracker->userIsAdmin()) {
            $nb_art    = $matching_ids['id'] ? substr_count($matching_ids['id'], ',') + 1 : 0;
            $first_row = ($nb_art / $this->chunksz) + $offset;
            $last_row  = $first_row + $this->chunksz;
            $html .= '<form method="POST" action="" id="tracker_report_table_masschange_form">';
            $html .= '<input type="hidden" name="func" value="display-masschange-form" />';
            //build input for masschange all searched art ids
            foreach ( explode(',', $matching_ids['id']) as $id ) {
                $html .= '<input type="hidden" name="masschange_aids_all[]" value="'. $id .'"/>';
            }
            $html .= '<div id="tracker_report_table_masschange_panel">';
            $html .= '<input id="masschange_btn_checked" type="submit" name="renderer_table[masschange_checked]" value="'.$GLOBALS['Language']->getText('plugin_tracker_include_report', 'mass_change_checked', $first_row, $last_row) .'" />';
            $html .= '<input id="masschange_btn_all" type="submit" name="renderer_table[masschange_all]" value="'.$GLOBALS['Language']->getText('plugin_tracker_include_report', 'mass_change_all', $total_rows) .'" />';
            $html .= '</div>';
            $html .= '</form>';
        }
        return $html;
    }
    
    protected function getFieldFactory() {
        return Tracker_FormElementFactory::instance();
    }
    
    /**
     * Duplicate the renderer
     */
    public function duplicate($from_renderer, $field_mapping) {
        //duplicate sort
        $this->getSortDao()->duplicate($from_renderer->id, $this->id, $field_mapping);
        //duplicate columns
        $this->getColumnsDao()->duplicate($from_renderer->id, $this->id, $field_mapping);
        //duplicate aggregates
        $this->getAggregatesDao()->duplicate($from_renderer->id, $this->id, $field_mapping);
    }
    
    public function getType() {
        return self::TABLE;
    }
    
    /**
     * Process the request
     * @param Request $request
     */
    public function processRequest(TrackerManager $tracker_manager, $request, $current_user) {
        $renderer_parameters = $request->get('renderer_table');
        $this->initiateSession();
        if ($renderer_parameters && is_array($renderer_parameters)) {
            //Update the chunksz parameter
            if (isset($renderer_parameters['chunksz'])) {
                $new_chunksz = abs((int)$renderer_parameters['chunksz']);
                if ($new_chunksz && ($this->chunksz != $new_chunksz)) {
                    $this->report_session->set("{$this->id}.chunksz", $new_chunksz);
                    $this->report_session->setHasChanged();
                    $this->chunksz = $new_chunksz;
                }
            }
            
            //Add an aggregate function
            if (isset($renderer_parameters['add_aggregate']) && is_array($renderer_parameters['add_aggregate'])) {
                list($field_id, $agg) = each($renderer_parameters['add_aggregate']);
                
                //Is the field used by the tracker?
                $ff = $this->getFieldFactory();
                if ($field = $ff->getUsedFormElementById($field_id)) {
                    //Has the field already an aggregate function?
                    $aggregates = $this->getAggregates();
                    if (isset($aggregates[$field_id])) {
                        //Yes. Check if it has already the wanted aggregate function
                        $found = false;
                        reset($aggregates[$field_id]);
                        while (!$found && (list($key,$row) = each($aggregates[$field_id]))) {
                            if ($row['aggregate'] === $agg) {
                                $found = true;
                                //remove it (toggle)
                                unset($aggregates[$field_id][$key]);
                                $this->report_session->set("{$this->id}.aggregates.{$field_id}", $aggregates[$field_id]);
                            }
                        }
                        if (!$found) {
                            //Add it
                            $aggregates[$field_id][] = array('renderer_id' => $this->id, 'field_id' => $field_id, 'aggregate' => $agg);
                            $this->report_session->set("{$this->id}.aggregates.{$field_id}", $aggregates[$field_id]);
                        }
                        $this->report_session->setHasChanged();
                        //TODO
                    } else {
                        //No. Add it
                        $this->report_session->set("{$this->id}.aggregates.{$field_id}", array(array('renderer_id' => $this->id, 'field_id' => $field_id, 'aggregate' => $agg)));
                        $this->report_session->setHasChanged();
                    }
                }
            }

            //toggle a sort column
            if (isset($renderer_parameters['sort_by'])) {
                $sort_by = (int)$renderer_parameters['sort_by'];
                if ($sort_by) {
                    
                    //Is the field used by the tracker?
                    $ff = $this->getFieldFactory();
                    if ($field = $ff->getUsedFormElementById($sort_by)) {
                        //Is the field used as a column?
                        $columns = $this->getColumns();
                        if (isset($columns[$sort_by])) {
                            //Is the field already used to sort results?
                            $sort_fields = $this->getSort();
                            if (isset($sort_fields[$sort_by])) {
                                $is_desc = &$this->report_session->get("{$this->id}.sort.{$sort_by}.is_desc");
                                //toggle
                                $desc = 1;
                                if ($is_desc == 1) {
                                    $desc = 0;
                                }
                                $this->report_session->set("{$this->id}.sort.{$sort_by}.is_desc", $desc);
                                $this->report_session->setHasChanged();
                            } else {
                                if (!$this->multisort) {
                                    //Drop existing sort
                                    foreach ($sort_fields as $id => $sort_field) {
                                        $this->report_session->remove("{$this->id}.sort", $id);
                                    }                                 
                                } 
                                //Add new sort                             
                                $this->report_session->set("{$this->id}.sort.{$sort_by}", array ('is_desc' => 0, 'rank' => count($this->report_session->get("{$this->id}.sort")) ));
                                $this->report_session->setHasChanged();
                            }
                        }
                    }
                }
            }
            
            //Reset sort
            if (isset($renderer_parameters['resetsort'])) {
                //Drop existing sort
                $this->report_session->remove("{$this->id}","sort");
                $this->report_session->setHasChanged();
            }
            
            //Toggle multisort
            if (isset($renderer_parameters['multisort'])) {
                $sort_fields = $this->getSort();
                list($keep_it,) = each($sort_fields);
                $this->multisort = !$this->multisort;
                $this->report_session->set("{$this->id}.multisort", $this->multisort);
                if (!$this->multisort) {
                    $sort = $this->report_session->get("{$this->id}.sort");
                    foreach($sort as $field_id => $properties) {
                        if ($field_id != $keep_it) {
                            $this->report_session->remove("{$this->id}.sort", $field_id);
                            $this->report_session->setHasChanged();
                        }
                    }
                }
            }
            
            //Remove column
            if (isset($renderer_parameters['remove-column'])) {
                if ($field_id = (int)$renderer_parameters['remove-column']) {
                    //Is the field used by the tracker?
                    $ff = $this->getFieldFactory();
                    if ($field = $ff->getUsedFormElementById($field_id)) {
                        //Is the field used as a column?
                        $columns = $this->getColumns();
                        if (isset($columns[$field_id])) {
                            //Is the field already used to sort results?
                            $sort_fields = $this->getSort();
                            if (isset($sort_fields[$field_id])) {
                                //remove from session
                                $this->report_session->remove("{$this->id}.sort", $field_id);
                                $this->report_session->setHasChanged();
                            }
                            //remove from session
                            $this->report_session->remove("{$this->id}.columns", $field_id);
                            $this->report_session->setHasChanged();
                        }
                    }
                }
            }
            
            //Add column
            if (isset($renderer_parameters['add-column'])) {
                if ($field_id = (int)$renderer_parameters['add-column']) {
                    $added = false;
                    //Is the field used by the tracker?
                    $ff = $this->getFieldFactory();
                    if ($field = $ff->getUsedFormElementById($field_id)) {
                        //Is the field used as a column?
                        $columns = $this->getColumns();
                        if (!isset($columns[$field_id])) {
                            $session_table_columns = $this->report_session->get("{$this->id}.columns");
                            $nb_col = count( $session_table_columns );
                            //Update session with new column
                            $this->report_session->set("{$this->id}.columns.{$field_id}", array('width' => 12, 'rank' => $nb_col) );
                            $this->report_session->setHasChanged();
                            $added = true;
                        }
                    }
                    if ($added && $request->isAjax()) {
                        $matching_ids    = $this->report->getMatchingIds();
                        $offset          = (int)$request->get('offset');
                        $extracolumn     = self::NO_EXTRACOLUMN;
                        $total_rows      = $matching_ids['id'] ? substr_count($matching_ids['id'], ',') + 1 : 0;
                        
                        echo $this->_fetchHead($extracolumn, $field_id);
                        echo $this->_fetchBody($matching_ids, $total_rows, $offset, $extracolumn, $field_id);
                    }
                }
            }
            
            //Reorder columns
            if (isset($renderer_parameters['reorder-column']) && is_array($renderer_parameters['reorder-column'])) {
                list($field_id,$new_position) = each($renderer_parameters['reorder-column']);
                $field_id     = (int)$field_id;
                $field_id_s = $field_id;
                $new_position = (int)$new_position;
                if ($field_id) {
                    //Is the field used by the tracker?
                    $ff = $this->getFieldFactory();
                    if ($field = $ff->getUsedFormElementById($field_id)) {
                        //Is the field used as a column?
                        $columns = $this->getColumns();
                        if (isset($columns[$field_id])) {
                            $columns = &$this->report_session->get("{$this->id}.columns");
                            if ($new_position == '-1') {
                                //beginning
                                foreach ($columns as $id => $properties) {
                                    $columns[$id]['rank'] = $properties['rank'] + 1;
                                }
                                $columns[$field_id]['rank'] = 0;
                            } else if ($new_position == '-2') {
                                //end
                                $max = 0;
                                foreach ($columns as $id => $properties) {
                                    if ($properties['rank'] > $max) {
                                        $max = $properties['rank'];
                                    }
                                }
                                $columns[$field_id]['rank'] = $max + 1;
                            } else {
                                //other case
                                $replaced_rank = $columns[$new_position]['rank'] + 1;   // rank of the element to shift right
                                foreach ($columns as $id => $properties) {
                                    if ($properties['rank'] >= $replaced_rank && $id != $field_id) {
                                       $columns[$id]['rank'] += 1;
                                    }
                                }                                    
                                $columns[$field_id]['rank'] = $replaced_rank;
                            }
                            $this->report_session->setHasChanged();
                        }
                    }
                }
            }
            
            //Resize column
            if (isset($renderer_parameters['resize-column']) && is_array($renderer_parameters['resize-column'])) {
                $ff = $this->getFieldFactory();
                foreach ($renderer_parameters['resize-column'] as $field_id => $new_width) {
                    $field_id  = (int)$field_id;
                    $new_width = (int)$new_width;
                    if ($field_id) {
                        //Is the field used by the tracker?
                        if ($field = $ff->getUsedFormElementById($field_id)) {
                            //Is the field used as a column?
                            $columns = $this->getColumns();
                            if (isset($columns[$field_id])) {
                                $old_width = $columns[$field_id]['width'];
                                $this->report_session->set("{$this->id}.columns.{$field_id}.width", $new_width);
                                $this->report_session->setHasChanged();
                            }
                        }
                    }
                }
            }
            
            //export
            if (isset($renderer_parameters['export'])) {
                $only_columns = isset($renderer_parameters['export_only_displayed_fields']) && $renderer_parameters['export_only_displayed_fields'];
                $this->exportToCSV($only_columns);
            }
        }
    }
    
    /**
     * Transforms Tracker_Renderer into a SimpleXMLElement
     * 
     * @param SimpleXMLElement $root the node to which the renderer is attached (passed by reference)
     */
    public function exportToXml(SimpleXMLElement $root, $xmlMapping) {
        parent::exportToXML($root, $xmlMapping);
        $root->addAttribute('chunksz', $this->chunksz);
        if ($this->multisort) { 
            $root->addAttribute('multisort', $this->multisort);
        }
        $child = $root->addChild('columns');
        foreach ($this->getColumns() as $key => $col) {
            $child->addChild('field')->addAttribute('REF', array_search($key, $xmlMapping));
        }
        //TODO : add aggregates in XML export
        /*if ($this->getAggregates()) {
            $child = $root->addChild('aggregates');
            foreach ($this->getAggregates() as $field_id => $aggregates) {
                foreach ($aggregates as $aggregate) {
                    $child->addChild('aggregate')->addAttribute('REF', array_search($field_id, $xmlMapping))
                                                 ->addAttribute('function', $aggregate);
                }
            }
        }*/
        if ($this->getSort()) {
            $child = $root->addChild('sort');
            foreach ($this->getSort() as $key => $sort) {
                 $child->addChild('field')->addAttribute('REF', array_search($key, $xmlMapping));
            }
        }
    }
    
    /**
     * Export results to csv
     *
     * @param bool $only_columns True if we need to export only the displayed columns. False for all the fields.
     *
     * @return void
     */
    protected function exportToCSV($only_columns) {
        $matching_ids = $this->report->getMatchingIds();
        $total_rows   = $matching_ids['id'] ? substr_count($matching_ids['id'], ',') + 1 : 0;
        
        if ($only_columns) {
            $fields = $this->extractFieldsFromColumns($this->reorderColumnsByRank($this->getColumns()));
        } else {
            $fields = Tracker_FormElementFactory::instance()->getUsedFields($this->report->getTracker());
        }
        
        $lines = array();
        $head  = array('aid');
        foreach ($fields as $field) {
            if ($field->isUsed() && $field->userCanRead() && ! is_a($field, 'Tracker_FormElement_Field_ArtifactId')) {
                $head[] = $field->getName();
            }
        }
        $lines[] = $head;
        
        $queries = $this->buildOrderedQuery($matching_ids, $fields);
        $dao = new DataAccessObject();
        $results = array();
        foreach($queries as $sql) {
            $results[] = $dao->retrieve($sql);
        }
        
        
        if (!empty($results[0])) {
            $i = 0;
            //extract the first results
            $first_result = array_shift($results);
            
            //loop through it
            foreach ($first_result as $row) { //id, f1, f2
                
                //merge the row with the other results
                foreach ($results as $result) {
                    //[id, f1, f2] + [id, f3, f4]
                    $row = array_merge($row, $result->getRow());
                    //row == id, f1, f2, f3, f4...
                }
                
                //build the csv line
                $line = array();
                $line[] = $row['id'];
                foreach($fields as $field) {
                    if($field->isUsed() && $field->userCanRead() && ! is_a($field, 'Tracker_FormElement_Field_ArtifactId')) {
                        $value  = isset($row[$field->getName()]) ? $row[$field->getName()] : null;
                        $line[] = $field->fetchCSVChangesetValue($row['id'], $row['changeset_id'], $value);
                    }
                }
                $lines[] = $line;
            }
            
            $separator = ",";   // by default, comma.
            $user = UserManager::instance()->getCurrentUser();
            $separator_csv_export_pref = $user->getPreference('user_csv_separator');
            switch ($separator_csv_export_pref) {
            case "comma":
                $separator = ',';
                break;
            case "semicolon":
                $separator = ';';
                break;
            case "tab":
                $separator = chr(9);
                break;
            }
            
            $http = Codendi_HTTPPurifier::instance();
            $file_name = str_replace(' ', '_', 'artifact_' . $this->report->getTracker()->getItemName());
            header('Content-Disposition: filename='. $http->purify($file_name) .'_'. $this->report->getTracker()->getProject()->getUnixName(). '.csv');
            header('Content-type: text/csv');
            foreach($lines as $line) {
                fputcsv(fopen("php://output", "a"), $line, $separator, '"');
            }
            die();
        } else {
            $GLOBALS['Response']->addFeedback('error', 'Unable to export (too many fields?)');
        }
    }
    
    /**
     * Save columns in db
     *     
     * @param int $renderer_id the id of the renderer
     */
    protected function saveColumnsRenderer($renderer_id) {
        $columns = $this->getColumns();
        $ff = $this->getFieldFactory();
        //Add columns in db
        if (is_array($columns)) {
             foreach($columns as $field_id => $properties) {
                 if ($field = $ff->getUsedFormElementById($field_id)) {
                     $this->getColumnsDao()->create($renderer_id, $field_id, $properties['width'], $properties['rank']);
                 }
             }
        }
    }
    
    /**
     * Save aggregates in db
     *     
     * @param int $renderer_id the id of the renderer
     */
    protected function saveAggregatesRenderer($renderer_id) {
        $aggregates = $this->getAggregates();
        $ff = $this->getFieldFactory();
        //Add columns in db
        if (is_array($aggregates)) {
            $dao = $this->getAggregatesDao();
            foreach($aggregates as $field_id => $aggs) {
                if ($field = $ff->getUsedFormElementById($field_id)) {
                    foreach ($aggs as $agg) {
                        $dao->create($renderer_id, $field_id, $agg['aggregate']);
                    }
                }
            }
        }
    }
    
    /**
     * Save multisort/chunksz in db
     *     
     * @param int $renderer_id the id of the renderer
     */
    protected function saveRendererProperties ($renderer_id) {
        $dao = new Tracker_Report_Renderer_TableDao();
        if (!$dao->searchByRendererId($renderer_id)->getRow()) {
            $dao->create($renderer_id, $this->chunksz);
        }
        $dao->save($renderer_id, $this->chunksz, $this->multisort);
    }
    
    /**
     * Save sort in db
     *     
     * @param int $renderer_id the id of the renderer
     */
    protected function saveSortRenderer($renderer_id) {
        $sort = $this->getSort();
        if (is_array($sort)) {
            foreach ($sort as $field_id => $properties) {
                $this->getSortDao()->create($renderer_id, $field_id, $properties['is_desc'], $properties['rank']);
            }
        }
    }
    
    /**
     * Create a renderer - add in db
     *     
     * @return bool true if success, false if failure
     */
    public function create() {
        $success = true;
        $rrf = Tracker_Report_RendererFactory::instance();

        if ($renderer_id = $rrf->saveRenderer($this->report, $this->name, $this->description, $this->getType())) {
            //columns
            $this->saveColumnsRenderer($renderer_id);
            
            //aggregates
            $this->saveAggregatesRenderer($renderer_id);
            
            //MultiSort/Chunksz
            $this->saveRendererProperties($renderer_id);
                        
            //Sort
            $this->saveSortRenderer($renderer_id);
        }
        return $success;
    }
    
    
    /**
     * Update the renderer
     *     
     * @return bool true if success, false if failure
     */
    public function update() {
        $success = true;
        if ($this->id > 0) {
            //first delete existing columns and sort
            $this->getSortDao()->delete($this->id);
            $this->getColumnsDao()->delete($this->id);
            $this->getAggregatesDao()->deleteByRendererId($this->id);
            
            //columns
            $this->saveColumnsRenderer($this->id);
            
            //aggregates
            $this->saveAggregatesRenderer($this->id);
            
            //MultiSort/Chunksz
            $this->saveRendererProperties($this->id);
            
            //Sort
            $this->saveSortRenderer($this->id);
            
        }
        return $success;
    }
    
    /**
     * Set the session
     *
     */
    public function setSession($renderer_id = null) {
        if(!$renderer_id) {
            $renderer_id = $this->id;
        }
        $this->report_session->set("{$this->id}.name", $this->name);
        $this->report_session->set("{$this->id}.description", $this->description);
        $this->report_session->set("{$this->id}.chunksz", $this->chunksz); 
        $this->report_session->set("{$this->id}.multisort", $this->multisort);
        $this->report_session->set("{$this->id}.rank", $this->rank);
    }

    /**
     * Finnish saving renderer to database by creating colunms
     * 
     * @param Report_Renderer $renderer containing the columns 
     */
    public function afterSaveObject($renderer) {
        $this->saveColumns($renderer->getColumns());
        $this->saveAggregates($renderer->getAggregates());
        $this->saveSort($renderer->getSort());
    }
    
    /**
     *Test if sort contains at least one used field
     *
     * @return bool, true f sort has at least one used field
     */
    public function sortHasUsedField($store_in_session = true) {
        $sort = $this->getSort($store_in_session);
        foreach($sort as $s) {
            if ($s['field']->isUsed()) {
                return true;
            }
        }
        return false;
    }
    
    /**
     *Test if multisort does not contain unused fields
     *
     *@return bool true if still multisort
     */
    public function isMultisort(){
        $sort = $this->getSort();
        $used = 0;
        foreach($sort as $s) {
            if ($s['field']->isUsed()) {
                $used ++;
            }
        }
        if($used < 2) {
            return false;
        } else {
            return true;
        }
    }

<<<<<<< HEAD
    private function getSortIcon($is_desc) {
        return '<i class="icon-caret-'. ( $is_desc ? 'down' : 'up' ) .'"></i>';
    }

    private function canFieldBeUsedToSort(Tracker_FormElement_Field $field, PFUser $current_user) {
        $field = $this->getFieldFactory()->getComputedValueFieldByNameForUser(
            $field->tracker_id,
            $field->name,
            $current_user
        );

        return $field === null;
=======
    public function getIcon() {
        return 'icon-list-ul';
>>>>>>> 06895e19
    }
}<|MERGE_RESOLUTION|>--- conflicted
+++ resolved
@@ -1807,7 +1807,6 @@
         }
     }
 
-<<<<<<< HEAD
     private function getSortIcon($is_desc) {
         return '<i class="icon-caret-'. ( $is_desc ? 'down' : 'up' ) .'"></i>';
     }
@@ -1820,9 +1819,8 @@
         );
 
         return $field === null;
-=======
+
     public function getIcon() {
         return 'icon-list-ul';
->>>>>>> 06895e19
     }
 }