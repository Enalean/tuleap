--- conflicted
+++ resolved
@@ -345,12 +345,7 @@
     /**
      * @throws SoapFault if user can't view the tracker
      */
-<<<<<<< HEAD
     private function checkUserCanViewTracker(Tracker $tracker, PFUser $user) {
-        if (!$tracker->userCanView($user)) {
-            throw new SoapFault(get_tracker_factory_fault, 'Permission Denied: You are not granted sufficient permission to perform this operation.', 'getArtifact');
-=======
-    private function checkUserCanViewTracker(Tracker $tracker, User $user) {
         if (! $tracker->userCanView($user)) {
             throw new Exception('Permission Denied: You are not granted sufficient permission to perform this operation.', (string)get_tracker_factory_fault);
         }
@@ -360,11 +355,10 @@
     /**
      * @throws SoapFault if user can't view the tracker
      */
-    private function checkUserCanAdminTracker(User $user, $tracker) {
+    private function checkUserCanAdminTracker(PFUser $user, $tracker) {
         $this->checkUserCanViewTracker($tracker, $user);
         if (! $tracker->userIsAdmin($user)) {
             throw new SoapFault(user_is_not_tracker_admin,' Permission Denied: You are not granted sufficient permission to perform this operation.', 'getTrackerSemantic');
->>>>>>> d031368b
         }
     }
 
@@ -384,13 +378,8 @@
      * @param Object{Artifact} $artifact the artifact to convert.
      * @return array the SOAPArtifact corresponding to the Artifact Object
      */
-<<<<<<< HEAD
     private function artifact_to_soap(PFUser $user, Tracker_Artifact $artifact) {
-        $return = array();
-=======
-    private function artifact_to_soap(User $user, Tracker_Artifact $artifact) {
         $soap_artifact = array();
->>>>>>> d031368b
 
         // We check if the user can view this artifact
         if ($artifact->userCanView($user)) {
