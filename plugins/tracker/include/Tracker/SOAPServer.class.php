<?php
/**
 * Copyright (c) Enalean, 2012. All Rights Reserved.
 *
 * Tuleap is free software; you can redistribute it and/or modify
 * it under the terms of the GNU General Public License as published by
 * the Free Software Foundation; either version 2 of the License, or
 * (at your option) any later version.
 *
 * Tuleap is distributed in the hope that it will be useful,
 * but WITHOUT ANY WARRANTY; without even the implied warranty of
 * MERCHANTABILITY or FITNESS FOR A PARTICULAR PURPOSE.  See the
 * GNU General Public License for more details.
 *
 * You should have received a copy of the GNU General Public License
 * along with Tuleap; if not, write to the Free Software
 * Foundation, Inc., 59 Temple Place, Suite 330, Boston, MA  02111-1307  USA
 */
require_once 'common/soap/SOAP_RequestValidator.class.php';
require_once 'Report/Tracker_Report_SOAP.class.php';
require_once 'Report/Tracker_ReportFactory.class.php';
require_once 'Tracker_FileInfoFactory.class.php';

//define fault code constants
define ('get_group_fault', '3000');
define ('get_artifact_type_factory_fault', '3002');
define ('get_artifact_factory_fault', '3003');
define ('get_artifact_field_factory_fault', '3004');
define ('get_artifact_type_fault', '3005');
define ('get_artifact_fault', '3006');
define ('create_artifact_fault', '3007');
define ('invalid_field_dependency_fault', '3009');
define ('update_artifact_fault', '3010');
define ('get_artifact_file_fault', '3011');
define ('add_dependency_fault', '3012');
define ('delete_dependency_fault', '3013');
define ('create_followup_fault', '3014');
define ('get_artifact_field_fault', '3015');
define ('add_cc_fault', '3016');
define ('invalid_field_fault', '3017');
define ('delete_cc_fault', '3018');
define ('get_service_fault', '3020');
define ('get_artifact_report_fault', '3021');
define('update_artifact_followup_fault','3022');
define('delete_artifact_followup_fault','3023');

define('get_tracker_factory_fault','3024');
define('get_tracker_fault','3025');
define('user_is_not_tracker_admin','3026');
define('invalid_report', '3027');
define('invalid_file', '3028');
define('invalid_file_field_format', Tracker_FormElement_Field_File::SOAP_FAULT_INVALID_REQUEST_FORMAT); //'3029'

class Tracker_SOAPServer {
    /**
     * @var SOAP_RequestValidator
     */
    private $soap_request_validator;

    /**
     * @var TrackerFactory
     */
    private $tracker_factory;

    /**
     * @var PermissionsManager
     */
    private $permissions_manager;

    /**
     * @var Tracker_FormElementFactory
     */
    private $formelement_factory;

    /**
     * @var Tracker_ReportDao
     */
    private $report_dao;

    /**
     * @var Tracker_ArtifactFactory
     */
    private $artifact_factory;

    /**
     * @var Tracker_ReportFactory
     */
    private $report_factory;

    /**
     * @var Tracker_FileInfoFactory
     */
    private $fileinfo_factory;

    public function __construct(
            SOAP_RequestValidator $soap_request_validator,
            TrackerFactory $tracker_factory,
            PermissionsManager $permissions_manager,
            Tracker_ReportDao $dao,
            Tracker_FormElementFactory $formelement_factory,
            Tracker_ArtifactFactory $artifact_factory,
            Tracker_ReportFactory $report_factory,
            Tracker_FileInfoFactory $fileinfo_factory
    ) {
        $this->soap_request_validator   = $soap_request_validator;
        $this->tracker_factory          = $tracker_factory;
        $this->permissions_manager      = $permissions_manager;
        $this->report_dao               = $dao;
        $this->formelement_factory      = $formelement_factory;
        $this->artifact_factory         = $artifact_factory;
        $this->report_factory           = $report_factory;
        $this->fileinfo_factory         = $fileinfo_factory;
    }

    /**
     * Return artifacts according to given criteria
     *
     * @param String  $session_key
     * @param Integer $group_id
     * @param Integer $tracker_id
     * @param Array   $criteria
     * @param Integer $offset
     * @param Integer $max_rows
     *
     * @return Array
     */
    public function getArtifacts($session_key, $group_id, $tracker_id, $criteria, $offset, $max_rows) {
        try {
            $current_user = $this->soap_request_validator->continueSession($session_key);
            $tracker = $this->tracker_factory->getTrackerById($tracker_id);
            $this->checkUserCanViewTracker($tracker, $current_user);

            $report = new Tracker_Report_SOAP($current_user, $tracker, $this->permissions_manager, $this->report_dao, $this->formelement_factory);
            $report->setSoapCriteria($criteria);
            $matching = $report->getMatchingIds();
            return $this->artifactListToSoap($current_user, $matching['id'], $offset, $max_rows);
        } catch (Exception $e) {
            return new SoapFault((string) $e->getCode(), $e->getMessage());
        }
    }

    private function artifactListToSoap(User $user, $id_list, $offset, $max_rows) {
        $return = array(
            'artifacts' => array(),
            'total_artifacts_number' => 0
        );
        if ($id_list) {
            $id_list = explode(',', $id_list);
            $return['total_artifacts_number'] = count($id_list);
            foreach (array_slice($id_list, $offset, $max_rows) as $artifact_id) {
                $artifact      = $this->artifact_factory->getArtifactById((int)$artifact_id);
                $soap_artifact = $this->artifact_to_soap($user, $artifact);
                if (count($soap_artifact)) {
                    $return['artifacts'][] = $soap_artifact;
                }
            }
        }
        return $return;
    }

    /**
     * Returns all artifacts that match criteria defined in reports
     *
     * @param String $session_key
     * @param Integer $report_id
     * @param Integer $offset
     * @param Integer $max_rows
     *
     * @return Array
     * @throws SoapFault
     */
    public function getArtifactsFromReport($session_key, $report_id, $offset, $max_rows) {
        try {
            $current_user = $this->soap_request_validator->continueSession($session_key);
            $report = $this->report_factory->getReportById($report_id, $current_user->getId(), false);
            if ($report) {
                $this->checkUserCanViewTracker($report->getTracker(), $current_user);
                $matching = $report->getMatchingIds(null, true);
                return $this->artifactListToSoap($current_user, $matching['id'], $offset, $max_rows);
            } else {
                return new SoapFault(invalid_report, "You attempt to use a report that doesn't exist or you don't have access to");
            }
        } catch (Exception $e) {
            return new SoapFault((string) $e->getCode(), $e->getMessage());
        }
    }

    /**
     * getTrackerList - returns an array of Tracker that belongs to the project identified by group_id
     *
     * @param string $session_key the session hash associated with the session opened by the person who calls the service
     * @param int $group_id the ID of the group we want to retrieve the list of trackers
     * @return array the array of SOAPTracker that belongs to the project identified by $group_id, or a soap fault if group_id does not match with a valid project.
     */
    public function getTrackerList($session_key, $group_id) {
        try {
            $current_user = $this->soap_request_validator->continueSession($session_key);
            $project = $this->getProjectById($group_id, 'getTrackerList');
            $this->checkUserCanAccessProject($current_user, $project);

            // The function getTrackersByGroupId returns all trackers,
            // even those the user is NOT allowed to view -> we will filter in trackerlist_to_soap
            $trackers = $this->tracker_factory->getTrackersByGroupId($group_id);
            return $this->trackerlist_to_soap($trackers, $current_user);
        } catch (Exception $e) {
            return new SoapFault((string) $e->getCode(), $e->getMessage());
        }
    }

    /**
     * trackerlist_to_soap : return the soap ArrayOfTracker structure giving an array of PHP Tracker Object.
     * @access private
     *
     * WARNING : We check the permissions here : only the readable trackers are returned.
     *
     * @param array of Object{Tracker} $tf_arr the array of ArtifactTrackers to convert.
     * @return array the SOAPArrayOfTracker corresponding to the array of Trackers Object
     */
    private function trackerlist_to_soap($tf_arr, User $user) {
        $return = array();
        foreach ($tf_arr as $tracker_id => $tracker) {

            // Check if this tracker is active (not deleted)
            if (!$tracker->isActive()) {
                return new SoapFault(get_tracker_fault, 'This tracker is no longer valid.', 'getTrackerList');
            }

            // Check if the user can view this tracker
            if ($tracker->userCanView($user)) {

                // get the reports description (light desc of reports)
                //$report_fact = new ArtifactReportFactory();
                /* if (!$report_fact || !is_object($report_fact)) {
                  return new SoapFault(get_artifact_type_fault, 'Could Not Get ArtifactReportFactory', 'getArtifactTrackers');
                  }
                  $reports_desc = artifactreportsdesc_to_soap($report_fact->getReports($at_arr[$i]->data_array['group_artifact_id'], $user_id)); */

                $return[] = array(
                    'tracker_id' => $tracker->getId(),
                    'group_id' => $tracker->getGroupID(),
                    'name' => SimpleSanitizer::unsanitize($tracker->getName()),
                    'description' => SimpleSanitizer::unsanitize($tracker->getDescription()),
                    'item_name' => $tracker->getItemName()
                        /* 'reports_desc' => $reports_desc */
                );
            }
        }
        return $return;
    }

    /**
     * getTrackerFields - returns an array of TrackerFields used in the tracker tracker_id of the project identified by group_id
     *
     * @param string $session_key the session hash associated with the session opened by the person who calls the service
     * @param int $group_id the ID of the project
     * @param int $tracker_id the ID of the Tracker
     * @return array the array of SOAPTrackerFields used in the tracker $tracker_id in the project identified by $group_id,
     *          or a soap fault if tracker_id or group_id does not match with a valid project/tracker.
     */
    public function getTrackerFields($session_key, $group_id, $tracker_id) {
        try {
            $current_user = $this->soap_request_validator->continueSession($session_key);
            $project = $this->getProjectById($group_id, 'getTrackerFields');
            $this->checkUserCanAccessProject($current_user, $project);

            $tracker = $this->getTrackerById($group_id, $tracker_id, 'getTrackerFields');

            // The function getTrackerFields returns all tracker fields,
            // even those the user is NOT allowed to view -> we will filter in trackerlist_to_soap
            $tracker_fields = $this->formelement_factory->getUsedFields($tracker);
            return $this->trackerfields_to_soap($current_user, $tracker, $tracker_fields);
        } catch (Exception $e) {
            return new SoapFault((string) $e->getCode(), $e->getMessage());
        }
    }

    /**
     * trackerfields_to_soap : return the soap ArrayOfTrackerField structure giving an array of PHP Tracker_FormElement_Field Object.
     * @access private
     *
     * WARNING : We check the permissions here : only the readable fields are returned.
     *
     * @param Tracker $tracker the tracker
     * @param array of Object{Field} $tracker_fields the array of TrackerFields to convert.
     * @return array the SOAPArrayOfTrackerField corresponding to the array of Tracker Fields Object
     */
    private function trackerfields_to_soap(User $user, Tracker $tracker, $tracker_fields) {
        $return = array();
        foreach ($tracker_fields as $tracker_field) {
            if ($tracker_field->userCanRead($user)) {
                $return[] = array(
                    'tracker_id'  => $tracker->getId(),
                    'field_id'    => $tracker_field->getId(),
                    'short_name'  => $tracker_field->getName(),
                    'label'       => $tracker_field->getLabel(),
                    'type'        => $this->formelement_factory->getType($tracker_field),
                    'values'      => $tracker_field->getSoapAvailableValues(),
                    'permissions' => $tracker_field->exportCurrentUserPermissionsToSOAP($user)
                );
            }
        }
        return $return;
    }

    /**
     * getArtifact - returns the Artifacts that is identified by the ID $artifact_id
     *
     * @param string $session_key the session hash associated with the session opened by the person who calls the service
     * @param int $group_id the ID of the project. Not used, here for backward compatibility reason. Will be removed in 6.0
     * @param int $tracker_id the ID of the tracker. Not used, here for backward compatibility reason. Will be removed in 6.0
     * @param int $artifact_id the ID of the artifact we are looking for
     * @return array the SOAPArtifact identified by ID $artifact_id,
     *          or a soap fault if artifact_id is not a valid artifact
     */
    public function getArtifact($session_key, $group_id, $tracker_id, $artifact_id) {
        try {
            $current_user = $this->soap_request_validator->continueSession($session_key);
            $artifact     = $this->getArtifactById($artifact_id, 'getArtifact');
            $this->checkUserCanViewArtifact($artifact, $current_user);
            return $this->artifact_to_soap($current_user, $artifact);
        } catch (Exception $e) {
            return new SoapFault((string) $e->getCode(), $e->getMessage());
        }
    }

    private function checkUserCanViewArtifact(Tracker_Artifact $artifact, User $user) {
        $tracker = $artifact->getTracker();
        if (!$tracker) {
            throw new SoapFault(get_tracker_factory_fault, 'Could Not Get Tracker', 'getArtifact');
        }
        $this->getProjectById($tracker->getProject()->getGroupId(), 'getArtifact');

        $this->checkUserCanViewTracker($tracker, $user);
    }

    /**
     * @throws SoapFault if user can't view the tracker
     */
    private function checkUserCanViewTracker(Tracker $tracker, User $user) {
        if (! $tracker->userCanView($user)) {
            throw new Exception('Permission Denied: You are not granted sufficient permission to perform this operation.', (string)get_tracker_factory_fault);
        }
        $this->checkUserCanAccessProject($user, $tracker->getProject());
    }

    /**
     * @throws SoapFault if user can't view the tracker
     */
    private function checkUserCanAdminTracker(User $user, $tracker) {
        $this->checkUserCanViewTracker($tracker, $user);
        if (! $tracker->userCanAdmin($user)) {
            throw new SoapFault(user_is_not_tracker_admin,' Permission Denied: You are not granted sufficient permission to perform this operation.', 'getTrackerSemantic');
        }
    }

    /**
     * @throws SoapFault if user can't access the project
     */
    private function checkUserCanAccessProject(User $user, Project $project) {
        $this->soap_request_validator->assertUserCanAccessProject($user, $project);
    }

    /**
     * artifact_to_soap : return the soap artifact structure giving a PHP Artifact Object.
     * @access private
     *
     * WARNING : We check the permissions here : only the readable fields are returned.
     *
     * @param Object{Artifact} $artifact the artifact to convert.
     * @return array the SOAPArtifact corresponding to the Artifact Object
     */
    private function artifact_to_soap(User $user, Tracker_Artifact $artifact) {
        $return = array();

        // We check if the user can view this artifact
        if ($artifact->userCanView($user)) {
            $last_changeset = $artifact->getLastChangeset();

            $return['artifact_id']      = $artifact->getId();
            $return['tracker_id']       = $artifact->getTrackerId();
            $return['submitted_by']     = $artifact->getSubmittedBy();
            $return['submitted_on']     = $artifact->getSubmittedOn();
            $return['last_update_date'] = $last_changeset->getSubmittedOn();

            $return['value'] = array();
            foreach ($last_changeset->getValues() as $field_id => $field_value) {
                if ($field_value &&
                        ($field = $this->formelement_factory->getFormElementById($field_id)) &&
                        ($field->userCanRead($user))) {
                    $soap_field_value = array(
                        'field_name' => $field->getName(),
                        'field_label' => $field->getLabel(),
                    );
                    if ($field instanceof Tracker_FormElement_Field_File) {
                        $soap_field_value['field_value'] = $field_value->getSoapValue();
                    } else {
                        // TODO: refactor to move 'value' into Field
                        $soap_field_value['field_value'] = array('value' => $field_value->getSoapValue());
                    }
                    $return['value'][] = $soap_field_value;
                }
            }
        }
        return $return;
    }

    /**
     * addArtifact - add an artifact in tracker $tracker_id of the project $group_id with given values
     *
     * @param string $session_key the session hash associated with the session opened by the person who calls the service
     * @param int    $group_id   the ID of the group we want to add the artifact
     * @param int    $tracker_id the ID of the tracker we want to add the artifact
     * @param array  $value      The fields values of the artifact (array of {SOAPArtifactFieldValue})
     *
     * @return int the ID of the new created artifact,
     *              or a soap fault if :
     *              - group_id does not match with a valid project,
     *              - tracker_name does not match with a valid tracker,
     *              - the user does not have the permissions to submit an artifact
     *              - the given values are breaking a field dependency rule
     *              - the artifact creation failed.
     */
    public function addArtifact($session_key, $group_id, $tracker_id, $value) {
<<<<<<< HEAD
        $user = $this->soap_user_manager->continueSession($session_key);
        $this->getProjectById($group_id, 'addArtifact');
        $tracker = $this->getTrackerById($group_id, $tracker_id, 'addArtifact');

        $fields_data = array();
        foreach ($value as $field_value) {
            // field are identified by name, we need to retrieve the field id
            if ($field_value->field_name) {

                $field = $this->formelement_factory->getUsedFieldByName($tracker_id, $field_value->field_name);
                if ($field) {

                    // TODO: reintegrate file_info/value into formelement classes
                    if ($field instanceof Tracker_FormElement_Field_File) {
                        $field_data = $field->getFieldData($field_value->field_value);
                    } else {
                        $field_data = $field->getFieldData($field_value->field_value->value);
                    }
                    if ($field_data != null) {
                        // $field_value is an object: SOAP must cast it in ArtifactFieldValue
                        if (isset($fields_data[$field->getId()])) {
                            if (!is_array($fields_data[$field->getId()])) {
                                $fields_data[$field->getId()] = array($fields_data[$field->getId()]);
=======
        try {
            $user = $this->soap_request_validator->continueSession($session_key);
            $project = $this->getProjectById($group_id, 'addArtifact');
            $this->checkUserCanAccessProject($user, $project);
            $tracker = $this->getTrackerById($group_id, $tracker_id, 'addArtifact');

            $fields_data = array();
            foreach ($value as $field_value) {
                // field are identified by name, we need to retrieve the field id
                if ($field_value->field_name) {

                    $field = $this->formelement_factory->getUsedFieldByName($tracker_id, $field_value->field_name);
                    if ($field) {

                        $field_data = $field->getFieldData($field_value->field_value);
                        if ($field_data != null) {
                            // $field_value is an object: SOAP must cast it in ArtifactFieldValue
                            if (isset($fields_data[$field->getId()])) {
                                if (!is_array($fields_data[$field->getId()])) {
                                    $fields_data[$field->getId()] = array($fields_data[$field->getId()]);
                                }
                                $fields_data[$field->getId()][] = $field_data;
                            } else {
                                $fields_data[$field->getId()] = $field_data;
>>>>>>> 86c24b69
                            }
                        } else {
                            return new SoapFault(update_artifact_fault, 'Unknown value ' . $field_value->field_value . ' for field: ' . $field_value->field_name, 'addArtifact');
                        }
                    } else {
                        return new SoapFault(update_artifact_fault, 'Unknown field: ' . $field_value->field_name, 'addArtifact');
                    }
                }
            }

            if ($artifact = $this->artifact_factory->createArtifact($tracker, $fields_data, $user, null)) {
                return $artifact->getId();
            } else {
                if ($GLOBALS['Response']->feedbackHasErrors()) {
                    return new SoapFault(update_artifact_fault, $GLOBALS['Response']->getRawFeedback(), 'addArtifact');
                } else {
                    return new SoapFault(update_artifact_fault, 'Unknown error', 'addArtifact');
                }
            }
        } catch (Exception $e) {
            return new SoapFault((string) $e->getCode(), $e->getMessage());
        }
    }

    /**
     * updateArtifact - update the artifact $artifact_id in tracker $tracker_id of the project $group_id with given values
     *
     * @param string $session_key  the session hash associated with the session opened by the person who calls the service
     * @param int    $group_id    the ID of the group we want to update the artifact
     * @param int    $tracker_id  the ID of the tracker we want to update the artifact
     * @param int    $artifact_id the ID of the artifact to update
     * @param array{SOAPArtifactFieldValue} $value the fields value to update
     * @param string  $comment     the comment associated with the modification, or null if no follow-up comment.
     * @param string  $comment_format     The comment (follow-up) type ("text" | "html")
     *
     * @return int The artifact id if update was fine,
     *              or a soap fault if :
     *              - group_id does not match with a valid project,
     *              - tracker_id does not match with a valid tracker,
     *              - artifact_id does not match with a valid artifact,
     *              - the given values are breaking a field dependency rule
     *              - the artifact modification failed.
     */
    public function updateArtifact($session_key, $group_id, $tracker_id, $artifact_id, $value, $comment, $comment_format) {
        try {
            $user = $this->soap_request_validator->continueSession($session_key);
            $project = $this->getProjectById($group_id, 'updateArtifact');
            $this->checkUserCanAccessProject($user, $project);
            $this->getTrackerById($group_id, $tracker_id, 'updateArtifact');

            if ($artifact = $this->getArtifactById($artifact_id, 'updateArtifact')) {
                if ($artifact->getTrackerId() != $tracker_id) {
                    return new SoapFault(get_tracker_fault, 'Could not get Artifact.', 'updateArtifact');
                }

                //Check Field Dependencies
                // TODO : implement it
                /* require_once('common/tracker/ArtifactRulesManager.class.php');
                  $arm =& new ArtifactRulesManager();
                  if (!$arm->validate($ath->getID(), $data, $art_field_fact)) {
                  return new SoapFault(invalid_field_dependency_fault, 'Invalid Field Dependency', 'updateArtifact');
                  } */

                $fields_data = array();
                foreach ($value as $field_value) {
                    // field are identified by name, we need to retrieve the field id
                    if ($field_value->field_name) {

                        $field = $this->formelement_factory->getUsedFieldByName($tracker_id, $field_value->field_name);
                        if ($field) {

                            $field_data = $field->getFieldData($field_value->field_value);
                            if ($field_data != null) {
                                // $field_value is an object: SOAP must cast it in ArtifactFieldValue
                                if (isset($fields_data[$field->getId()])) {
                                    if (!is_array($fields_data[$field->getId()])) {
                                        $fields_data[$field->getId()] = array($fields_data[$field->getId()]);
                                    }
                                    $fields_data[$field->getId()][] = $field_data;
                                } else {
                                    $fields_data[$field->getId()] = $field_data;
                                }
                            } else {
                                return new SoapFault(update_artifact_fault, 'Unknown value ' . $field_value->field_value . ' for field: ' . $field_value->field_name, 'addArtifact');
                            }
                        } else {
                            return new SoapFault(update_artifact_fault, 'Unknown field: ' . $field_value->field_name, 'addArtifact');
                        }
                    }
                }

                if ($artifact->createNewChangeset($fields_data, $comment, $user, null, true, $comment_format)) {
                    return $artifact_id;
                } else {
                    $response = new Response();
                    if ($response->feedbackHasErrors()) {
                        return new SoapFault(update_artifact_fault, $response->getRawFeedback(), 'updateArtifact');
                    } else {
                        return new SoapFault(update_artifact_fault, 'Unknown error', 'updateArtifact');
                    }
                }
            } else {
                return new SoapFault(get_tracker_fault, 'Could not get Artifact.', 'updateArtifact');
            }
        } catch (Exception $e) {
            return new SoapFault((string) $e->getCode(), $e->getMessage());
        }
    }

    /**
     * getTrackerStructure - returns the structure of a tracker specified by $tracker_id in soap format.
     * @param type $session_key the session hash associated with the session opened by the person who calls the service
     * @param type $group_id the ID of the group we want to retrieve the semantic
     * @param type $tracker_id the ID of the tracker we want to retrieve the semantic
     * @return array{SOAPTrackerSemantic} the array of the semantic.
     * @throws SoapFault in case of failure.
     */
    public function getTrackerStructure($session_key, $group_id, $tracker_id) {
        try {
            $user      = $this->soap_request_validator->continueSession($session_key);
            $tracker   = $this->getTrackerById($group_id, $tracker_id, 'getTrackerSemantic');
            $this->checkUserCanAdminTracker($user, $tracker);
            return array(
                'semantic' => $this->getTrackerSemantic($tracker),
                'workflow' => $this->getTrackerWorkflow($tracker),
            );
        } catch (Exception $e) {
            return new SoapFault((string) $e->getCode(), $e->getMessage());
        }
    }

    private function getTrackerSemantic(Tracker $tracker) {
        $tracker_semantic_manager = new Tracker_SemanticManager($tracker);
        return $tracker_semantic_manager->exportToSOAP();
    }

    private function getTrackerWorkflow (Tracker $tracker) {
        return $tracker->getWorkflow()->exportToSOAP();
    }

    /**
     * List all reports the user can access/run (both project reports and personnal reports)
     *
     * @param String  $session_key
     * @param Integer $group_id
     * @param Integer $tracker_id
     *
     * @return Array
     *
     * @throws SoapFault
     */
    public function getTrackerReports($session_key, $group_id, $tracker_id) {
        try {
            $current_user      = $this->soap_request_validator->continueSession($session_key);
            $tracker = $this->tracker_factory->getTrackerById($tracker_id);
            $this->checkUserCanViewTracker($tracker, $current_user);

            return $this->exportReportsToSoap($this->report_factory->getReportsByTrackerId($tracker_id, $current_user->getId()));
        } catch (Exception $e) {
            return new SoapFault((string) $e->getCode(), $e->getMessage());
        }
    }

    private function exportReportsToSoap(array $reports) {
        $soap_tracker_reports = array();
        foreach ($reports as $report) {
            $soap_tracker_reports[] = $report->exportToSoap();
        }
        return $soap_tracker_reports;
    }

    public function getArtifactAttachmentChunk($session_key, $artifact_id, $attachment_id, $offset, $size) {
        try {
            $current_user = $this->soap_request_validator->continueSession($session_key);
            $artifact     = $this->getArtifactById($artifact_id, 'getArtifactAttachmentChunk');
            $tracker      = $artifact->getTracker();
            $this->checkUserCanViewTracker($tracker, $current_user);

            $file_info = $this->fileinfo_factory->getById($attachment_id);
            if ($file_info && $file_info->fileExists()) {
                $field = $file_info->getField();
                if ($field->userCanRead($current_user)) {
                    return $file_info->getSoapContent($offset, $size);
                } else {
                    return new SoapFault(invalid_field_fault, 'Permission denied: you cannot access this field');
                }
            } else {
                return new SoapFault(invalid_field_fault, 'Permission denied: you cannot access this field');
            }
        } catch (Exception $e) {
            return new SoapFault((string) $e->getCode(), $e->getMessage());
        }
    }

    /**
     * getArtifactHistory - returns the array of ArtifactHistory of the artifact $artifact_id in the tracker $tracker_id of the project $group_id
     *
     * @param string $session_key the session hash associated with the session opened by the person who calls the service
     * @param int $group_id the ID of the group we want to retrieve the history
     * @param int $tracker_id the ID of the tracker we want to retrieve the history
     * @param int $artifact_id the ID of the artifact we want to retrieve the history
     * @return array{SOAPArtifactHistory} the array of the history of the artifact,
     *              or a soap fault if :
     *              - group_id does not match with a valid project,
     *              - tracker_id does not match with a valid tracker
     *              - artifact_id does not match with a valid artifact
     */
    public function getArtifactHistory($session_key, $group_id, $tracker_id, $artifact_id) {
        // Unused method. to be removed or if used, check private project access.
        $current_user = $this->soap_request_validator->continueSession($session_key);
        $this->getProjectById($group_id, 'getArtifactHistory');
        $tracker = $this->getTrackerById($group_id, $tracker_id, 'getArtifactHistory');

        if (! $tracker->userCanView($current_user)) {
            throw new SoapFault(get_tracker_factory_fault,'Permission Denied: You are not granted sufficient permission to perform this operation.', 'getArtifactFollowups');
        } else {
            $artifact = $this->getArtifactById($artifact_id, 'getArtifactHistory');
            $changesets = $artifact->getChangesets();
            return $this->history_to_soap($changesets);
        }
    }

    private function history_to_soap($changesets) {
        $return = array();
        foreach ($changesets as $changeset_id => $changeset) {

            if ($previous_changeset = $changeset->getArtifact()->getPreviousChangeset($changeset->getId())) {

                $changes = array();

                foreach ($changeset->getValues() as $field_id => $current_changeset_value) {
                    if ($field = $this->formelement_factory->getFieldById($field_id)) {
                        if ($current_changeset_value->hasChanged()) {
                            if ($previous_changeset_value = $previous_changeset->getValue($field)) {
                                if ($diff = $current_changeset_value->diff($previous_changeset_value)) {
                                    $changes[] = $field->getLabel() . ': ' . $diff;
                                }
                            }
                        }
                    }
                }

                $return[] = array(
                    'artifact_id'     => $changeset->artifact->getId(),
                    'changeset_id'    => $changeset_id,
                    'changes'         => $changes,
                    'modification_by' => $changeset->submitted_by,
                    'date'            => $changeset->submitted_on,
                    'comment'         => $changeset->getComment()
                );
            }
        }
        return $return;
    }

    private function getProjectById($group_id, $method_name) {
        $project = $this->soap_request_validator->getProjectById($group_id, $method_name);
        if (! $project->usesService('plugin_tracker')) {
            throw new SoapFault(get_service_fault, 'Tracker service is not used for this project.', $method_name);
        }
        return $project;
    }

    private function getTrackerById($group_id, $tracker_id, $method_name) {
        $tracker = $this->tracker_factory->getTrackerById($tracker_id);
        if ($tracker == null) {
            throw new SoapFault(get_tracker_fault, 'Could not get Tracker.', $method_name);
        } elseif ($tracker->getGroupId() != $group_id) {
            throw new SoapFault(get_tracker_fault, 'Could not get Tracker.', $method_name);
        }
        return $tracker;
    }

    private function getArtifactById($artifact_id, $method_name) {
        $artifact = $this->artifact_factory->getArtifactById($artifact_id);
        if (!$artifact) {
            throw new SoapFault(get_artifact_fault, 'Could Not Get Artifact', $method_name);
        }
        return $artifact;
    }

}

?><|MERGE_RESOLUTION|>--- conflicted
+++ resolved
@@ -421,31 +421,6 @@
      *              - the artifact creation failed.
      */
     public function addArtifact($session_key, $group_id, $tracker_id, $value) {
-<<<<<<< HEAD
-        $user = $this->soap_user_manager->continueSession($session_key);
-        $this->getProjectById($group_id, 'addArtifact');
-        $tracker = $this->getTrackerById($group_id, $tracker_id, 'addArtifact');
-
-        $fields_data = array();
-        foreach ($value as $field_value) {
-            // field are identified by name, we need to retrieve the field id
-            if ($field_value->field_name) {
-
-                $field = $this->formelement_factory->getUsedFieldByName($tracker_id, $field_value->field_name);
-                if ($field) {
-
-                    // TODO: reintegrate file_info/value into formelement classes
-                    if ($field instanceof Tracker_FormElement_Field_File) {
-                        $field_data = $field->getFieldData($field_value->field_value);
-                    } else {
-                        $field_data = $field->getFieldData($field_value->field_value->value);
-                    }
-                    if ($field_data != null) {
-                        // $field_value is an object: SOAP must cast it in ArtifactFieldValue
-                        if (isset($fields_data[$field->getId()])) {
-                            if (!is_array($fields_data[$field->getId()])) {
-                                $fields_data[$field->getId()] = array($fields_data[$field->getId()]);
-=======
         try {
             $user = $this->soap_request_validator->continueSession($session_key);
             $project = $this->getProjectById($group_id, 'addArtifact');
@@ -460,7 +435,12 @@
                     $field = $this->formelement_factory->getUsedFieldByName($tracker_id, $field_value->field_name);
                     if ($field) {
 
-                        $field_data = $field->getFieldData($field_value->field_value);
+                        // TODO: reintegrate file_info/value into formelement classes
+                        if ($field instanceof Tracker_FormElement_Field_File) {
+                            $field_data = $field->getFieldData($field_value->field_value);
+                        } else {
+                            $field_data = $field->getFieldData($field_value->field_value->value);
+                        }
                         if ($field_data != null) {
                             // $field_value is an object: SOAP must cast it in ArtifactFieldValue
                             if (isset($fields_data[$field->getId()])) {
@@ -470,7 +450,6 @@
                                 $fields_data[$field->getId()][] = $field_data;
                             } else {
                                 $fields_data[$field->getId()] = $field_data;
->>>>>>> 86c24b69
                             }
                         } else {
                             return new SoapFault(update_artifact_fault, 'Unknown value ' . $field_value->field_value . ' for field: ' . $field_value->field_name, 'addArtifact');
