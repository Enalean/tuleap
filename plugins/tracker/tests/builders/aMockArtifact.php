<?php
/**
 * Copyright (c) Enalean, 2012. All Rights Reserved.
 *
 * This file is a part of Tuleap.
 *
 * Tuleap is free software; you can redistribute it and/or modify
 * it under the terms of the GNU General Public License as published by
 * the Free Software Foundation; either version 2 of the License, or
 * (at your option) any later version.
 *
 * Tuleap is distributed in the hope that it will be useful,
 * but WITHOUT ANY WARRANTY; without even the implied warranty of
 * MERCHANTABILITY or FITNESS FOR A PARTICULAR PURPOSE.  See the
 * GNU General Public License for more details.
 *
 * You should have received a copy of the GNU General Public License
 * along with Tuleap. If not, see <http://www.gnu.org/licenses/>.
 */

require_once dirname(__FILE__).'/../../include/Tracker/Tracker.class.php';
require_once dirname(__FILE__).'/../../include/Tracker/Artifact/Tracker_Artifact.class.php';

Mock::generate('Tracker');
Mock::generate('Tracker_Artifact');

class MockArtifactBuilder {
    public function __construct() {
        $this->id       = 123;
        $this->tracker  = new MockTracker();
        $this->title    = '';
        $this->artifact = new MockTracker_Artifact();
<<<<<<< HEAD
        $this->title    = '';
=======
        $this->uri      = '';
        $this->xref     = '';
>>>>>>> 73c7fa87
    }

    public function withId($id) {
        $this->id = $id;
        return $this;
    }
    
<<<<<<< HEAD
=======
    public function withTracker(Tracker $tracker) {
        $this->tracker = $tracker;
        return $this;
    }
    
>>>>>>> 73c7fa87
    public function withTitle($title) {
        $this->title = $title;
        return $this;
    }
    
<<<<<<< HEAD
=======
    public function withUri($uri) {
        $this->uri = $uri;
        return $this;
    }
    
    public function withXRef($xref) {
        $this->xref = $xref;
        return $this;
    }
    
>>>>>>> 73c7fa87
    public function build() {
        $this->artifact->setReturnValue('getId', $this->id);
        $this->artifact->setReturnValue('getTracker', $this->tracker);
        $this->artifact->setReturnValue('getTitle', $this->title);
<<<<<<< HEAD
=======
        $this->artifact->setReturnValue('getUri', $this->uri);
        $this->artifact->setReturnValue('getXRef', $this->xref);
>>>>>>> 73c7fa87
        
        return $this->artifact;
    }
}

function aMockArtifact() { return new MockArtifactBuilder(); }
?><|MERGE_RESOLUTION|>--- conflicted
+++ resolved
@@ -30,12 +30,8 @@
         $this->tracker  = new MockTracker();
         $this->title    = '';
         $this->artifact = new MockTracker_Artifact();
-<<<<<<< HEAD
-        $this->title    = '';
-=======
         $this->uri      = '';
         $this->xref     = '';
->>>>>>> 73c7fa87
     }
 
     public function withId($id) {
@@ -43,21 +39,16 @@
         return $this;
     }
     
-<<<<<<< HEAD
-=======
     public function withTracker(Tracker $tracker) {
         $this->tracker = $tracker;
         return $this;
     }
     
->>>>>>> 73c7fa87
     public function withTitle($title) {
         $this->title = $title;
         return $this;
     }
     
-<<<<<<< HEAD
-=======
     public function withUri($uri) {
         $this->uri = $uri;
         return $this;
@@ -68,16 +59,12 @@
         return $this;
     }
     
->>>>>>> 73c7fa87
     public function build() {
         $this->artifact->setReturnValue('getId', $this->id);
         $this->artifact->setReturnValue('getTracker', $this->tracker);
         $this->artifact->setReturnValue('getTitle', $this->title);
-<<<<<<< HEAD
-=======
         $this->artifact->setReturnValue('getUri', $this->uri);
         $this->artifact->setReturnValue('getXRef', $this->xref);
->>>>>>> 73c7fa87
         
         return $this->artifact;
     }
