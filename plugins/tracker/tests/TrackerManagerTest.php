<?php
/**
 * Copyright (c) Xerox Corporation, Codendi Team, 2001-2009. All rights reserved
 *
 * This file is a part of Codendi.
 *
 * Codendi is free software; you can redistribute it and/or modify
 * it under the terms of the GNU General Public License as published by
 * the Free Software Foundation; either version 2 of the License, or
 * (at your option) any later version.
 *
 * Codendi is distributed in the hope that it will be useful,
 * but WITHOUT ANY WARRANTY; without even the implied warranty of
 * MERCHANTABILITY or FITNESS FOR A PARTICULAR PURPOSE.  See the
 * GNU General Public License for more details.
 *
 * You should have received a copy of the GNU General Public License
 * along with Codendi. If not, see <http://www.gnu.org/licenses/>.
 */

require_once(dirname(__FILE__).'/../include/Tracker/TrackerManager.class.php');
Mock::generate('Tracker_URL');
Mock::generate('Tracker');
Mock::generate('Tracker_FormElement_Interface');
Mock::generate('Tracker_Artifact');
Mock::generate('Tracker_Report');
Mock::generate('TrackerFactory');
Mock::generate('Tracker_FormElementFactory');
Mock::generate('Tracker_ArtifactFactory');
Mock::generate('Tracker_ReportFactory');
Mock::generatePartial('TrackerManager', 
                      'TrackerManagerTestVersion', 
                      array(
                          'getUrl',
                          'getTrackerFactory',
                          'getTracker_FormElementFactory',
                          'getArtifactFactory',
                          'getArtifactReportFactory',
                          'getProject',
                          'displayAllTrackers',
                          'checkServiceEnabled',
                          'getCrossSearchController'
                      )
);
require_once dirname(__FILE__) .'/../include/Tracker/CrossSearch/SearchController.class.php';
Mock::generate('Tracker_CrossSearch_SearchController');
require_once('common/include/Codendi_Request.class.php');
Mock::generate('Codendi_Request');
require_once('common/user/User.class.php');
Mock::generate('User');
require_once('common/layout/Layout.class.php');
Mock::generate('Layout');
require_once('common/project/Project.class.php');
Mock::generate('Project');
Mock::generate('ReferenceManager');

if (!defined('TRACKER_BASE_URL')) {
    define('TRACKER_BASE_URL', '/coin');
}

class TrackerManagerTest extends TuleapTestCase {
    
    public function setUp() {
        parent::setUp();
        $this->user = new MockUser($this);
        $this->user->setReturnValue('getId', 666);
        
        $this->url = new MockTracker_URL();
        
        $project = new MockProject();
        
        $this->artifact = new MockTracker_Artifact($this);
        $af = new MockTracker_ArtifactFactory($this);
        $af->setReturnReference('getArtifactById', $this->artifact, array('1'));
        
        $this->report = new MockTracker_Report($this);
        $rf = new MockTracker_ReportFactory($this);
        $rf->setReturnReference('getReportById', $this->report, array('2', $this->user->getId(), true));
        
        $this->tracker = new MockTracker($this);
        $this->tracker->setReturnValue('isActive', true);
        $this->tracker->setReturnValue('getTracker', $this->tracker);
        $tf = new MockTrackerFactory($this);
        $tf->setReturnReference('getTrackerById', $this->tracker, array(3));
        
        $this->formElement = new MockTracker_FormElement_Interface($this);
        $ff = new MockTracker_FormElementFactory($this);
        $ff->setReturnReference('getFormElementById', $this->formElement, array('4'));
        
        $this->artifact->setReturnReference('getTracker', $this->tracker);
        $this->report->setReturnReference('getTracker', $this->tracker);
        $this->formElement->setReturnReference('getTracker', $this->tracker);
        $this->tracker->setReturnValue('getGroupId', 5);
        $this->tracker->setReturnReference('getProject', $project);
        
        $this->tm = new TrackerManagerTestVersion($this);
        $this->tm->setReturnReference('getUrl', $this->url);
        $this->tm->setReturnReference('getTrackerFactory', $tf);
        $this->tm->setReturnReference('getTracker_FormElementFactory', $ff);
        $this->tm->setReturnReference('getArtifactFactory', $af);
        $this->tm->setReturnReference('getArtifactReportFactory', $rf);
        $this->tm->setReturnValue('checkServiceEnabled', true);
        
        $GLOBALS['HTML'] = new MockLayout();
    }
    public function tearDown() {
        unset($this->url);
        unset($this->user);
        unset($this->artifact);
        unset($this->tracker);
        unset($this->formElement);
        unset($this->report);
        unset($this->tm);
        parent::tearDown();
    }
    
    public function testProcessArtifact() {
        $this->artifact->expectOnce('process');
        $this->tracker->expectNever('process');
        $this->formElement->expectNever('process');
        $this->report->expectNever('process');
        
        $request_artifact = new MockCodendi_Request($this);
        $request_artifact->setReturnValue('get', '1', array('aid'));
        $this->artifact->setReturnValue('userCanView', true);
        $this->tracker->setReturnValue('userCanView', true);
        $this->url->setReturnValue('getDispatchableFromRequest', $this->artifact);
        $this->tm->process($request_artifact, $this->user);
    }
    
    public function testProcessReport() {
        $this->artifact->expectNever('process');
        $this->report->expectOnce('process');
        $this->tracker->expectNever('process');
        $this->formElement->expectNever('process');
        
        $request_artifact = new MockCodendi_Request($this);
        $this->tracker->setReturnValue('userCanView', true);
        $this->url->setReturnValue('getDispatchableFromRequest', $this->report);
        $this->tm->process($request_artifact, $this->user);
    }
    
    public function testProcessTracker() {
        $this->artifact->expectNever('process');
        $this->report->expectNever('process');
        $this->tracker->expectOnce('process');
        $this->formElement->expectNever('process');
        
        $this->tracker->setReturnValue('userCanView', true);
        $this->tracker->expectOnce('userCanView');
        
        $request_artifact = new MockCodendi_Request($this);
        
        $this->url->setReturnValue('getDispatchableFromRequest', $this->tracker);
        $this->tm->process($request_artifact, $this->user);
    }
    
    public function testProcessTracker_with_no_permissions_to_view() {
        $this->artifact->expectNever('process');
        $this->report->expectNever('process');
        $this->tracker->expectNever('process'); //user can't view the tracker. so don't process the request in tracker
        $this->formElement->expectNever('process');
        
        $this->tracker->setReturnValue('userCanView', false);
        $this->tracker->expectOnce('userCanView');
        $GLOBALS['Response']->expect('addFeedback', array('error', '*'));
        $GLOBALS['Language']->expect('getText', array('plugin_tracker_common_type', 'no_view_permission'));
        $this->tm->expectOnce('displayAllTrackers');
        
        $request_artifact = new MockCodendi_Request($this);
        
        $this->url->setReturnValue('getDispatchableFromRequest', $this->tracker);
        $this->tm->process($request_artifact, $this->user);
    }
    
    public function testProcessField() {
        $this->artifact->expectNever('process');
        $this->report->expectNever('process');
        $this->tracker->expectNever('process');
        $this->formElement->expectOnce('process');
        
        $request_artifact = new MockCodendi_Request($this);
        $request_artifact->setReturnValue('get', '4', array('formElement'));
        $request_artifact->setReturnValue('get', '5', array('group_id'));
        $this->tracker->setReturnValue('userCanView', true);
        $this->url->setReturnValue('getDispatchableFromRequest', $this->formElement);
        $this->tm->process($request_artifact, $this->user);
    }
    
    public function testProcessItself() {
        $request_artifact = new MockCodendi_Request($this);
        
        $tm = TestHelper::getPartialMock('TrackerManager', array('getProject', 'displayAllTrackers', 'checkServiceEnabled'));
        $project = new MockProject();
        $tm->expectOnce('getProject');
        $tm->setReturnValue('getProject', $project, array(5));
        $tm->setReturnValue('checkServiceEnabled', true, array($project, $request_artifact));
        $tm->expectOnce('displayAllTrackers', array($project, $this->user));
        
        $this->artifact->expectNever('process');
        $this->report->expectNever('process');
        $this->tracker->expectNever('process');
        $this->formElement->expectNever('process');
        
        $request_artifact->setReturnValue('get', '5', array('group_id'));
        $tm->process($request_artifact, $this->user);
    }
    
    public function testSearch() {
        $request = new MockCodendi_Request($this);
        $request->setReturnValue('exist', true, array('tracker'));
        $request->setReturnValue('get', 3, array('tracker'));
        $this->tracker->setReturnValue('userCanView', true, array($this->user));
        
        $this->tracker->expectOnce('displaySearch');
        $this->tm->search($request, $this->user);
    }
    
    public function testSearchUserCannotViewTracker() {
        $request = new MockCodendi_Request($this);
        $request->setReturnValue('exist', true, array('tracker'));
        $request->setReturnValue('get', 3, array('tracker'));
        
        $this->tracker->expectNever('displaySearch');
        $GLOBALS['Response']->expectOnce('addFeedback', array('error', '*'));
        $GLOBALS['HTML']->expectOnce('redirect');
        $this->tracker->setReturnValue('userCanView', false, array($this->user));
        $this->tm->search($request, $this->user);
    }
    
    public function testSearchAllTrackerDisplaySearchNotCalled() {
        $request = new MockCodendi_Request($this);
        $request->setReturnValue('exist', false, array('tracker'));
        $this->tracker->setReturnValue('userCanView', true, array($this->user));
        
        $this->tracker->expectNever('displaySearch');
        $this->tm->search($request, $this->user);
    }
    
    /**
     * Given I have 3 plugin_tracker_artifact references in the template project
     * - bug
     * - issue 
     * - task
     * And 'bug' correspond to 'Bug' tracker
     * And 'task' correspond to 'Task' tracker
     * And 'issue' was created by hand by the admin
     * And 'Bug' tracker is instanciated for new project
     * And 'Task' tracker is not instanciated for new project
     * 
     * Then 'issue' reference is created
     * And 'bug' reference is not created (it's up to tracker creation to create the reference)
     * And 'task' reference is not created (it's up to tracker creation to create the reference)
     *
     */
    public function testDuplicateCopyReferences() {
        $source_project_id       = 100;
        $destinatnion_project_id = 120;
        $u_group_mapping         = array();
        
        $tm = TestHelper::getPartialMock('TrackerManager', array('getTrackerFactory', 'getReferenceManager'));
        
        $tf = new MockTrackerFactory();
        $tf->expectOnce('duplicate');
        $tm->setReturnValue('getTrackerFactory', $tf);
        
        
        $r1 = new Reference(101 , 'bug',   'desc', '/plugins/tracker/?aid=$1&group_id=$group_id', 'P', 'plugin_tracker', 'plugin_tracker_artifact', 1 , 100);
        $r2 = new Reference(102 , 'issue', 'desc', '/plugins/tracker/?aid=$1&group_id=$group_id', 'P', 'plugin_tracker', 'plugin_tracker_artifact', 1 , 100);
        $r3 = new Reference(103 , 'task',  'desc', '/plugins/tracker/?aid=$1&group_id=$group_id', 'P', 'plugin_tracker', 'plugin_tracker_artifact', 1 , 100);

        $rm = new MockReferenceManager();
        $rm->expectOnce('getReferencesByGroupId', array($source_project_id));
        $rm->setReturnValue('getReferencesByGroupId', array($r1, $r2, $r3));
        $tm->setReturnValue('getReferenceManager', $rm);
        
        $t1 = new MockTracker();
        $t1->setReturnValue('getItemName', 'bug');
        $t1->setReturnValue('mustBeInstantiatedForNewProjects', true);
        $t2 = new MockTracker();
        $t2->setReturnValue('getItemName', 'task');
        $t2->setReturnValue('mustBeInstantiatedForNewProjects', false);
        
        $tf->setReturnValue('getTrackersByGroupId', array($t1, $t2), $source_project_id);
        
        $rm->expectOnce('createReference', array($r2));
        
        $tm->duplicate($source_project_id, $destinatnion_project_id, $u_group_mapping);
    }
    
    public function testProcessCrossSearch() {
<<<<<<< HEAD
        $controller = new MockTracker_CrossSearch_SearchController();
        $controller->expectOnce('search');
        
        $this->tm->setReturnValue('getController', $controller);
        $this->tm->process(new Codendi_Request(array('func' => 'cross-search')));
=======
        $project    = new MockProject();
        $request    = new Codendi_Request(array('func'     => 'cross-search',
                                                'group_id' => '101'));
        $user       = null;
        $controller = new MockTracker_CrossSearch_SearchController();
        
        $this->url->throwOn('getDispatchableFromRequest', new Tracker_NoMachingResourceException());
        $this->tm->setReturnValue('getProject', $project);
        $this->tm->setReturnValue('checkServiceEnabled', true);
        $this->tm->setReturnValue('getCrossSearchController', $controller);
        
        $controller->expectOnce('search');
        $this->tm->process($request, $user);
>>>>>>> aef38715
    }
}

?><|MERGE_RESOLUTION|>--- conflicted
+++ resolved
@@ -289,13 +289,6 @@
     }
     
     public function testProcessCrossSearch() {
-<<<<<<< HEAD
-        $controller = new MockTracker_CrossSearch_SearchController();
-        $controller->expectOnce('search');
-        
-        $this->tm->setReturnValue('getController', $controller);
-        $this->tm->process(new Codendi_Request(array('func' => 'cross-search')));
-=======
         $project    = new MockProject();
         $request    = new Codendi_Request(array('func'     => 'cross-search',
                                                 'group_id' => '101'));
@@ -309,7 +302,6 @@
         
         $controller->expectOnce('search');
         $this->tm->process($request, $user);
->>>>>>> aef38715
     }
 }
 
