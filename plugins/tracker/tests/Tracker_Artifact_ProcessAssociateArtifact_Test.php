--- conflicted
+++ resolved
@@ -17,31 +17,7 @@
  * You should have received a copy of the GNU General Public License
  * along with Tuleap. If not, see <http://www.gnu.org/licenses/>.
  */
-<<<<<<< HEAD
 
-require_once(dirname(__FILE__).'/../include/constants.php');
-require_once(dirname(__FILE__).'/../include/Tracker/Artifact/Tracker_Artifact.class.php');
-
-class Tracker_Artifact_ProcessAssociateArtifact_Test extends TuleapTestCase {
-
-    public function setUp() {
-        parent::setUp();
-        $this->user = mock('PFUser');
-        $this->request = new Codendi_Request(array(
-            'func'               => 'associate-artifact-to',
-            'linked-artifact-id' => 987));
-    }
-
-    public function itCreatesANewChangesetWithdrawingAnExistingAssociation() {
-        $this->request = new Codendi_Request(array(
-            'func'               => 'unassociate-artifact-to',
-            'linked-artifact-id' => 987));
-
-        $tracker = aTracker()->withId(456)->build();
-
-        $artifact = $this->GivenAnArtifact($tracker);
-
-=======
 require_once('bootstrap.php');
 
 class Tracker_Artifact_ProcessAssociateArtifact_Test extends TuleapTestCase {
@@ -99,7 +75,6 @@
         $factory  = mock('Tracker_FormElementFactory');
         stub($artifact)->getFormElementFactory()->returns($factory);
         
->>>>>>> d031368b
         $field = anArtifactLinkField()->withId(1002)->build();
         stub($factory)->getUsedArtifactLinkFields()->returns(array($field));
 
