--- conflicted
+++ resolved
@@ -140,7 +140,6 @@
         expect($this->date_rule_dao)->deleteById($tracker_id, $rule_id)->once();
         $this->date_rule_factory->deleteById($tracker_id, $rule_id);
     }
-<<<<<<< HEAD
     
     public function testDuplicateDoesNotInsertWhenNoRulesExist() {
         $from_tracker_id = 56;
@@ -239,8 +238,8 @@
         
         $factory = new Tracker_Rule_Date_Factory($dao, $form_factory);
         $factory->duplicate($from_tracker_id, $to_tracker_id, $field_mapping); 
-=======
-
+    }
+    
     public function itDelegatesUsedDateFieldsRetrievalToElementFactory() {
         $tracker          = mock('Tracker');
         $used_date_fields = array('of', 'fields');
@@ -252,7 +251,7 @@
         $tracker = mock('Tracker');
         expect($this->element_factory)->getUsedDateFieldById($tracker, $this->source_field_id)->once()->returns($this->source_field);
         $this->assertEqual($this->source_field, $this->date_rule_factory->getUsedDateFieldById($tracker, $this->source_field_id));
->>>>>>> d327ab20
+
     }
 }
 ?>