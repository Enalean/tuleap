--- conflicted
+++ resolved
@@ -78,13 +78,7 @@
     public function setUp() {
         parent::setUp();
 
-<<<<<<< HEAD
-        $current_user        = mock('PFUser');
-        stub($current_user)->isSuperUser()->returns(true);
-        stub($current_user)->isLoggedIn()->returns(true);
-        $user_manager        = stub('UserManager')->getCurrentUser($this->session_key)->returns($current_user);
-=======
-        $this->current_user        = mock('User');
+        $this->current_user        = mock('PFUser');
         stub($this->current_user)->getId()->returns($this->user_id);
         stub($this->current_user)->isSuperUser()->returns(true);
         stub($this->current_user)->isLoggedIn()->returns(true);
@@ -92,7 +86,7 @@
         $this->user_manager  = stub('UserManager')->getCurrentUser($this->session_key)->returns($this->current_user);
 
         $this->permissions_manager = mock('PermissionsManager');
->>>>>>> d031368b
+
         $project_manager     = mock('ProjectManager');
         $project             = mock('Project');
         $private_project     = mock('Project');
