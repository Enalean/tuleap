<?php
/**
 * Copyright (c) Xerox Corporation, Codendi Team, 2001-2009. All rights reserved
 *
 * This file is a part of Codendi.
 *
 * Codendi is free software; you can redistribute it and/or modify
 * it under the terms of the GNU General Public License as published by
 * the Free Software Foundation; either version 2 of the License, or
 * (at your option) any later version.
 *
 * Codendi is distributed in the hope that it will be useful,
 * but WITHOUT ANY WARRANTY; without even the implied warranty of
 * MERCHANTABILITY or FITNESS FOR A PARTICULAR PURPOSE.  See the
 * GNU General Public License for more details.
 *
 * You should have received a copy of the GNU General Public License
 * along with Codendi. If not, see <http://www.gnu.org/licenses/>.
 */

require_once('bootstrap.php');
Mock::generatePartial(
    'Tracker_Artifact',
    'Tracker_ArtifactTestVersion',
    array(
        'getChangesetDao',
        'getChangesetCommentDao',
        'getFormElementFactory',
        'getTracker',
        'getId',
        'getLastChangeset',
        'getReferenceManager',
        'getChangesets',
        'getChangeset',
        'getUserManager',
        'getArtifactFactory',
        'getWorkflow',
    )
);

Mock::generatePartial(
    'Tracker_Artifact',
    'Tracker_ArtifactTestPermissions',
    array(
        'getTracker',
        'getId',
        'getUserManager',
        'useArtifactPermissions',
        'permission_db_authorized_ugroups',
        'getValue',
        'getSubmittedBy'
    )
);

Mock::generate('Tracker_Artifact_Changeset');
Mock::generate('Tracker_Artifact_ChangesetValue');
Mock::generate('Tracker_FormElement_Field_Date');
Mock::generate('Tracker_Artifact_ChangesetValue_Date');
Mock::generate('Tracker_Artifact_ChangesetDao');
Mock::generate('Tracker_Artifact_Changeset_CommentDao');
Mock::generate('Tracker');
Mock::generate('Tracker_FormElementFactory');
Mock::generatePartial('Tracker_FormElement_Field', 'MockTracker_FormElement_Field', array(
        'getId',
        'getLabel',
        'getName',
        'isValid',
        'fetchCriteriaValue',
        'fetchChangesetValue',
        'fetchRawValue',
        'getCriteriaFrom',
        'getCriteriaWhere',
        'getCriteriaDao',
        'fetchArtifactValue',
        'fetchArtifactValueReadOnly',
        'fetchSubmitValue',
        'fetchTooltipValue',
        'getValueDao',
        'fetchFollowUp',
        'fetchRawValueFromChangeset',
        'saveValue',
        'fetchAdminFormElement',
        'getFactoryLabel',
        'getFactoryDescription',
        'getFactoryIconUseIt',
        'getFactoryIconCreate',
        'getChangesetValue',
        'saveNewChangeset',
        'validate',
        'getSoapAvailableValues',
        'hasDefaultValue',
        'getDefaultValue',
        'isRequired',
        'userCanUpdate',
        'userCanSubmit',
        'setHasErrors',
        'fetchSubmitValueMasschange'
    )
);
require_once('common/dao/include/DataAccessResult.class.php');
Mock::generate('DataAccessResult');
require_once('common/user/User.class.php');
Mock::generate('PFUser');
require_once('common/include/Response.class.php');
Mock::generate('Response');
require_once('common/language/BaseLanguage.class.php');
Mock::generate('BaseLanguage');
require_once('common/reference/ReferenceManager.class.php');
Mock::generate('ReferenceManager');
require_once('common/user/UserManager.class.php');
Mock::generate('UserManager');
Mock::generate('Tracker_ArtifactFactory');
Mock::generate('Tracker_RulesManager');
/*Mock::generatePartial('Tracker_RulesManager', 'MockTracker_RulesManager', array(
        'validate'
    )
);*/



Mock::generate('Tracker_FormElement_Field_ArtifactLink');

Mock::generate('TrackerManager');

Mock::generate('Workflow');

class MockWorkflow_Tracker_ArtifactTest_WorkflowNoPermsOnPostActionFields extends MockWorkflow {
    function before(&$fields_data, $submitter, $artifact) {
        $fields_data[102] = '456';
        return parent::before($fields_data, $submitter, $artifact);
    }
}

class Tracker_ArtifactTest extends TuleapTestCase {

    function setUp() {
        parent::setUp();
        $this->response = $GLOBALS['Response'];
        $this->language = $GLOBALS['Language'];

        $tracker     = new MockTracker();
        $factory     = new MockTracker_FormElementFactory();
        $this->field = new MockTracker_FormElement_Field();
        $this->field->setReturnValue('getId', 101);
        $this->field->setReturnValue('getLabel', 'Summary');
        $this->field->setReturnValue('getName', 'summary');
        $factory->setReturnValue('getUsedFields', array($this->field));
        $factory->setReturnValue('getAllFormElementsForTracker', array());
        
        $this->artifact = new Tracker_ArtifactTestVersion();
        $this->artifact->setReturnReference('getFormElementFactory', $factory);
        $this->artifact->setReturnReference('getTracker', $tracker);
        $this->artifact->setReturnValue('getLastChangeset', false); // no changeset => artifact submission

        $workflow = new MockWorkflow();
        $workflow->setReturnValue('validate', true);
        $workflow->setReturnValue('validateGlobalRules', true);

        $this->artifact->setReturnReference('getWorkflow', $workflow);
        $this->artifact_update = new Tracker_ArtifactTestVersion();
        $this->artifact_update->setReturnReference('getFormElementFactory', $factory);
        $this->artifact_update->setReturnReference('getTracker', $tracker);
        $this->artifact_update->setReturnReference('getWorkflow', $workflow);
        $this->changeset = new MockTracker_Artifact_Changeset();
        $this->changeset_value = new MockTracker_Artifact_ChangesetValue();
        $this->changeset->setReturnReference('getValue', $this->changeset_value, array($this->field));
        $this->artifact_update->setReturnReference('getLastChangeset', $this->changeset); // changeset => artifact modification

        $rules_manager = new MockTracker_RulesManager();
        $rules_manager->setReturnValue('validate', true);
        $tracker->setReturnReference('getRulesManager', $rules_manager);
    }

    function tearDown() {
        unset($this->field);
        unset($this->artifact);
        parent::tearDown();
    }

    function testGetValue() {
        $changeset = new MockTracker_Artifact_Changeset();
        $field     = new MockTracker_FormElement_Field_Date();
        $value     = new MockTracker_Artifact_ChangesetValue_Date();

        $changeset->setReturnReference('getValue', $value);

        $id = $tracker_id = $use_artifact_permissions = $submitted_by = $submitted_on = '';
        $artifact = new Tracker_Artifact($id, $tracker_id, $submitted_by, $submitted_on, $use_artifact_permissions);

        $this->assertEqual($artifact->getValue($field, $changeset), $value);
    }

    function testGetValue_without_changeset() {
        $changeset = new MockTracker_Artifact_Changeset();
        $field     = new MockTracker_FormElement_Field_Date();
        $value     = new MockTracker_Artifact_ChangesetValue_Date();

        $changeset->setReturnReference('getValue', $value);

        $artifact = new Tracker_ArtifactTestVersion();
        $artifact->setReturnReference('getLastChangeset', $changeset);

        $this->assertEqual($artifact->getValue($field), $value);
    }

    function testValidateFields_basicvalid() {
        $tracker = new MockTracker();
        $factory = new MockTracker_FormElementFactory();

        $rules_manager = new MockTracker_RulesManager();
        $rules_manager->setReturnValue('validate', true);
        $tracker->setReturnReference('getRulesManager', $rules_manager);

        $field1  = new MockTracker_FormElement_Field();
        $field1->setReturnValue('getId', 101);
        $field1->setReturnValue('isValid', true);
        $field2  = new MockTracker_FormElement_Field();
        $field2->setReturnValue('getId', 102);
        $field2->setReturnValue('isValid', true);
        $field3  = new MockTracker_FormElement_Field();
        $field3->setReturnValue('getId', 103);
        $field3->setReturnValue('isValid', true);
        $factory->setReturnValue('getUsedFields', array($field1, $field2, $field3));
        $factory->setReturnValue('getAllFormElementsForTracker', array());
        $workflow = new MockWorkflow();
        $workflow->setReturnValue('validate', true);
        $workflow->setReturnValue('validateGlobalRules', true);

        $artifact = new Tracker_ArtifactTestVersion();
        $artifact->setReturnReference('getFormElementFactory', $factory);
        $artifact->setReturnReference('getTracker', $tracker);
        $artifact->setReturnReference('getWorkflow', $workflow);

        $fields_data = array();
        $this->assertTrue($artifact->validateFields($fields_data));
        $this->assertNotNull($fields_data);
        $this->assertFalse(isset($fields_data[101]));
        $this->assertFalse(isset($fields_data[102]));
        $this->assertFalse(isset($fields_data[103]));
    }

    // ARTIFACT SUBMISSION
    function testValidateSubmitFieldNotRequired() {

        $this->field->setReturnValue('isValid', true);
        $this->field->setReturnValue('userCanUpdate', true);
        $this->field->setReturnValue('isRequired', false);

        $fields_data = array('101' => 444);
        $this->assertTrue($this->artifact->validateFields($fields_data));
        $this->assertNotNull($fields_data[101]);
        $this->assertEqual($fields_data[101], 444);
    }

    function testValidateSubmitFieldNotRequiredNotSubmittedDefaultValue() {
        $this->field->setReturnValue('isValid', true);
        $this->field->setReturnValue('userCanUpdate', true);
        $this->field->setReturnValue('isRequired', false);
        $this->field->setReturnValue('hasDefaultValue', true);
        $this->field->setReturnValue('getDefaultValue', 'DefaultValue');

        $fields_data = array();
        $this->assertTrue($this->artifact->validateFields($fields_data));
        $this->assertFalse(isset($fields_data[101]));
    }

    function testValidateSubmitFieldNotRequiredNotSubmittedNoDefaultValue() {
        $this->field->setReturnValue('isValid', true);
        $this->field->setReturnValue('userCanUpdate', true);
        $this->field->setReturnValue('isRequired', false);
        $this->field->setReturnValue('hasDefaultValue', false);

        $fields_data = array();
        $this->assertTrue($this->artifact->validateFields($fields_data));
        $this->assertFalse(isset($fields_data[101]));
    }

    function testValidateSubmitFieldRequired() {
        $this->field->setReturnValue('isValid', true);
        $this->field->setReturnValue('userCanSubmit', true);
        $this->field->setReturnValue('userCanUpdate', true);
        $this->field->setReturnValue('isRequired', true);

        $fields_data = array('101' => 666);
        $this->assertTrue($this->artifact->validateFields($fields_data));
        $this->assertNotNull($fields_data[101]);
        $this->assertEqual($fields_data[101], 666);
    }

    function testValidateSubmitFieldRequiredNotSubmittedDefaultValue() {
        $this->field->setReturnValue('isValid', true);
        $this->field->setReturnValue('userCanSubmit', true);
        $this->field->setReturnValue('userCanUpdate', true);
        $this->field->setReturnValue('isRequired', true);
        $this->field->setReturnValue('hasDefaultValue', true);
        $this->field->setReturnValue('getDefaultValue', 'MyDefaultValue');

        $GLOBALS['Language']->expectOnce('getText', array('plugin_tracker_common_artifact', 'err_required', $this->field->getLabel() .' ('. $this->field->getName() .')'));

        $fields_data = array();
        $this->assertFalse($this->artifact->validateFields($fields_data));
        $this->assertFalse(isset($fields_data[101]));
    }

    function testValidateSubmitFieldRequiredNotSubmittedNoDefaultValue() {
        $this->field->setReturnValue('isValid', false);
        $this->field->setReturnValue('userCanSubmit', true);
        $this->field->setReturnValue('userCanUpdate', true);
        $this->field->setReturnValue('isRequired', true);
        $this->field->setReturnValue('hasDefaultValue', false);

        $GLOBALS['Language']->expectOnce('getText', array('plugin_tracker_common_artifact', 'err_required', $this->field->getLabel() .' ('. $this->field->getName() .')'));

        $fields_data = array();
        $this->assertFalse($this->artifact->validateFields($fields_data));
    }

    // ARTIFACT MODIFICATION
    function testValidateUpdateFieldSubmitted() {
        $this->field->setReturnValue('isValid', true);
        $this->field->setReturnValue('userCanSubmit', true);
        $this->field->setReturnValue('userCanUpdate', true);
        $this->field->setReturnValue('isRequired', true);

        $fields_data = array('101' => 666);
        $this->assertTrue($this->artifact_update->validateFields($fields_data));
        $this->assertNotNull($fields_data[101]);
        $this->assertEqual($fields_data[101], 666);
    }

    function testValidateUpdateFieldNotSubmitted() {
        $this->field->setReturnValue('isValid', true);
        $this->field->setReturnValue('userCanSubmit', true);
        $this->field->setReturnValue('userCanUpdate', true);
        $this->field->setReturnValue('isRequired', true);
        $this->changeset_value->setReturnValue('getValue', 999);

        $GLOBALS['Language']->expectNever('getText', array('plugin_tracker_common_artifact', 'err_required', $this->field->getLabel() .' ('. $this->field->getName() .')'));

        $fields_data = array();
        $this->assertTrue($this->artifact_update->validateFields($fields_data));
        $this->assertFalse(isset($fields_data[101]));
    }



    function testValidateFields_missing_fields_on_submission() {
        $tracker = new MockTracker();
        $factory = new MockTracker_FormElementFactory();

        $rules_manager = new MockTracker_RulesManager();
        $rules_manager->setReturnValue('validate', true);
        $tracker->setReturnReference('getRulesManager', $rules_manager);

        $field1  = new MockTracker_FormElement_Field();
        $field1->setReturnValue('getId', 101);
        $field1->setReturnValue('isValid', true);
        $field1->setReturnValue('userCanSubmit', true);
        $field1->setReturnValue('userCanUpdate', true);
        $field1->setReturnValue('isRequired', false);
        $field1->setReturnValue('hasDefaultValue', true);
        $field1->setReturnValue('getDefaultValue', 'default_value_field1');
        $field2  = new MockTracker_FormElement_Field();
        $field2->setReturnValue('getId', 102);
        $field2->setReturnValue('isValid', true);
        $field2->setReturnValue('userCanSubmit', true);
        $field2->setReturnValue('userCanUpdate', true);
        $field2->setReturnValue('isRequired', false);
        $field2->setReturnValue('hasDefaultValue', false);
        $field3  = new MockTracker_FormElement_Field();
        $field3->setReturnValue('getId', 103);
        $field3->setReturnValue('isValid', true);
        $field3->setReturnValue('isRequired', true);
        $field3->setReturnValue('userCanSubmit', true);
        $field3->setReturnValue('userCanUpdate', true);
        $factory->setReturnValue('getUsedFields', array($field1, $field2, $field3));
        $factory->setReturnValue('getAllFormElementsForTracker', array());

        $artifact = new Tracker_ArtifactTestVersion();
        $artifact->setReturnReference('getFormElementFactory', $factory);
        $artifact->setReturnReference('getTracker', $tracker);
        $artifact->setReturnValue('getLastChangeset', false); // changeset => artifact submission

        $workflow = new MockWorkflow();
        $workflow->setReturnValue('validate', true);
        $workflow->setReturnValue('validateGlobalRules', true);

        $artifact->setReturnReference('getWorkflow', $workflow);
        // field 101 and 102 are missing
        // 101 has a default value
        // 102 has no default value
        $fields_data = array('103' => 444);
        $this->assertTrue($artifact->validateFields($fields_data));
        $this->assertFalse(isset($fields_data[101]));
        $this->assertFalse(isset($fields_data[102]));
        $this->assertNotNull($fields_data[103]);
        $this->assertEqual($fields_data[103], 444);
    }

    function testValidateFields_missing_fields_on_update() {
        $tracker = new MockTracker();
        $factory = new MockTracker_FormElementFactory();

        $rules_manager = new MockTracker_RulesManager();
        $rules_manager->setReturnValue('validate', true);
        $tracker->setReturnReference('getRulesManager', $rules_manager);

        $field1  = new MockTracker_FormElement_Field();
        $field1->setReturnValue('getId', 101);
        $field1->setReturnValue('isValid', true);
        $field1->setReturnValue('userCanSubmit', true);
        $field1->setReturnValue('userCanUpdate', true);
        $field2  = new MockTracker_FormElement_Field();
        $field2->setReturnValue('getId', 102);
        $field2->setReturnValue('isValid', true);
        $field2->setReturnValue('userCanSubmit', true);
        $field2->setReturnValue('userCanUpdate', true);
        $field3  = new MockTracker_FormElement_Field();
        $field3->setReturnValue('getId', 103);
        $field3->setReturnValue('isValid', true);
        $field3->setReturnValue('userCanSubmit', true);
        $field3->setReturnValue('userCanUpdate', true);
        $factory->setReturnValue('getUsedFields', array($field1, $field2, $field3));
        $factory->setReturnValue('getAllFormElementsForTracker', array());

        $changeset = new MockTracker_Artifact_Changeset();
        $changeset_value1 = new MockTracker_Artifact_ChangesetValue();
        $changeset_value2 = new MockTracker_Artifact_ChangesetValue();
        $changeset_value2->setReturnValue('getValue', 987);
        $changeset_value3 = new MockTracker_Artifact_ChangesetValue();
        $changeset->setReturnReference('getValue', $changeset_value1, array($field1));
        $changeset->setReturnReference('getValue', $changeset_value2, array($field2));
        $changeset->setReturnReference('getValue', $changeset_value3, array($field3));

        $artifact = new Tracker_ArtifactTestVersion();
        $artifact->setReturnReference('getFormElementFactory', $factory);
        $artifact->setReturnReference('getTracker', $tracker);
        $artifact->setReturnValue('getLastChangeset', $changeset); // changeset => artifact update

        $workflow = new MockWorkflow();
        $workflow->setReturnValue('validate', true);
        $workflow->setReturnValue('validateGlobalRules', true);

        $artifact->setReturnReference('getWorkflow', $workflow);

        // field 102 is missing
        $fields_data = array('101' => 'foo',
                             '103' => 'bar');
        $this->assertTrue($artifact->validateFields($fields_data));
        $this->assertFalse(isset($fields_data[102]));
    }

    function testValidateFields_missing_fields_in_previous_changeset_on_update() {
        $tracker = new MockTracker();
        $factory = new MockTracker_FormElementFactory();

        $rules_manager = new MockTracker_RulesManager();
        $rules_manager->setReturnValue('validate', true);
        $tracker->setReturnReference('getRulesManager', $rules_manager);

        $field1  = new MockTracker_FormElement_Field();
        $field1->setReturnValue('getId', 101);
        $field1->setReturnValue('isValid', true);
        $field1->setReturnValue('userCanSubmit', true);
        $field1->setReturnValue('userCanUpdate', true);
        $field2  = new MockTracker_FormElement_Field();
        $field2->setReturnValue('getId', 102);
        $field2->setReturnValue('isValid', true);
        $field2->setReturnValue('userCanSubmit', true);
        $field2->setReturnValue('userCanUpdate', true);
        $field3  = new MockTracker_FormElement_Field();
        $field3->setReturnValue('getId', 103);
        $field3->setReturnValue('isValid', true);
        $field3->setReturnValue('userCanSubmit', true);
        $field3->setReturnValue('userCanUpdate', true);
        $factory->setReturnValue('getUsedFields', array($field1, $field2, $field3));
        $factory->setReturnValue('getAllFormElementsForTracker', array());

        $changeset = new MockTracker_Artifact_Changeset();
        $changeset_value1 = new MockTracker_Artifact_ChangesetValue();
        $changeset_value3 = new MockTracker_Artifact_ChangesetValue();
        $changeset->setReturnReference('getValue', $changeset_value1, array($field1));
        $changeset->setReturnValue('getValue', null, array($field2));
        $changeset->setReturnReference('getValue', $changeset_value3, array($field3));

        $artifact = new Tracker_ArtifactTestVersion();
        $artifact->setReturnReference('getFormElementFactory', $factory);
        $artifact->setReturnReference('getTracker', $tracker);
        $artifact->setReturnValue('getLastChangeset', $changeset); // changeset => artifact update

        $workflow = new MockWorkflow();
        $workflow->setReturnValue('validate', true);
        $workflow->setReturnValue('validateGlobalRules', true);

        $artifact->setReturnReference('getWorkflow', $workflow);

        // field 102 is missing
        $fields_data = array('101' => 'foo',
                             '103' => 'bar');
        $this->assertTrue($artifact->validateFields($fields_data));
        $this->assertFalse(isset($fields_data[102]));
    }

    function testValidateFields_basicnotvalid() {
        $tracker = new MockTracker();
        $factory = new MockTracker_FormElementFactory();

        $rules_manager = new MockTracker_RulesManager();
        $rules_manager->setReturnValue('validate', true);
        $tracker->setReturnReference('getRulesManager', $rules_manager);

        $field1  = new MockTracker_FormElement_Field();
        $field1->setReturnValue('getId', 101);
        $field1->setReturnValue('isValid', true);
        $field1->setReturnValue('userCanSubmit', true);
        $field1->setReturnValue('userCanUpdate', true);
        $field2  = new MockTracker_FormElement_Field();
        $field2->setReturnValue('getId', 102);
        $field2->setReturnValue('isValid', false);
        $field2->setReturnValue('isRequired', true);
        $field2->setReturnValue('userCanSubmit', true);
        $field2->setReturnValue('userCanUpdate', true);
        $field3  = new MockTracker_FormElement_Field();
        $field3->setReturnValue('getId', 103);
        $field3->setReturnValue('isValid', true);
        $field3->setReturnValue('userCanSubmit', true);
        $field3->setReturnValue('userCanUpdate', true);
        $factory->setReturnValue('getUsedFields', array($field1, $field2, $field3));
        $factory->setReturnValue('getAllFormElementsForTracker', array());

        $artifact = new Tracker_ArtifactTestVersion();
        $artifact->setReturnReference('getFormElementFactory', $factory);
        $artifact->setReturnReference('getTracker', $tracker);

        $workflow = new MockWorkflow();
        $workflow->setReturnValue('validate', true);
        $workflow->setReturnValue('validateGlobalRules', true);

        $artifact->setReturnReference('getWorkflow', $workflow);

        $fields_data = array();
        $this->assertFalse($artifact->validateFields($fields_data));
        $this->assertFalse(isset($fields_data[101]));
        $this->assertFalse(isset($fields_data[102]));
        $this->assertFalse(isset($fields_data[103]));
    }

    function testValidateFields_valid() {
        $tracker = new MockTracker();
        $factory = new MockTracker_FormElementFactory();

        $rules_manager = new MockTracker_RulesManager();
        $rules_manager->setReturnValue('validate', true);
        $tracker->setReturnReference('getRulesManager', $rules_manager);

        $field1  = new MockTracker_FormElement_Field();
        $field1->setReturnValue('getId', 101);
        $field1->setReturnValue('isValid', true);
        $field1->setReturnValue('userCanSubmit', true);
        $field1->setReturnValue('userCanUpdate', true);
        $field2  = new MockTracker_FormElement_Field();
        $field2->setReturnValue('getId', 102);
        $field2->setReturnValue('userCanSubmit', true);
        $field2->setReturnValue('userCanUpdate', true);
        $field2->setReturnValue('isValid', true, array('*', '123'));
        $field2->setReturnValue('isValid', false, array('*', '456'));
        $field3  = new MockTracker_FormElement_Field();
        $field3->setReturnValue('getId', 103);
        $field3->setReturnValue('userCanSubmit', true);
        $field3->setReturnValue('userCanUpdate', true);
        $field3->setReturnValue('isValid', true);
        $factory->setReturnValue('getUsedFields', array($field1, $field2, $field3));
        $factory->setReturnValue('getAllFormElementsForTracker', array());

        $artifact = new Tracker_ArtifactTestVersion();
        $artifact->setReturnReference('getFormElementFactory', $factory);
        $artifact->setReturnReference('getTracker', $tracker);

        $workflow = new MockWorkflow();
        $workflow->setReturnValue('validate', true);
        $workflow->setReturnValue('validateGlobalRules', true);

        $artifact->setReturnReference('getWorkflow', $workflow);

        $fields_data = array(
            102 => '123',
        );
        $this->assertTrue($artifact->validateFields($fields_data));
        $this->assertFalse(isset($fields_data[101]));
        $this->assertFalse(isset($fields_data[103]));

        $fields_data = array(
            102 => '456',
        );
        $this->assertFalse($artifact->validateFields($fields_data));
        $this->assertFalse(isset($fields_data[101]));
        $this->assertFalse(isset($fields_data[103]));
    }
}

class Tracker_Artifact_createInitialChangesetTest extends Tracker_ArtifactTest {

    function testCreateInitialChangeset() {
        $dao = new MockTracker_Artifact_ChangesetDao();
        $dao->setReturnValueAt(0, 'create', 1001, array(66, 1234, null));
        $dao->setReturnValueAt(1, 'create', 1002, array(66, 1234, null));
        $dao->expectCallCount('create', 1);

        $user = mock('PFUser');
        $user->setReturnValue('getId', 1234);
        $user->setReturnValue('isAnonymous', false);

        $tracker = new MockTracker();
        $factory = new MockTracker_FormElementFactory();

        $rules_manager = new MockTracker_RulesManager();
        $rules_manager->setReturnValue('validate', true);
        $tracker->setReturnReference('getRulesManager', $rules_manager);
        $tracker->setReturnValue('getFormElements', array());
        
        $field1  = new MockTracker_FormElement_Field();
        $field1->setReturnValue('getId', 101);
        $field1->setReturnValue('isValid', true);
        $field1->expectNever('saveNewChangeset');
        $field1->setReturnValue('userCanSubmit', true);
        $field1->setReturnValue('userCanUpdate', true);
        $field2  = new MockTracker_FormElement_Field();
        $field2->setReturnValue('getId', 102);
        $field2->setReturnValue('isValid', true, array('*', '123'));
        $field2->setReturnValue('isValid', false, array('*', '456'));
        $field2->setReturnValue('userCanSubmit', true);
        $field2->setReturnValue('userCanUpdate', true);
        $field2->expectOnce('saveNewChangeset');
        $field3  = new MockTracker_FormElement_Field();
        $field3->setReturnValue('getId', 103);
        $field3->setReturnValue('isValid', true);
        $field3->setReturnValue('userCanSubmit', true);
        $field3->setReturnValue('userCanUpdate', true);
        $field3->expectNever('saveNewChangeset');
        $factory->setReturnValue('getUsedFields', array($field1, $field2, $field3));
        $factory->setReturnValue('getAllFormElementsForTracker', array());

        $art_factory = new MockTracker_ArtifactFactory();

        $artifact = new Tracker_ArtifactTestVersion();
        $artifact->setReturnReference('getChangesetDao', $dao);
        $artifact->setReturnReference('getFormElementFactory', $factory);
        $artifact->setReturnReference('getTracker', $tracker);
        $artifact->setReturnValue('getId', 66);
        $artifact->setReturnValue('getLastChangeset', mock('Tracker_Artifact_Changeset_Null'));
        
        $artifact->setReturnReference('getArtifactFactory', $art_factory);

        $workflow = new MockWorkflow();
        $workflow->setReturnValue('validate', true);
        $workflow->setReturnValue('validateGlobalRules', true);

        $artifact->setReturnReference('getWorkflow', $workflow);

        $art_factory->expectOnce('save');

        $email = null; //not annonymous user

        // Valid
        $fields_data = array(
            102 => '123',
        );
        $this->assertEqual($artifact->createInitialChangeset($fields_data, $user, $email), 1001);
        $this->assertFalse(isset($fields_data[101]));
        $this->assertFalse(isset($fields_data[103]));

        // Not valid
        $fields_data = array(
            102 => '456',
        );
        $this->assertNull($artifact->createInitialChangeset($fields_data, $user, $email));
        $this->assertFalse(isset($fields_data[101]));
        $this->assertFalse(isset($fields_data[103]));
    }

    public function itCheckThatGlobalRulesAreValid() {
        $dao = new MockTracker_Artifact_ChangesetDao();
        $dao->setReturnValueAt(0, 'create', 1001, array(66, 1234, null));
        $dao->setReturnValueAt(1, 'create', 1002, array(66, 1234, null));
        $dao->expectNever('create');

        $user = mock('PFUser');
        $user->setReturnValue('getId', 1234);
        $user->setReturnValue('isAnonymous', false);

        $tracker = new MockTracker();
        $factory = new MockTracker_FormElementFactory();

        $rules_manager = new MockTracker_RulesManager();
        $rules_manager->setReturnValue('validate', true);
        $tracker->setReturnReference('getRulesManager', $rules_manager);
        $tracker->setReturnValue('getFormElements', array());

        $field1  = new MockTracker_FormElement_Field();
        $field1->setReturnValue('getId', 101);
        $field1->setReturnValue('isValid', true);
        $field1->expectNever('saveNewChangeset');
        $field1->setReturnValue('userCanSubmit', true);
        $field1->setReturnValue('userCanUpdate', true);
        $field2  = new MockTracker_FormElement_Field();
        $field2->setReturnValue('getId', 102);
        $field2->setReturnValue('isValid', true, array('*', '123'));
        $field2->setReturnValue('isValid', false, array('*', '456'));
        $field2->setReturnValue('userCanSubmit', true);
        $field2->setReturnValue('userCanUpdate', true);
        $field2->expectNever('saveNewChangeset');
        $field3  = new MockTracker_FormElement_Field();
        $field3->setReturnValue('getId', 103);
        $field3->setReturnValue('isValid', true);
        $field3->setReturnValue('userCanSubmit', true);
        $field3->setReturnValue('userCanUpdate', true);
        $field3->expectNever('saveNewChangeset');
        $factory->setReturnValue('getUsedFields', array($field1, $field2, $field3));
        $factory->setReturnValue('getAllFormElementsForTracker', array());

        $art_factory = new MockTracker_ArtifactFactory();

        $artifact = new Tracker_ArtifactTestVersion();
        $artifact->setReturnReference('getChangesetDao', $dao);
        $artifact->setReturnReference('getFormElementFactory', $factory);
        $artifact->setReturnReference('getTracker', $tracker);
        $artifact->setReturnValue('getId', 66);
        $artifact->setReturnReference('getArtifactFactory', $art_factory);
        $artifact->setReturnValue('getLastChangeset', mock('Tracker_Artifact_Changeset_Null'));

        $workflow = new MockWorkflow_Tracker_ArtifactTest_WorkflowNoPermsOnPostActionFields();
        $workflow->setReturnValue('validate', true);

        $artifact->setReturnReference('getWorkflow', $workflow);

        $art_factory->expectNever('save');

        $email = null; //not annonymous user

        // Valid
        $fields_data = array(
            101 => '123',
        );

        $updated_fields_data_by_workflow = array(
            101 => '123',
            102 => '456'
        );
        stub($workflow)->validateGlobalRules($updated_fields_data_by_workflow, $factory)->once()->returns(false);
        $this->assertFalse($artifact->createInitialChangeset($fields_data, $user, $email));
    }

    function testCreateInitialChangesetAnonymousNoEmail() {
        $dao = new MockTracker_Artifact_ChangesetDao();
        $dao->setReturnValueAt(0, 'create', 1001, array(66, 0, null));
        $dao->setReturnValueAt(1, 'create', 1002, array(66, 0, null));
        $dao->expectNever('create');

        $user = mock('PFUser');
        $user->setReturnValue('getId', 0);
        $user->setReturnValue('isAnonymous', true);
        $email = null; // anonymous user but no email...

        $tracker = new MockTracker();
        $factory = new MockTracker_FormElementFactory();
        $field1  = new MockTracker_FormElement_Field();
        $field1->setReturnValue('getId', 101);
        $field1->setReturnValue('isValid', true);
        $field1->expectNever('saveNewChangeset');
        $field1->setReturnValue('userCanSubmit', true);
        $field1->setReturnValue('userCanUpdate', true);
        $field2  = new MockTracker_FormElement_Field();
        $field2->setReturnValue('getId', 102);
        $field2->setReturnValue('isValid', true, array('*', '123'));
        $field2->setReturnValue('isValid', false, array('*', '456'));
        $field2->setReturnValue('userCanSubmit', true);
        $field2->setReturnValue('userCanUpdate', true);
        $field2->expectNever('saveNewChangeset');
        $field3  = new MockTracker_FormElement_Field();
        $field3->setReturnValue('getId', 103);
        $field3->setReturnValue('isValid', true);
        $field3->setReturnValue('userCanSubmit', true);
        $field3->setReturnValue('userCanUpdate', true);
        $field3->expectNever('saveNewChangeset');
        $factory->setReturnValue('getUsedFields', array($field1, $field2, $field3));
        $factory->setReturnValue('getAllFormElementsForTracker', array());
        $art_factory = new MockTracker_ArtifactFactory();

        $artifact = new Tracker_ArtifactTestVersion();
        $artifact->setReturnReference('getChangesetDao', $dao);
        $artifact->setReturnReference('getFormElementFactory', $factory);
        $artifact->setReturnReference('getTracker', $tracker);
        $artifact->setReturnValue('getId', 66);
        $artifact->setReturnReference('getArtifactFactory', $art_factory);

        $art_factory->expectNever('save');
        $this->response->expectCallCount('addFeedback', 1);

        // Valid
        $fields_data = array(
            102 => '123',
        );
        $this->assertNull($artifact->createInitialChangeset($fields_data, $user, $email));
    }

    function testCreateInitialChangesetAnonymousWithEmail() {
        $dao = new MockTracker_Artifact_ChangesetDao();
        $dao->setReturnValueAt(0, 'create', 1001, array(66, 0, 'anonymous@codendi.org'));
        $dao->expectCallCount('create', 1);

        $user = mock('PFUser');
        $user->setReturnValue('getId', 0);
        $user->setReturnValue('isAnonymous', true);
        $email = 'anonymous@codendi.org'; // anonymous user with email

        $tracker = new MockTracker();
        $factory = new MockTracker_FormElementFactory();
        $factory->setReturnValue('getAllFormElementsForTracker', array());

        $rules_manager = new MockTracker_RulesManager();
        $rules_manager->setReturnValue('validate', true);
        $tracker->setReturnReference('getRulesManager', $rules_manager);
        $tracker->setReturnValue('getFormElements', array());

        $field1  = new MockTracker_FormElement_Field();
        $field1->setReturnValue('getId', 101);
        $field1->setReturnValue('isValid', true);
        $field1->expectNever('saveNewChangeset');
        $field1->setReturnValue('userCanSubmit', true);
        $field1->setReturnValue('userCanUpdate', true);
        $field2  = new MockTracker_FormElement_Field();
        $field2->setReturnValue('getId', 102);
        $field2->setReturnValue('isValid', true, array('*', '123'));
        $field2->setReturnValue('isValid', false, array('*', '456'));
        $field2->setReturnValue('userCanSubmit', true);
        $field2->setReturnValue('userCanUpdate', true);
        $field2->expectOnce('saveNewChangeset');
        $field3  = new MockTracker_FormElement_Field();
        $field3->setReturnValue('getId', 103);
        $field3->setReturnValue('isValid', true);
        $field3->setReturnValue('userCanSubmit', true);
        $field3->setReturnValue('userCanUpdate', true);
        $field3->expectNever('saveNewChangeset');
        $factory->setReturnValue('getUsedFields', array($field1, $field2, $field3));
        $factory->setReturnValue('getAllFormElementsForTracker', array());

        $art_factory = new MockTracker_ArtifactFactory();

        $artifact = new Tracker_ArtifactTestVersion();
        $artifact->setReturnReference('getChangesetDao', $dao);
        $artifact->setReturnReference('getFormElementFactory', $factory);
        $artifact->setReturnReference('getTracker', $tracker);
        $artifact->setReturnValue('getId', 66);
        $artifact->setReturnReference('getArtifactFactory', $art_factory);
        $artifact->setReturnValue('getLastChangeset', mock('Tracker_Artifact_Changeset_Null'));

        $workflow = new MockWorkflow();
        $workflow->setReturnValue('validate', true);
        $workflow->setReturnValue('validateGlobalRules', true);

        $artifact->setReturnReference('getWorkflow', $workflow);

        $art_factory->expectOnce('save');
        $this->response->expectNever('addFeedback');

        // Valid
        $fields_data = array(
            102 => '123',
        );
        $this->assertEqual($artifact->createInitialChangeset($fields_data, $user, $email), 1001);
        $this->assertFalse(isset($fields_data[101]));
        $this->assertFalse(isset($fields_data[103]));
    }

    function testCreateInitialChangesetWithWorkflowAndNoPermsOnPostActionField() {

        $dao = new MockTracker_Artifact_ChangesetDao();
        $dao->setReturnValueAt(0, 'create', 1001, array(66, 1234, null));
        $dao->expectCallCount('create', 1);

        $user = mock('PFUser');
        $user->setReturnValue('getId', 1234);
        $user->setReturnValue('isAnonymous', false);

        $tracker = new MockTracker();
        $factory = new MockTracker_FormElementFactory();

        $rules_manager = new MockTracker_RulesManager();
        $rules_manager->setReturnValue('validate', true);
        $tracker->setReturnReference('getRulesManager', $rules_manager);
        $tracker->setReturnValue('getFormElements', array());

        $artifact = new Tracker_ArtifactTestVersion();
        $workflow = new MockWorkflow_Tracker_ArtifactTest_WorkflowNoPermsOnPostActionFields();
        $workflow->expectOnce('before');
        $workflow->setReturnValue('validate', true);
        $workflow->setReturnValue('validateGlobalRules', true);
        $artifact->setReturnValue('getWorkflow', $workflow);

        $field1  = new MockTracker_FormElement_Field();
        $field1->setReturnValue('getId', 101);
        $field1->setReturnValue('isValid', true);
        $workflow->setReturnValue('bypassPermissions', false, array($field1));
        $field1->expectOnce('saveNewChangeset');
        $field1->setReturnValue('userCanSubmit', true);

        $field2  = new MockTracker_FormElement_Field();
        $field2->setReturnValue('getId', 102);
        $field2->setReturnValue('isValid', true);
        $field2->setReturnValue('userCanSubmit', false);
        $workflow->setReturnValue('bypassPermissions', true, array($field2));
        $field2->expectOnce('saveNewChangeset', array('*', '*', '*', '*', $user, true, true));
        $factory->setReturnValue('getUsedFields', array($field1, $field2));
        $factory->setReturnValue('getAllFormElementsForTracker', array());

        $art_factory = new MockTracker_ArtifactFactory();

        $artifact->setReturnReference('getChangesetDao', $dao);
        $artifact->setReturnReference('getFormElementFactory', $factory);
        $artifact->setReturnReference('getTracker', $tracker);
        $artifact->setReturnValue('getId', 66);
        $artifact->setReturnReference('getArtifactFactory', $art_factory);
        $artifact->setReturnValue('getLastChangeset', mock('Tracker_Artifact_Changeset_Null'));

        $art_factory->expectOnce('save');

        $email = null; //not annonymous user

        // Valid
        $fields_data = array(
            101 => '123',
        );

        $this->assertEqual($artifact->createInitialChangeset($fields_data, $user, $email), 1001);
    }

    function testCreateNewChangesetWithWorkflowAndNoPermsOnPostActionField() {
        $email   = null; //not anonymous user
        $comment = '';

        $comment_dao = new MockTracker_Artifact_Changeset_CommentDao();
        $comment_dao->expectCallCount('createNewVersion', 1);

        $dao = new MockTracker_Artifact_ChangesetDao();
        $dao->setReturnValueAt(0, 'create', 1001, array(66, 1234, null));
        $dao->setReturnValueAt(1, 'create', 1002, array(66, 1234, null));
        $dao->expectCallCount('create', 1);

        $user = mock('PFUser');
        $user->setReturnValue('getId', 1234);
        $user->setReturnValue('isAnonymous', false);

        $tracker = new MockTracker();
        $tracker->setReturnValue('getGroupId', 666);
        $tracker->setReturnValue('getItemName', 'foobar');
        $tracker->setReturnValue('getFormElements', array());

        $factory = new MockTracker_FormElementFactory();

        $rules_manager = new MockTracker_RulesManager();
        $rules_manager->setReturnValue('validate', true);
        $tracker->setReturnReference('getRulesManager', $rules_manager);

        $artifact = partial_mock('Tracker_Artifact', array(
            'getChangesetDao',
            'getChangesetCommentDao',
            'getFormElementFactory',
            'getTracker',
            'getId',
            'getLastChangeset',
            'getReferenceManager',
            'getChangesets',
            'getChangeset',
            'getUserManager',
            'getArtifactFactory',
            'getWorkflow',
            'validateFields',
            )
        );
        $workflow = new MockWorkflow();
        $workflow->expectCallCount('before', 2);
        $workflow->setReturnValue('validate', true);
        $workflow->setReturnValue('validateGlobalRules', true);
        $artifact->setReturnValue('getWorkflow', $workflow);

        $field1  = new MockTracker_FormElement_Field();
        $field1->setReturnValue('getId', 101);
        $field1->setReturnValue('isValid', true);
        $field1->setReturnValue('userCanUpdate', true);
        $workflow->setReturnValue('bypassPermissions', false, array($field1));
        $field1->expectOnce('saveNewChangeset');

        $field2  = new MockTracker_FormElement_Field();
        $field2->setReturnValue('getId', 102);
        $field2->setReturnValue('isValid', true);
        $field2->setReturnValue('userCanUpdate', false);
        $workflow->setReturnValue('bypassPermissions', true, array($field2));
        $field2->expectOnce('saveNewChangeset', array('*', '*', '*', '*', $user, false, true));
        $factory->setReturnValue('getUsedFields', array($field1, $field2));
        $factory->setReturnValue('getAllFormElementsForTracker', array());

        $new_changeset = new MockTracker_Artifact_Changeset();
        $new_changeset->expect('notify', array());

        $changeset = new MockTracker_Artifact_Changeset();
        $changeset->setReturnValue('getValues', array());
        $changeset->setReturnValue('hasChanges', true);
        $changeset_value1 = new MockTracker_Artifact_ChangesetValue();
        $changeset->setReturnReference('getValue', $changeset_value1, array($field1));

        $reference_manager = new MockReferenceManager();
        $reference_manager->expect('extractCrossRef', array(
            $comment,
            66,
            'plugin_tracker_artifact',
            666,
            $user->getId(),
            'foobar',
        ));

        $art_factory = new MockTracker_ArtifactFactory();

        $artifact->setReturnReference('getChangesetDao', $dao);
        $artifact->setReturnReference('getChangesetCommentDao', $comment_dao);
        $artifact->setReturnReference('getFormElementFactory', $factory);
        $artifact->setReturnReference('getTracker', $tracker);
        $artifact->setReturnValue('getId', 66);
        $artifact->setReturnValue('validateFields', true);
        $artifact->setReturnReference('getLastChangeset', $changeset);
        $artifact->setReturnReference('getChangeset', $new_changeset);
        $artifact->setReturnReference('getReferenceManager', $reference_manager);
        $artifact->setReturnReference('getArtifactFactory', $art_factory);

        $art_factory->expectOnce('save');

        // Valid
        $fields_data = array(
            101 => '123',
            102 => '456'
        );

        $artifact->createNewChangeset($fields_data, $comment, $user, $email);
    }
}

class Tracker_Artifact_createNewChangesetTest extends Tracker_ArtifactTest {

    function testCreateNewChangeset() {
        $email   = null; //not annonymous user
        $comment = 'It did solve my problem, I let you close the artifact.';

        $this->response->expectCallCount('addFeedback', 0);

        $comment_dao = new MockTracker_Artifact_Changeset_CommentDao();
        $comment_dao->expectCallCount('createNewVersion', 1);

        $dao = new MockTracker_Artifact_ChangesetDao();
        $dao->setReturnValueAt(0, 'create', 1001, array(66, 1234, null));
        $dao->setReturnValueAt(1, 'create', 1002, array(66, 1234, null));
        $dao->expectCallCount('create', 1);

        $user = mock('PFUser');
        $user->setReturnValue('getId', 1234);
        $user->setReturnValue('isAnonymous', false);

        $tracker = new MockTracker();
        $tracker->setReturnValue('getGroupId', 666);
        $tracker->setReturnValue('getItemName', 'foobar');
        $tracker->setReturnValue('getFormElements', array());

        $factory = new MockTracker_FormElementFactory();

        $rules_manager = new MockTracker_RulesManager();
        $rules_manager->setReturnValue('validate', true);
        $tracker->setReturnReference('getRulesManager', $rules_manager);

        $field1  = new MockTracker_FormElement_Field();
        $field1->setReturnValue('getId', 101);
        $field1->setReturnValue('isValid', true);
        $field1->setReturnValue('userCanUpdate', true);
        $field1->expectOnce('saveNewChangeset');
        $field2  = new MockTracker_FormElement_Field();
        $field2->setReturnValue('getId', 102);
        $field2->setReturnValue('isValid', true, array('*', '123'));
        $field2->setReturnValue('isValid', false, array('*', '456'));
        $field2->setReturnValue('userCanUpdate', true);
        $field2->expectOnce('saveNewChangeset');
        $field3  = new MockTracker_FormElement_Field();
        $field3->setReturnValue('getId', 103);
        $field3->setReturnValue('isValid', true);
        $field3->expectOnce('saveNewChangeset');
        $field3->setReturnValue('userCanUpdate', true);
        $factory->setReturnValue('getUsedFields', array($field1, $field2, $field3));
        $factory->setReturnValue('getAllFormElementsForTracker', array());

        $new_changeset = new MockTracker_Artifact_Changeset();
        $new_changeset->expect('notify', array());

        $changeset = new MockTracker_Artifact_Changeset();
        $changeset->setReturnValue('hasChanges', true);
        $changeset->setReturnValue('getValues', array());
        $changeset_value1 = new MockTracker_Artifact_ChangesetValue();
        $changeset_value2 = new MockTracker_Artifact_ChangesetValue();
        $changeset_value3 = new MockTracker_Artifact_ChangesetValue();
        $changeset->setReturnReference('getValue', $changeset_value1, array($field1));
        $changeset->setReturnReference('getValue', $changeset_value2, array($field2));
        $changeset->setReturnReference('getValue', $changeset_value3, array($field3));

        $reference_manager = new MockReferenceManager();
        $reference_manager->expect('extractCrossRef', array(
            $comment,
            66,
            'plugin_tracker_artifact',
            666,
            $user->getId(),
            'foobar',
        ));

        $art_factory = new MockTracker_ArtifactFactory();

        $artifact = new Tracker_ArtifactTestVersion();
        $artifact->setReturnReference('getChangesetDao', $dao);
        $artifact->setReturnReference('getChangesetCommentDao', $comment_dao);
        $artifact->setReturnReference('getFormElementFactory', $factory);
        $artifact->setReturnReference('getTracker', $tracker);
        $artifact->setReturnValue('getId', 66);
        $artifact->setReturnReference('getLastChangeset', $changeset);
        $artifact->setReturnReference('getChangeset', $new_changeset);
        $artifact->setReturnReference('getReferenceManager', $reference_manager);
        $artifact->setReturnReference('getArtifactFactory', $art_factory);

        $art_factory->expectOnce('save');

        $workflow = new MockWorkflow();
        $workflow->expectCallCount('before', 2);
        $workflow->setReturnValue('validate', true);
        $workflow->setReturnValue('validateGlobalRules', true);
        $artifact->setReturnValue('getWorkflow', $workflow);

        // Valid
        $fields_data = array(
            102 => '123',
        );

        $artifact->createNewChangeset($fields_data, $comment, $user, $email);

        // Not valid
        $fields_data = array(
            102 => '456',
        );
        
        $this->expectException('Tracker_Exception');
        
        $artifact->createNewChangeset($fields_data, $comment, $user, $email);

    }

    public function itCheckThatGlobalRulesAreValid() {
        $email   = null; //not annonymous user
        $comment = 'It did solve my problem, I let you close the artifact.';

        $this->response->expectNever('addFeedback');

        $comment_dao = new MockTracker_Artifact_Changeset_CommentDao();
        $comment_dao->expectNever('createNewVersion');

        $dao = new MockTracker_Artifact_ChangesetDao();
        $dao->setReturnValueAt(0, 'create', 1001, array(66, 1234, null));
        $dao->setReturnValueAt(1, 'create', 1002, array(66, 1234, null));
        $dao->expectNever('create');

        $user = mock('PFUser');
        $user->setReturnValue('getId', 1234);
        $user->setReturnValue('isAnonymous', false);

        $tracker = new MockTracker();
        $tracker->setReturnValue('getGroupId', 666);
        $tracker->setReturnValue('getItemName', 'foobar');
        $tracker->setReturnValue('getFormElements', array());

        $factory = new MockTracker_FormElementFactory();
        
        $rules_manager = new MockTracker_RulesManager();
        $rules_manager->setReturnValue('validate', true);
        $tracker->setReturnReference('getRulesManager', $rules_manager);

        $field1  = new MockTracker_FormElement_Field();
        $field1->setReturnValue('getId', 101);
        $field1->setReturnValue('isValid', true);
        $field1->setReturnValue('userCanUpdate', true);
        $field1->expectNever('saveNewChangeset');
        $field2  = new MockTracker_FormElement_Field();
        $field2->setReturnValue('getId', 102);
        $field2->setReturnValue('isValid', true, array('*', '123'));
        $field2->setReturnValue('isValid', false, array('*', '456'));
        $field2->setReturnValue('userCanUpdate', true);
        $field2->expectNever('saveNewChangeset');
        $field3  = new MockTracker_FormElement_Field();
        $field3->setReturnValue('getId', 103);
        $field3->setReturnValue('isValid', true);
        $field3->expectNever('saveNewChangeset');
        $field3->setReturnValue('userCanUpdate', true);
        $factory->setReturnValue('getUsedFields', array($field1, $field2, $field3));
        $factory->setReturnValue('getAllFormElementsForTracker', array());

        $new_changeset = new MockTracker_Artifact_Changeset();
        $new_changeset->expectNever('notify');

        $changeset = new MockTracker_Artifact_Changeset();
        $changeset->setReturnValue('hasChanges', true);
        $changeset_value1 = new MockTracker_Artifact_ChangesetValue();
        $changeset_value2 = new MockTracker_Artifact_ChangesetValue();
        $changeset_value3 = new MockTracker_Artifact_ChangesetValue();
        $changeset->setReturnReference('getValue', $changeset_value1, array($field1));
        $changeset->setReturnReference('getValue', $changeset_value2, array($field2));
        $changeset->setReturnReference('getValue', $changeset_value3, array($field3));
        $changeset->setReturnValue('getValues', array());

        $reference_manager = new MockReferenceManager();
        $reference_manager->expect('extractCrossRef', array(
            $comment,
            66,
            'plugin_tracker_artifact',
            666,
            $user->getId(),
            'foobar',
        ));

        $art_factory = new MockTracker_ArtifactFactory();

        $artifact = new Tracker_ArtifactTestVersion();
        $artifact->setReturnReference('getChangesetDao', $dao);
        $artifact->setReturnReference('getChangesetCommentDao', $comment_dao);
        $artifact->setReturnReference('getFormElementFactory', $factory);
        $artifact->setReturnReference('getTracker', $tracker);
        $artifact->setReturnValue('getId', 66);
        $artifact->setReturnReference('getLastChangeset', $changeset);
        $artifact->setReturnReference('getChangeset', $new_changeset);
        $artifact->setReturnReference('getReferenceManager', $reference_manager);
        $artifact->setReturnReference('getArtifactFactory', $art_factory);

        $workflow = new MockWorkflow_Tracker_ArtifactTest_WorkflowNoPermsOnPostActionFields();
        $workflow->setReturnValue('validate', true);
        $artifact->setReturnValue('getWorkflow', $workflow);

        $art_factory->expectNever('save');

        $email = null; //not annonymous user

        $fields_data = array(
            101 => '123',
        );

        $updated_fields_data_by_workflow = array(
            101 => '123',
            102 => '456'
        );
        stub($workflow)->validateGlobalRules($updated_fields_data_by_workflow, $factory)->once()->returns(false);
        
        $this->expectException('Tracker_Exception');
        $artifact->createNewChangeset($fields_data, $comment, $user, $email);
    }

    function testCreateNewChangesetWithoutNotification() {
        $email   = null; //not anonymous user
        $comment = '';

        $this->response->expectCallCount('addFeedback', 0);

        $comment_dao = new MockTracker_Artifact_Changeset_CommentDao();
        $comment_dao->expectCallCount('createNewVersion', 1);

        $dao = new MockTracker_Artifact_ChangesetDao();
        $dao->setReturnValueAt(0, 'create', 1001, array(66, 1234, null));
        $dao->setReturnValueAt(1, 'create', 1002, array(66, 1234, null));
        $dao->expectCallCount('create', 1);

        $user = mock('PFUser');
        $user->setReturnValue('getId', 1234);
        $user->setReturnValue('isAnonymous', false);

        $tracker = new MockTracker();
        $tracker->setReturnValue('getGroupId', 666);
        $tracker->setReturnValue('getItemName', 'foobar');
        $tracker->setReturnValue('getFormElements', array());

        $factory = new MockTracker_FormElementFactory();

        $rules_manager = new MockTracker_RulesManager();
        $rules_manager->setReturnValue('validate', true);
        $tracker->setReturnReference('getRulesManager', $rules_manager);

        $field1  = new MockTracker_FormElement_Field();
        $field1->setReturnValue('getId', 101);
        $field1->setReturnValue('isValid', true);
        $field1->setReturnValue('userCanUpdate', true);
        $field1->expectOnce('saveNewChangeset');
        $field2  = new MockTracker_FormElement_Field();
        $field2->setReturnValue('getId', 102);
        $field2->setReturnValue('isValid', true, array('*', '123'));
        $field2->setReturnValue('isValid', false, array('*', '456'));
        $field2->setReturnValue('userCanUpdate', true);
        $field2->expectOnce('saveNewChangeset');
        $field3  = new MockTracker_FormElement_Field();
        $field3->setReturnValue('getId', 103);
        $field3->setReturnValue('isValid', true);
        $field3->expectOnce('saveNewChangeset');
        $field3->setReturnValue('userCanUpdate', true);
        $factory->setReturnValue('getUsedFields', array($field1, $field2, $field3));
        $factory->setReturnValue('getAllFormElementsForTracker', array());

        $new_changeset = new MockTracker_Artifact_Changeset();
        $new_changeset->expectNever('notify', array());

        $changeset = new MockTracker_Artifact_Changeset();
        $changeset->setReturnValue('hasChanges', true);
        $changeset_value1 = new MockTracker_Artifact_ChangesetValue();
        $changeset_value2 = new MockTracker_Artifact_ChangesetValue();
        $changeset_value3 = new MockTracker_Artifact_ChangesetValue();
        $changeset->setReturnReference('getValue', $changeset_value1, array($field1));
        $changeset->setReturnReference('getValue', $changeset_value2, array($field2));
        $changeset->setReturnReference('getValue', $changeset_value3, array($field3));
        $changeset->setReturnValue('getValues', array());

        $reference_manager = new MockReferenceManager();
        $reference_manager->expect('extractCrossRef', array(
            $comment,
            66,
            'plugin_tracker_artifact',
            666,
            $user->getId(),
            'foobar',
        ));

        $art_factory = new MockTracker_ArtifactFactory();

        $artifact = new Tracker_ArtifactTestVersion();
        $artifact->setReturnReference('getChangesetDao', $dao);
        $artifact->setReturnReference('getChangesetCommentDao', $comment_dao);
        $artifact->setReturnReference('getFormElementFactory', $factory);
        $artifact->setReturnReference('getTracker', $tracker);
        $artifact->setReturnValue('getId', 66);
        $artifact->setReturnReference('getLastChangeset', $changeset);
        $artifact->setReturnReference('getChangeset', $new_changeset);
        $artifact->setReturnReference('getReferenceManager', $reference_manager);
        $artifact->setReturnReference('getArtifactFactory', $art_factory);

        $art_factory->expectOnce('save');

        $workflow = new MockWorkflow();
        $workflow->expectCallCount('before', 2);
        $workflow->setReturnValue('validate', true);
        $workflow->setReturnValue('validateGlobalRules', true);
        $artifact->setReturnValue('getWorkflow', $workflow);

        // Valid
        $fields_data = array(
            102 => '123',
        );

        $artifact->createNewChangeset($fields_data, $comment, $user, $email, false);

        // Not valid
        $fields_data = array(
            102 => '456',
        );
        $this->expectException('Tracker_Exception');
        $artifact->createNewChangeset($fields_data, $comment, $user, $email);
    }

    function testDontCreateNewChangesetIfNoCommentOrNoChanges() {
        $this->language->setReturnValue('getText', 'no changes', array('plugin_tracker_artifact', 'no_changes', '*'));
        $this->response->expectNever('addFeedback');

        $comment_dao = new MockTracker_Artifact_Changeset_CommentDao();
        $comment_dao->expectNever('createNewVersion');

        $dao = new MockTracker_Artifact_ChangesetDao();
        $dao->expectNever('create');

        $user = mock('PFUser');
        $user->setReturnValue('getId', 1234);
        $user->setReturnValue('isAnonymous', false);

        $tracker = new MockTracker();
        $tracker->setReturnValue('getFormElements', array());
        $factory = new MockTracker_FormElementFactory();

        $rules_manager = new MockTracker_RulesManager();
        $rules_manager->setReturnValue('validate', true);
        $tracker->setReturnReference('getRulesManager', $rules_manager);

        $field1  = new MockTracker_FormElement_Field();
        $field1->setReturnValue('getId', 101);
        $field1->setReturnValue('isValid', true);
        $field1->setReturnValue('userCanUpdate', true);
        $field1->expectNever('saveNewChangeset');
        $field2  = new MockTracker_FormElement_Field();
        $field2->setReturnValue('getId', 102);
        $field2->setReturnValue('isValid', true);
        $field2->setReturnValue('userCanUpdate', true);
        $field2->expectNever('saveNewChangeset');
        $field3  = new MockTracker_FormElement_Field();
        $field3->setReturnValue('getId', 103);
        $field3->setReturnValue('isValid', true);
        $field3->setReturnValue('userCanUpdate', true);
        $field3->expectNever('saveNewChangeset');
        $factory->setReturnValue('getUsedFields', array($field1, $field2, $field3));
        $factory->setReturnValue('getAllFormElementsForTracker', array());

        $changeset = new MockTracker_Artifact_Changeset();
        $changeset->setReturnValue('hasChanges', false);
        $changeset->setReturnValue('getValues', array());
        $changeset_value1 = new MockTracker_Artifact_ChangesetValue();
        $changeset_value2 = new MockTracker_Artifact_ChangesetValue();
        $changeset_value3 = new MockTracker_Artifact_ChangesetValue();
        $changeset->setReturnReference('getValue', $changeset_value1, array($field1));
        $changeset->setReturnReference('getValue', $changeset_value2, array($field2));
        $changeset->setReturnReference('getValue', $changeset_value3, array($field3));

        $artifact = new Tracker_ArtifactTestVersion();
        $artifact->setReturnReference('getChangesetDao', $dao);
        $artifact->setReturnReference('getChangesetCommentDao', $comment_dao);
        $artifact->setReturnReference('getFormElementFactory', $factory);
        $artifact->setReturnReference('getTracker', $tracker);
        $artifact->setReturnValue('getId', 66);
        $artifact->setReturnReference('getLastChangeset', $changeset);

        $workflow = new MockWorkflow();
        $workflow->expectNever('before');
        $workflow->setReturnValue('validate', true);
        $workflow->setReturnValue('validateGlobalRules', true);
        $artifact->setReturnValue('getWorkflow', $workflow);

        $email   = null; //not annonymous user
        $comment = ''; //empty comment

        // Valid
        $fields_data = array();
        $this->expectException('Tracker_NoChangeException');
        $artifact->createNewChangeset($fields_data, $comment, $user, $email);
    }

    function testGetCommentators() {
        $c1 = new MockTracker_Artifact_Changeset();
        $c2 = new MockTracker_Artifact_Changeset();
        $c3 = new MockTracker_Artifact_Changeset();
        $c4 = new MockTracker_Artifact_Changeset();

        $u1 = mock('PFUser'); $u1->setReturnValue('getUserName', 'sandrae');
        $u2 = mock('PFUser'); $u2->setReturnValue('getUserName', 'marc');

        $um = new MockUserManager();
        $um->setReturnReference('getUserById', $u1, array(101));
        $um->setReturnReference('getUserById', $u2, array(102));

        $artifact = new Tracker_ArtifactTestVersion();
        $artifact->setReturnValue('getChangesets', array($c1, $c2, $c3, $c4));
        $artifact->setReturnValue('getUserManager', $um);

        $c1->setReturnValue('getSubmittedBy', 101);
        $c2->setReturnValue('getSubmittedBy', 102);
        $c2->setReturnValue('getEmail', 'titi@example.com');
        $c3->setReturnValue('getSubmittedBy', null);
        $c3->setReturnValue('getEmail', 'toto@example.com');
        $c4->setReturnValue('getSubmittedBy', null);
        $c4->setReturnValue('getEmail', '');

        $this->assertEqual($artifact->getCommentators(), array(
            'sandrae',
            'marc',
            'toto@example.com',
        ));
    }

    function testUserCanViewTrackerAccessSubmitter() {
        $ugroup_ass = 101;
        $ugroup_sub = 102;

        // $assignee and $u_ass are in the same ugroup (UgroupAss)
        // $submitter and $u_sub are in the same ugroup (UgroupSub)
        // $other and $u are neither in UgroupAss nor in UgroupSub

        //
        $u = mock('PFUser');
        $u->setReturnValue('getId', 120);
        $u->setReturnValue('isMemberOfUgroup',false);
        $u->setReturnValue('isSuperUser', false);
        //
        $assignee = mock('PFUser');
        $assignee->setReturnValue('getId', 121);
        $assignee->setReturnValue('isMemberOfUgroup', true,  array(101, 222));
        $assignee->setReturnValue('isMemberOfUgroup', false, array(102, 222));
        $assignee->setReturnValue('isSuperUser', false);
        //
        $u_ass = mock('PFUser');
        $u_ass->setReturnValue('getId', 122);
        $u_ass->setReturnValue('isMemberOfUgroup', true,  array(101, 222));
        $u_ass->setReturnValue('isMemberOfUgroup', false, array(102, 222));
        $u_ass->setReturnValue('isSuperUser', false);
        //
        $submitter = mock('PFUser');
        $submitter->setReturnValue('getId', 123);
        $submitter->setReturnValue('isMemberOfUgroup', false, array(101, 222));
        $submitter->setReturnValue('isMemberOfUgroup', true,  array(102, 222));
        $submitter->setReturnValue('isSuperUser', false);
        //
        $u_sub = mock('PFUser');
        $u_sub->setReturnValue('getId', 124);
        $u_sub->setReturnValue('isMemberOfUgroup', false, array(101, 222));
        $u_sub->setReturnValue('isMemberOfUgroup', true,  array(102, 222));
        $u_sub->setReturnValue('isSuperUser', false);
        //
        $other = mock('PFUser');
        $other->setReturnValue('getId', 125);
        $other->setReturnValue('isMemberOfUgroup', false);
        $other->setReturnValue('isSuperUser', false);

        $user_manager = new MockUserManager();
        $user_manager->setReturnReference('getUserById', $u, array(120));
        $user_manager->setReturnReference('getUserById', $assignee, array(121));
        $user_manager->setReturnReference('getUserById', $u_ass, array(122));
        $user_manager->setReturnReference('getUserById', $submitter, array(123));
        $user_manager->setReturnReference('getUserById', $u_sub, array(124));
        $user_manager->setReturnReference('getUserById', $other, array(125));

        // $artifact_submitter has been submitted by $submitter and assigned to $u
        // $submitter, $u_sub should have the right to see it.
        // $other, $assignee, $u_ass and $u should not have the right to see it

        $tracker = new MockTracker();
        $tracker->setReturnValue('getId', 666);
        $tracker->setReturnValue('getGroupId', 222);
        $permissions = array("PLUGIN_TRACKER_ACCESS_SUBMITTER" => array(0 => $ugroup_sub));
        $tracker->setReturnReference('getPermissionsAuthorizedUgroups', $permissions);

        $artifact_submitter = new Tracker_ArtifactTestPermissions();
        $artifact_submitter->setReturnReference('getUserManager', $user_manager);
        $artifact_submitter->setReturnReference('getTracker', $tracker);
        $artifact_submitter->setReturnValue('useArtifactPermissions', false);
        $artifact_submitter->setReturnValue('getSubmittedBy', 123);

        $this->assertTrue($artifact_submitter->userCanView($submitter));
        $this->assertTrue($artifact_submitter->userCanView($u_sub));
        $this->assertFalse($artifact_submitter->userCanView($other));
        $this->assertFalse($artifact_submitter->userCanView($u));
        $this->assertFalse($artifact_submitter->userCanView($assignee));
        $this->assertFalse($artifact_submitter->userCanView($u_ass));
    }

    function testUserCanViewTrackerAccessAssignee() {
        $ugroup_ass = 101;
        $ugroup_sub = 102;

        // $assignee and $u_ass are in the same ugroup (UgroupAss - ugroup_id=101)
        // $submitter and $u_sub are in the same ugroup (UgroupSub - ugroup_id=102)
        // $other and $u are neither in UgroupAss nor in UgroupSub
        //
        $u = mock('PFUser');
        $u->setReturnValue('getId', 120);
        $u->setReturnValue('isMemberOfUgroup',false);
        $u->setReturnValue('isSuperUser', false);
        //
        $assignee = mock('PFUser');
        $assignee->setReturnValue('getId', 121);
        $assignee->setReturnValue('isMemberOfUgroup', true,  array(101, 222));
        $assignee->setReturnValue('isMemberOfUgroup', false, array(102, 222));
        $assignee->setReturnValue('isSuperUser', false);
        //
        $u_ass = mock('PFUser');
        $u_ass->setReturnValue('getId', 122);
        $u_ass->setReturnValue('isMemberOfUgroup', true,  array(101, 222));
        $u_ass->setReturnValue('isMemberOfUgroup', false, array(102, 222));
        $u_ass->setReturnValue('isSuperUser', false);
        //
        $submitter = mock('PFUser');
        $submitter->setReturnValue('getId', 123);
        $submitter->setReturnValue('isMemberOfUgroup', false, array(101, 222));
        $submitter->setReturnValue('isMemberOfUgroup', true,  array(102, 222));
        $submitter->setReturnValue('isSuperUser', false);
        //
        $u_sub = mock('PFUser');
        $u_sub->setReturnValue('getId', 124);
        $u_sub->setReturnValue('isMemberOfUgroup', false, array(101, 222));
        $u_sub->setReturnValue('isMemberOfUgroup', true,  array(102, 222));
        $u_sub->setReturnValue('isSuperUser', false);
        //
        $other = mock('PFUser');
        $other->setReturnValue('getId', 125);
        $other->setReturnValue('isMemberOfUgroup', false);
        $other->setReturnValue('isSuperUser', false);

        $user_manager = new MockUserManager();
        $user_manager->setReturnReference('getUserById', $u, array(120));
        $user_manager->setReturnReference('getUserById', $assignee, array(121));
        $user_manager->setReturnReference('getUserById', $u_ass, array(122));
        $user_manager->setReturnReference('getUserById', $submitter, array(123));
        $user_manager->setReturnReference('getUserById', $u_sub, array(124));
        $user_manager->setReturnReference('getUserById', $other, array(125));

        // $artifact_assignee has been submitted by $u and assigned to $assignee
        // $assignee and $u_ass should have the right to see it.
        // $other, $submitter, $u_sub and $u should not have the right to see it
        $tracker = new MockTracker();
        $tracker->setReturnValue('getId', 666);
        $tracker->setReturnValue('getGroupId', 222);
        $permissions = array("PLUGIN_TRACKER_ACCESS_ASSIGNEE" => array(0 => $ugroup_ass));
        $tracker->setReturnReference('getPermissionsAuthorizedUgroups', $permissions);

        $contributor_field = new MockTracker_FormElement_Field();
        $tracker->setReturnReference('getContributorField', $contributor_field);
        $artifact_assignee = new Tracker_ArtifactTestPermissions();
        $artifact_assignee->setReturnReference('getUserManager', $user_manager);
        $artifact_assignee->setReturnReference('getTracker', $tracker);
        $artifact_assignee->setReturnValue('useArtifactPermissions', false);
        $artifact_assignee->setReturnValue('getSubmittedBy', 120);
        $user_changeset_value = new MockTracker_Artifact_ChangesetValue();
        $contributors = array(121);
        $user_changeset_value->setReturnReference('getValue', $contributors);
        $artifact_assignee->setReturnReference('getValue', $user_changeset_value, array($contributor_field));

        $this->assertTrue($artifact_assignee->userCanView($assignee));
        $this->assertTrue($artifact_assignee->userCanView($u_ass));
        $this->assertFalse($artifact_assignee->userCanView($submitter));
        $this->assertFalse($artifact_assignee->userCanView($u_sub));
        $this->assertFalse($artifact_assignee->userCanView($other));
        $this->assertFalse($artifact_assignee->userCanView($u));

    }

    function testUserCanViewTrackerAccessSubmitterOrAssignee() {
        $ugroup_ass = 101;
        $ugroup_sub = 102;

        // $assignee and $u_ass are in the same ugroup (UgroupAss - ugroup_id=101)
        // $submitter and $u_sub are in the same ugroup (UgroupSub - ugroup_id=102)
        // $other and $u are neither in UgroupAss nor in UgroupSub
        //
        $u = mock('PFUser');
        $u->setReturnValue('getId', 120);
        $u->setReturnValue('isMemberOfUgroup',false);
        $u->setReturnValue('isSuperUser', false);
        //
        $assignee = mock('PFUser');
        $assignee->setReturnValue('getId', 121);
        $assignee->setReturnValue('isMemberOfUgroup', true,  array(101, 222));
        $assignee->setReturnValue('isMemberOfUgroup', false, array(102, 222));
        $assignee->setReturnValue('isSuperUser', false);
        //
        $u_ass = mock('PFUser');
        $u_ass->setReturnValue('getId', 122);
        $u_ass->setReturnValue('isMemberOfUgroup', true,  array(101, 222));
        $u_ass->setReturnValue('isMemberOfUgroup', false, array(102, 222));
        $u_ass->setReturnValue('isSuperUser', false);
        //
        $submitter = mock('PFUser');
        $submitter->setReturnValue('getId', 123);
        $submitter->setReturnValue('isMemberOfUgroup', false, array(101, 222));
        $submitter->setReturnValue('isMemberOfUgroup', true,  array(102, 222));
        $submitter->setReturnValue('isSuperUser', false);
        //
        $u_sub = mock('PFUser');
        $u_sub->setReturnValue('getId', 124);
        $u_sub->setReturnValue('isMemberOfUgroup', false, array(101, 222));
        $u_sub->setReturnValue('isMemberOfUgroup', true,  array(102, 222));
        $u_sub->setReturnValue('isSuperUser', false);
        //
        $other = mock('PFUser');
        $other->setReturnValue('getId', 125);
        $other->setReturnValue('isMemberOfUgroup', false);
        $other->setReturnValue('isSuperUser', false);

        $user_manager = new MockUserManager();
        $user_manager->setReturnReference('getUserById', $u, array(120));
        $user_manager->setReturnReference('getUserById', $assignee, array(121));
        $user_manager->setReturnReference('getUserById', $u_ass, array(122));
        $user_manager->setReturnReference('getUserById', $submitter, array(123));
        $user_manager->setReturnReference('getUserById', $u_sub, array(124));
        $user_manager->setReturnReference('getUserById', $other, array(125));

        // $artifact_subass has been submitted by $submitter and assigned to $assignee
        // $assignee, $u_ass, $submitter, $u_sub should have the right to see it.
        // $other and $u should not have the right to see it
        $tracker = new MockTracker();
        $tracker->setReturnValue('getId', 666);
        $tracker->setReturnValue('getGroupId', 222);
        $permissions = array("PLUGIN_TRACKER_ACCESS_ASSIGNEE"  => array(0 => $ugroup_ass),
                             "PLUGIN_TRACKER_ACCESS_SUBMITTER" => array(0 => $ugroup_sub)
                            );
        $tracker->setReturnReference('getPermissionsAuthorizedUgroups', $permissions);

        $contributor_field = new MockTracker_FormElement_Field();
        $tracker->setReturnReference('getContributorField', $contributor_field);
        $artifact_subass = new Tracker_ArtifactTestPermissions();
        $artifact_subass->setReturnReference('getUserManager', $user_manager);
        $artifact_subass->setReturnReference('getTracker', $tracker);
        $artifact_subass->setReturnValue('useArtifactPermissions', false);
        $artifact_subass->setReturnValue('getSubmittedBy', 123);
        $user_changeset_value = new MockTracker_Artifact_ChangesetValue();
        $contributors = array(121);
        $user_changeset_value->setReturnReference('getValue', $contributors);
        $artifact_subass->setReturnReference('getValue', $user_changeset_value, array($contributor_field));

        $this->assertTrue($artifact_subass->userCanView($submitter));
        $this->assertTrue($artifact_subass->userCanView($u_sub));
        $this->assertTrue($artifact_subass->userCanView($assignee));
        $this->assertTrue($artifact_subass->userCanView($u_ass));
        $this->assertFalse($artifact_subass->userCanView($other));
        $this->assertFalse($artifact_subass->userCanView($u));
    }

    function testUserCanViewTrackerAccessFull() {
        $ugroup_ass = 101;
        $ugroup_sub = 102;
        $ugroup_ful = 103;

        // $assignee is in (UgroupAss - ugroup_id=101)
        // $submitter is in (UgroupSub - ugroup_id=102)
        // $u is in (UgroupFul - ugroup_id=103);
        // $other do not belong to any ugroup
        //
        $u = mock('PFUser');
        $u->setReturnValue('getId', 120);
        $u->setReturnValue('isMemberOfUgroup', true,  array(103, 222));
        $u->setReturnValue('isMemberOfUgroup', false, array(101, 222));
        $u->setReturnValue('isMemberOfUgroup', false, array(102, 222));
        $u->setReturnValue('isSuperUser', false);
        //
        $assignee = mock('PFUser');
        $assignee->setReturnValue('getId', 121);
        $assignee->setReturnValue('isMemberOfUgroup', true,  array(101, 222));
        $assignee->setReturnValue('isMemberOfUgroup', false, array(102, 222));
        $assignee->setReturnValue('isMemberOfUgroup', false, array(103, 222));
        $assignee->setReturnValue('isSuperUser', false);
        //
        $submitter = mock('PFUser');
        $submitter->setReturnValue('getId', 122);
        $submitter->setReturnValue('isMemberOfUgroup', false, array(101, 222));
        $submitter->setReturnValue('isMemberOfUgroup', true,  array(102, 222));
        $submitter->setReturnValue('isMemberOfUgroup', false,  array(103, 222));
        $submitter->setReturnValue('isSuperUser', false);
        //
        $other = mock('PFUser');
        $other->setReturnValue('getId', 123);
        $other->setReturnValue('isMemberOfUgroup', false);
        $other->setReturnValue('isSuperUser', false);

        $user_manager = new MockUserManager();
        $user_manager->setReturnReference('getUserById', $u, array(120));
        $user_manager->setReturnReference('getUserById', $assignee, array(121));
        $user_manager->setReturnReference('getUserById', $submitter, array(122));
        $user_manager->setReturnReference('getUserById', $other, array(123));

        // $artifact_subass has been submitted by $submitter and assigned to $assignee
        // $u should have the right to see it.
        // $other, $submitter and assigned should not have the right to see it
        $tracker = new MockTracker();
        $tracker->setReturnValue('getId', 666);
        $tracker->setReturnValue('getGroupId', 222);
        $permissions = array("PLUGIN_TRACKER_ACCESS_FULL" => array(0 => $ugroup_ful));
        $tracker->setReturnReference('getPermissionsAuthorizedUgroups', $permissions);

        $contributor_field = new MockTracker_FormElement_Field();
        $tracker->setReturnReference('getContributorField', $contributor_field);
        $artifact_subass = new Tracker_ArtifactTestPermissions();
        $artifact_subass->setReturnReference('getUserManager', $user_manager);
        $artifact_subass->setReturnReference('getTracker', $tracker);
        $artifact_subass->setReturnValue('useArtifactPermissions', false);
        $artifact_subass->setReturnValue('getSubmittedBy', 123);
        $user_changeset_value = new MockTracker_Artifact_ChangesetValue();
        $contributors = array(121);
        $user_changeset_value->setReturnReference('getValue', $contributors);
        $artifact_subass->setReturnReference('getValue', $user_changeset_value, array($contributor_field));

        $this->assertFalse($artifact_subass->userCanView($submitter));
        $this->assertFalse($artifact_subass->userCanView($assignee));
        $this->assertFalse($artifact_subass->userCanView($other));
        $this->assertTrue($artifact_subass->userCanView($u));
    }
}

class Tracker_Artifact_ParentAndAncestorsTest extends TuleapTestCase {

    public function setUp() {
        parent::setUp();

        $this->hierarchy_factory = mock('Tracker_HierarchyFactory');

        $this->sprint = anArtifact()->build();
        $this->sprint->setHierarchyFactory($this->hierarchy_factory);
    }

    public function itReturnsTheParentArtifactFromAncestors() {
        $release = anArtifact()->withId(1)->build();
        $product = anArtifact()->withId(2)->build();

        stub($this->hierarchy_factory)->getAllAncestors()->returns(array($release, $product));

        $this->assertEqual($release, $this->sprint->getParent(aUser()->build()));
    }

    public function itReturnsNullWhenNoAncestors() {
        stub($this->hierarchy_factory)->getAllAncestors()->returns(array());

        $this->assertEqual(null, $this->sprint->getParent(aUser()->build()));
    }
}

class Tracker_Artifact_DeleteArtifactTest extends TuleapTestCase {

    public function setUp() {
        parent::setUp();

        $this->group_id    = 687;
        $tracker           = aTracker()->withProjectId($this->group_id)->build();
        $this->artifact_id = 12345;

        $this->artifact = partial_mock(
            'Tracker_Artifact',
            array('getChangesets', 'getDao', 'getPermissionsManager', 'getCrossReferenceManager'),
            array($this->artifact_id, null, null, null, null)
        );
        $this->artifact->setTracker($tracker);

        $this->user = aUser()->build();
    }

    public function itDeletesAllChangeset() {
        $changeset_1 = mock('Tracker_Artifact_Changeset');
        $changeset_1->expectOnce('delete', array($this->user));
        $changeset_2 = mock('Tracker_Artifact_Changeset');
        $changeset_2->expectOnce('delete', array($this->user));
        $changeset_3 = mock('Tracker_Artifact_Changeset');
        $changeset_3->expectOnce('delete', array($this->user));

        stub($this->artifact)->getChangesets()->returns(array($changeset_1, $changeset_2, $changeset_3));

        $dao = mock('Tracker_ArtifactDao');
        $dao->expectOnce('delete', array($this->artifact_id));
        $dao->expectOnce('deleteArtifactLinkReference', array($this->artifact_id));
        $dao->expectOnce('deletePriority', array($this->artifact_id));
        stub($this->artifact)->getDao()->returns($dao);

        $permissions_manager = mock('PermissionsManager');
        $permissions_manager->expectOnce('clearPermission', array('PLUGIN_TRACKER_ARTIFACT_ACCESS', $this->artifact_id));
        stub($this->artifact)->getPermissionsManager()->returns($permissions_manager);

        $cross_ref_mgr = mock('CrossReferenceManager');
        $cross_ref_mgr->expectOnce('deleteEntity', array($this->artifact_id, 'plugin_tracker_artifact', $this->group_id));
        stub($this->artifact)->getCrossReferenceManager()->returns($cross_ref_mgr);

        $this->artifact->delete($this->user);
    }
}

class Tracker_Artifact_SendCardInfoOnUpdate_BaseTest extends TuleapTestCase {

    /** @var Tracker_Artifact */
    protected $task;

    /** @var Tracker_Artifact */
    protected $user_story;

    /** @var int */
    protected $artifact_id = 123;

    /** @var int */
    protected $tracker_id = 101;

    /** @var Tracker_FormElement_Field_Computed */
    protected $computed_field;

    /** @var Tracker_FormElement_Field_Computed */
    protected $us_computed_field;

    public function setUp() {
        parent::setUp();
        $this->setUpAjaxRequestHeaders();

        $tracker_user_story_id     = 103;
        $user_story_id             = 107;
        $submitted_by              = 102;
        $submitted_on              = 1234567890;
        $use_artifact_permissions  = false;
        $tracker                   = aMockTracker()->withId($this->tracker_id)->build();
        $this->layout              = mock('Tracker_IDisplayTrackerLayout');
        $this->request             = aRequest()->with('func', 'artifact-update')->build();
        $this->user                = mock('PFUser');
        $this->formelement_factory = mock('Tracker_FormElementFactory');
        $this->computed_field      = mock('Tracker_FormElement_Field_Computed');
        $this->us_computed_field   = mock('Tracker_FormElement_Field_Computed');
        $this->user_story          = mock('Tracker_Artifact');
        $tracker_user_story        = aMockTracker()->withId($tracker_user_story_id)->build();

        stub($this->user_story)->getTrackerId()->returns($tracker_user_story_id);
        stub($this->user_story)->getTracker()->returns($tracker_user_story);
        stub($this->user_story)->getId()->returns($user_story_id);

        $this->task = partial_mock(
            'Tracker_Artifact',
            array('createNewChangeset'),
            array($this->artifact_id, $this->tracker_id, $submitted_by, $submitted_on, $use_artifact_permissions)
        );
        $this->task->setTracker($tracker);
        $this->task->setFormElementFactory($this->formelement_factory);
        stub($this->task)->createNewChangeset()->returns(true);
        stub($this->formelement_factory)->getComputableFieldByNameForUser($tracker_user_story_id, Tracker::REMAINING_EFFORT_FIELD_NAME, $this->user)->returns($this->us_computed_field);

        stub($this->computed_field)->fetchCardValue($this->task)->returns(42);
        stub($this->us_computed_field)->fetchCardValue($this->user_story)->returns(23);
    }

    public function tearDown() {
        $_SERVER['HTTP_X_REQUESTED_WITH'] = $this->old_request_with;
        parent::tearDown();
    }

    private function setUpAjaxRequestHeaders() {
        $this->old_request_with           = isset($_SERVER['HTTP_X_REQUESTED_WITH']) ? $_SERVER['HTTP_X_REQUESTED_WITH'] : null;
        $_SERVER['HTTP_X_REQUESTED_WITH'] = 'XMLHTTPREQUEST';
    }
}

class Tracker_Artifact_SendCardInfoOnUpdate_WithoutRemainingEffortTest extends Tracker_Artifact_SendCardInfoOnUpdate_BaseTest {

    public function itDoesNotSendAnythingIfNoRemainingEffortFieldIsDefinedOnTask() {
        $this->task->setAllAncestors(array());

        $expected = array();
        expect($GLOBALS['Response'])->sendJSON($expected)->once();

        $this->task->process($this->layout, $this->request, $this->user);
    }

    public function itSendsParentsRemainingEffortEvenIfTaskDontHaveOne() {
        $this->task->setAllAncestors(array($this->user_story));

        $user_story_id = $this->user_story->getId();
        $expected = array($user_story_id => array('remaining_effort' => 23));
        expect($GLOBALS['Response'])->sendJSON($expected)->once();

        $this->task->process($this->layout, $this->request, $this->user);
    }

    public function itDoesNotSendParentWhenParentHasNoRemainingEffortField() {
        $tracker_user_story_id = 110;
        $tracker_user_story    = aMockTracker()->withId($tracker_user_story_id)->build();
        $user_story_id         = 111;
        $user_story            = mock('Tracker_Artifact');

        stub($user_story)->getTracker()->returns($tracker_user_story);
        stub($user_story)->getId()->returns($user_story_id);
        $this->task->setAllAncestors(array($user_story));

        $user_story_id = $this->user_story->getId();
        $expected      = array();
        expect($GLOBALS['Response'])->sendJSON($expected)->once();

        $this->task->process($this->layout, $this->request, $this->user);
    }

}

class Tracker_Artifact_SendCardInfoOnUpdate_WithRemainingEffortTest extends Tracker_Artifact_SendCardInfoOnUpdate_BaseTest {

    public function setUp() {
        parent::setUp();
        stub($this->formelement_factory)->getComputableFieldByNameForUser($this->tracker_id, Tracker::REMAINING_EFFORT_FIELD_NAME, $this->user)->returns($this->computed_field);
    }

    public function itSendsTheRemainingEffortOfTheArtifactAndItsParent() {
        $this->task->setAllAncestors(array($this->user_story));

        $user_story_id = $this->user_story->getId();
        $expected      = array(
            $this->artifact_id => array('remaining_effort' => 42),
            $user_story_id     => array('remaining_effort' => 23)
        );
        expect($GLOBALS['Response'])->sendJSON($expected)->once();

        $this->task->process($this->layout, $this->request, $this->user);
    }

    public function itDoesNotSendParentsRemainingEffortWhenThereIsNoParent() {
        $this->task->setAllAncestors(array());

        $expected = array(
            $this->artifact_id => array('remaining_effort' => 42),
        );
        expect($GLOBALS['Response'])->sendJSON($expected)->once();

        $this->task->process($this->layout, $this->request, $this->user);
    }

    public function itDoesNotSendParentWhenParentHasNoRemainingEffortField() {
        $tracker_user_story_id = 110;
        $tracker_user_story    = aMockTracker()->withId($tracker_user_story_id)->build();
        $user_story_id         = 111;
        $user_story            = mock('Tracker_Artifact');

        stub($user_story)->getTracker()->returns($tracker_user_story);
        stub($user_story)->getId()->returns($user_story_id);
        $this->task->setAllAncestors(array($user_story));

        $expected = array(
            $this->artifact_id => array('remaining_effort' => 42),
        );
        expect($GLOBALS['Response'])->sendJSON($expected)->once();

        $this->task->process($this->layout, $this->request, $this->user);
    }
}

class Tracker_Artifact_getWorkflowTest extends TuleapTestCase {

    private $workflow;
    private $artifact;

    public function setUp() {
        $tracker_id = 123;
        $this->workflow = new Workflow(1, $tracker_id, 0, 0);
        $tracker = aMockTracker()->withId($tracker_id)->build();
        stub($tracker)->getWorkflow()->returns($this->workflow);
        $this->artifact = anArtifact()->build();
        $this->artifact->setTracker($tracker);
    }

    public function itGetsTheWorkflowFromTheTracker() {
        $workflow = $this->artifact->getWorkflow();
        $this->assertEqual($workflow, $this->workflow);
    }

    public function itInjectsItselfInTheWorkflow() {
        $workflow = $this->artifact->getWorkflow();
        $this->assertEqual($workflow->getArtifact(), $this->artifact);
    }
}

class Tracker_Artifact_SOAPTest extends TuleapTestCase {

    private $changeset_without_comments;
    private $changeset_with_submitted_by1;
    private $changeset_with_submitted_by2;
    private $changeset_without_submitted_by;
    private $changeset_which_has_been_modified_by_another_user;

    private $tracker_id;
    private $email;

    private $timestamp1;
    private $timestamp2;
    private $timestamp3;

    private $body1;
    private $body2;
    private $body3;

    private $submitted_by1;
    private $submitted_by2;

    public function setUp() {
        parent::setUp();
        $this->tracker_id    = 123;
        $this->email         = 'martin.goyot@example.com';

        $this->timestamp1    = 1355896800;
        $this->timestamp2    = 1355896802;
        $this->timestamp3    = 1355896805;

        $this->body1         = 'coucou';
        $this->body2         = 'hibou';
        $this->body3         = 'forêt';
        $this->body4         = '';

        $this->submitted_by1 = 101;
        $this->submitted_by2 = 102;

        $this->artifact = anArtifact()->withTrackerId($this->tracker_id)->build();

        $this->changeset_with_submitted_by1                       = new Tracker_Artifact_Changeset(1, $this->artifact, $this->submitted_by1,  $this->timestamp1, null);
        $this->changeset_with_submitted_by2                       = new Tracker_Artifact_Changeset(2, $this->artifact, $this->submitted_by2,  $this->timestamp2, null);
        $this->changeset_without_submitted_by                     = new Tracker_Artifact_Changeset(3, $this->artifact, null,  $this->timestamp3, $this->email);
        $this->changeset_with_comment_with_empty_body             = new Tracker_Artifact_Changeset(4, $this->artifact, $this->submitted_by2,  $this->timestamp2, null);
        $this->changeset_with_different_submitted_by              = new Tracker_Artifact_Changeset(4, $this->artifact, $this->submitted_by2,  $this->timestamp2, null);
        $this->changeset_which_has_been_modified_by_another_user  = new Tracker_Artifact_Changeset(4, $this->artifact, $this->submitted_by2,  $this->timestamp2, null);
        
        $comment1 = new Tracker_Artifact_Changeset_Comment(1, $this->changeset_with_submitted_by1, 2, 3, $this->submitted_by1,  $this->timestamp1, $this->body1, 'text', 0);
        $comment2 = new Tracker_Artifact_Changeset_Comment(2, $this->changeset_with_submitted_by2, 2, 3, $this->submitted_by2,  $this->timestamp2, $this->body2, 'text', 0);
        $comment3 = new Tracker_Artifact_Changeset_Comment(3, $this->changeset_without_submitted_by, 2, 3, null,  $this->timestamp3, $this->body3, 'text', 0);
        $comment4 = new Tracker_Artifact_Changeset_Comment(4, $this->changeset_with_submitted_by2, 2, 3, $this->submitted_by2,  $this->timestamp2, $this->body4, 'text', 0);
        $comment5 = new Tracker_Artifact_Changeset_Comment(5, $this->changeset_which_has_been_modified_by_another_user, 2, 3, $this->submitted_by1,  $this->timestamp2, $this->body3, 'text', 0);

        $this->changeset_with_submitted_by1->setLatestComment($comment1);
        $this->changeset_with_submitted_by2->setLatestComment($comment2);
        $this->changeset_without_submitted_by->setLatestComment($comment3);
        $this->changeset_with_comment_with_empty_body->setLatestComment($comment4);
        $this->changeset_which_has_been_modified_by_another_user->setLatestComment($comment5);
    }

    public function itReturnsAnEmptySoapArrayWhenThereIsNoComments() {
        $changesets = array($this->changeset_with_comment_with_empty_body);
        $this->artifact->setChangesets($changesets);

        $result = $this->artifact->exportCommentsToSOAP();
        $this->assertArrayEmpty($result);
    }

    public function itReturnsASOAPArrayWhenThereAreTwoComments() {
        $changesets = array($this->changeset_with_submitted_by1, $this->changeset_with_submitted_by2);
        $this->artifact->setChangesets($changesets);

        $result = $this->artifact->exportCommentsToSOAP();
        $expected = array(
            array(
                'submitted_by' => $this->submitted_by1,
                'email'        => null,
                'submitted_on' => $this->timestamp1,
                'body'         => $this->body1,
            ),
            array(
                'submitted_by' => $this->submitted_by2,
                'email'        => null,
                'submitted_on' => $this->timestamp2,
                'body'         => $this->body2,
            )
        );

        $this->assertEqual($expected, $result);
    }

    public function itReturnsAnEmailInTheSOAPArrayWhenThereIsNoSubmittedBy() {
        $changesets = array($this->changeset_without_submitted_by);
        $this->artifact->setChangesets($changesets);

        $result = $this->artifact->exportCommentsToSOAP();
        $expected = array(array(
            'submitted_by' => null,
            'email'        => $this->email,
            'submitted_on' => $this->timestamp3,
            'body'         => $this->body3,
        ));

        $this->assertEqual($expected, $result);
    }

    public function itDoesNotReturnAnArrayWhenCommentHasAnEmptyBody() {
        $changesets = array($this->changeset_with_comment_with_empty_body);
        $this->artifact->setChangesets($changesets);

        $result = $this->artifact->exportCommentsToSOAP();
        $this->assertArrayEmpty($result);
    }

    public function itUsesChangesetSubmittedByAndNotCommentsOne() {
        $changesets = array($this->changeset_which_has_been_modified_by_another_user);
        $this->artifact->setChangesets($changesets);

        $expected = array(array(
            'submitted_by' => $this->submitted_by2,
            'email'        => null,
            'submitted_on' => $this->timestamp2,
            'body'         => $this->body3,
        ));

        $result = $this->artifact->exportCommentsToSOAP();

        $this->assertEqual($result, $expected);
    }

     public function itReturnsTheReferencesInSOAPFormat() {
        $id       = $tracker_id = $parent_id = $name = $label = $description = $use_it = $scope = $required = $notifications = $rank = 0;
        $factory  = mock('CrossReferenceFactory');
        $artifact = partial_mock('Tracker_Artifact', array('getCrossReferenceFactory'));
        $wiki_ref = array(
            'ref' => 'wiki #toto',
            'url' => 'http://example.com/le_link_to_teh_wiki'
        );
        $file_ref = array(
            'ref' => 'file #chapeau',
            'url' => 'http://example.com/files/chapeau'
        );
        $art_ref = array(
            'ref' => 'art #123',
            'url' => 'http://example.com/tracker/123'
        );
        $doc_ref = array(
            'ref' => 'doc #42',
            'url' => 'http://example.com/docman/42'
        );

        stub($artifact)->getCrossReferenceFactory()->returns($factory);
        stub($factory)->getFormattedCrossReferences()->returns(
            array(
                'source' => array($wiki_ref, $file_ref),
                'target' => array($art_ref),
                'both'   => array($doc_ref),
            )
        );
        $soap = $artifact->getCrossReferencesSOAPValues();
        $this->assertEqual($soap, array(
            $wiki_ref,
            $file_ref,
            $art_ref,
            $doc_ref
        ));
    }
}

class Tracker_Artifact_PostActionsTest extends TuleapTestCase {

    public function setUp() {
        parent::setUp();
        $this->fields_data = array();
        $this->submitter   = aUser()->build();
        $this->email       = 'toto@example.net';

        $this->changesets  = array(new Tracker_Artifact_Changeset_Null());
        $factory     = mock('Tracker_FormElementFactory');
        stub($factory)->getAllFormElementsForTracker()->returns(array());
        stub($factory)->getUsedFields()->returns(array());

        $this->artifact_factory = mock('Tracker_ArtifactFactory');
        $this->workflow = mock('Workflow');
        stub($this->workflow)->validateGlobalRules()->returns(true);
        $this->changeset_dao  = mock('Tracker_Artifact_ChangesetDao');
        stub($this->changeset_dao)->searchByArtifactIdAndChangesetId()->returnsDar(array(
            'id'           => 123,
            'submitted_by' => 12,
            'submitted_on' => 21,
            'email'        => ''
        ));
        $tracker        = stub('Tracker')->getWorkflow()->returns($this->workflow);
        $this->artifact = partial_mock('Tracker_Artifact', array('validateFields','getChangesetDao','getChangesetCommentDao', 'getReferenceManager'));
        $this->artifact->setId(42);
        $this->artifact->setTracker($tracker);
        $this->artifact->setChangesets($this->changesets);
        $this->artifact->setFormElementFactory($factory);
        $this->artifact->setArtifactFactory($this->artifact_factory);
        stub($this->artifact)->validateFields()->returns(true);
        stub($this->artifact)->getChangesetDao()->returns($this->changeset_dao);
        stub($this->artifact)->getChangesetCommentDao()->returns(mock('Tracker_Artifact_Changeset_CommentDao'));
        stub($this->artifact)->getReferenceManager()->returns(mock('ReferenceManager'));

    }

    public function itCallsTheAfterMethodOnWorkflowWhenCreateInitialChangeset() {
        stub($this->changeset_dao)->create()->returns(5667);
        stub($this->artifact_factory)->save()->returns(true);
        expect($this->workflow)->after($this->fields_data, new IsAExpectation('Tracker_Artifact_Changeset'), null)->once();

        $this->artifact->createInitialChangeset($this->fields_data, $this->submitter, $this->email);
    }

    public function itDoesNotCallTheAfterMethodOnWorkflowWhenSaveOfInitialChangesetFails() {
        stub($this->changeset_dao)->create()->returns(false);
        expect($this->workflow)->after()->never();

        $this->artifact->createInitialChangeset($this->fields_data, $this->submitter, $this->email);
    }

    public function itDoesNotCallTheAfterMethodOnWorkflowWhenSaveOfArtifactFails() {
        stub($this->changeset_dao)->create()->returns(true);
        stub($this->artifact_factory)->save()->returns(false);
        expect($this->workflow)->after()->never();

        $this->artifact->createInitialChangeset($this->fields_data, $this->submitter, $this->email);
    }

    public function itCallsTheAfterMethodOnWorkflowWhenCreateNewChangeset() {
        stub($this->changeset_dao)->create()->returns(true);
        stub($this->artifact_factory)->save()->returns(true);
        expect($this->workflow)->after($this->fields_data, end($this->changesets), new IsAExpectation('Tracker_Artifact_Changeset'))->once();

        $this->artifact->createNewChangeset($this->fields_data, '', $this->submitter, $this->email, false);
    }

    public function itDoesNotCallTheAfterMethodOnWorkflowWhenSaveOfArtifactFailsOnNewChangeset() {
        stub($this->changeset_dao)->create()->returns(true);
        stub($this->artifact_factory)->save()->returns(false);
        expect($this->workflow)->after()->never();

        $this->artifact->createNewChangeset($this->fields_data, '', $this->submitter, $this->email, false);
    }
}

<<<<<<< HEAD
class Tracker_Artifact_getSoapValueTest extends TuleapTestCase {
    private $artifact;
    private $user;
    private $id = 1235;
    private $tracker_id = 567;
    private $submitted_by = 891;
    private $submitted_on = 111213;
    private $use_artifact_permissions = true;
    private $last_update_date = 654683;
=======
class Tracker_Artifact_getCardAccentColorTest extends TuleapTestCase {
>>>>>>> ae30dcde

    public function setUp() {
        parent::setUp();
        $this->user     = mock('PFUser');
<<<<<<< HEAD

        $this->last_changeset = mock('Tracker_Artifact_Changeset');
        stub($this->last_changeset)->getSubmittedOn()->returns($this->last_update_date);
        stub($this->last_changeset)->getValues()->returns(array());

        $this->artifact = partial_mock(
            'Tracker_Artifact',
            array(
                'userCanView',
                'getCrossReferencesSOAPValues',
            ),
            array($this->id, $this->tracker_id, $this->submitted_by, $this->submitted_on, $this->use_artifact_permissions)
        );
        stub($this->artifact)->userCanView()->returns(true);
        stub($this->artifact)->getCrossReferencesSOAPValues()->returns(array(array('ref' => 'art #123', 'url' => '/path/to/art=123')));
        $this->artifact->setChangesets(array($this->last_changeset));
    }

    public function itReturnsEmptyArrayIfUserCannotViewArtifact() {
        $artifact = partial_mock('Tracker_Artifact', array('userCanView'));
        $user     = mock('PFUser');
        stub($artifact)->userCanView($user)->returns(false);

        $this->assertArrayEmpty($artifact->getSoapValue($user));
    }

    public function itReturnsDataIfUserCanViewArtifact() {
        $artifact = partial_mock('Tracker_Artifact', array('userCanView', 'getCrossReferencesSOAPValues'), array('whatever', 'whatever', 'whatever', 'whatever', 'whatever'));
        $artifact->setChangesets(array($this->last_changeset));
        $user     = mock('PFUser');
        stub($artifact)->userCanView($user)->returns(true);

        $this->assertArrayNotEmpty($artifact->getSoapValue($user));
    }

    public function itHasBasicArtifactInfo() {
        $soap_value = $this->artifact->getSoapValue($this->user);
        $this->assertIdentical($soap_value['artifact_id'], $this->id);
        $this->assertIdentical($soap_value['tracker_id'], $this->tracker_id);
        $this->assertIdentical($soap_value['submitted_by'], $this->submitted_by);
        $this->assertIdentical($soap_value['submitted_on'], $this->submitted_on);
    }

    public function itContainsCrossReferencesValue() {
        $soap_value = $this->artifact->getSoapValue($this->user);
        $this->assertEqual($soap_value['cross_references'][0], array('ref' => 'art #123', 'url' => '/path/to/art=123'));
    }

    public function itHasALastUpdateDate() {
        $soap_value = $this->artifact->getSoapValue($this->user);
        $this->assertIdentical($soap_value['last_update_date'], $this->last_update_date);
    }
}

class Tracker_Artifact_getSoapValueWithFieldValuesTest extends TuleapTestCase {
    private $artifact;
    private $user;

    public function setUp() {
        parent::setUp();
        $this->user = mock('PFUser');

        $this->integer_value = '1981';

        $this->field_id = 123242;
        $this->field_name = 'field_name';
        $this->field_label = 'Field Label';
        $this->field = aMockField()->withId($this->field_id)->withLabel($this->field_label)->withName($this->field_name)->build();
        $this->changeset_value = new Tracker_Artifact_ChangesetValue_Integer('whatever', $this->field, true, $this->integer_value);
        $this->last_changeset = stub('Tracker_Artifact_Changeset')->getValues()->returns(array($this->field_id => $this->changeset_value));

        stub($this->field)->userCanRead()->returns(true);

        $this->formelement_factory = mock('Tracker_FormElementFactory');
        stub($this->formelement_factory)->getFormElementById()->returns($this->field);

        $this->artifact = partial_mock(
            'Tracker_Artifact',
            array(
                'userCanView',
                'getCrossReferencesSOAPValues',
            ),
            array('whatever', 'whatever', 'whatever', 'whatever', 'whatever')
        );
        stub($this->artifact)->userCanView()->returns(true);
        $this->artifact->setChangesets(array($this->last_changeset));
        $this->artifact->setFormElementFactory($this->formelement_factory);
    }

    public function itHasAValueForAFieldWithANameAndALabel() {
        $soap_value = $this->artifact->getSoapValue($this->user);
        $this->assertEqual($soap_value['value'][0]['field_name'], $this->field_name);
        $this->assertEqual($soap_value['value'][0]['field_label'], $this->field_label);
    }

    public function itHasAnIntegerValueReturnedAsStringInValueField() {
        $soap_value = $this->artifact->getSoapValue($this->user);
        $this->assertIdentical($soap_value['value'][0]['field_value']['value'], "$this->integer_value");
    }

}

class Tracker_Artifact_getSoapValueWithFieldValuesForSelectBoxTest extends TuleapTestCase {
    private $artifact;
    private $user;

    public function setUp() {
        parent::setUp();
        $this->user = mock('PFUser');

        $this->list_values = array(
            aFieldListStaticValue()->withId(100)->withLabel('None')->build(),
            aFieldListStaticValue()->withId(101)->withLabel('Bla')->build()
        );

        $this->field_id = 123242;
        $this->field_name = 'field_name';
        $this->field_label = 'Field Label';
        $this->field = aMockField()->withId($this->field_id)->withLabel($this->field_label)->withName($this->field_name)->build();
        $this->changeset_value = new Tracker_Artifact_ChangesetValue_List('whatever', $this->field, true, $this->list_values);
        $this->last_changeset = stub('Tracker_Artifact_Changeset')->getValues()->returns(array($this->field_id => $this->changeset_value));

        stub($this->field)->userCanRead()->returns(true);

        $this->formelement_factory = mock('Tracker_FormElementFactory');
        stub($this->formelement_factory)->getFormElementById()->returns($this->field);

        $this->artifact = partial_mock(
            'Tracker_Artifact',
            array(
                'userCanView',
                'getCrossReferencesSOAPValues',
            ),
            array('whatever', 'whatever', 'whatever', 'whatever', 'whatever')
        );
        stub($this->artifact)->userCanView()->returns(true);
        $this->artifact->setChangesets(array($this->last_changeset));
        $this->artifact->setFormElementFactory($this->formelement_factory);
    }

    public function itHasAnListValueReturnedAsAnArrayOfFieldBindValue() {
        $soap_value = $this->artifact->getSoapValue($this->user);
        $bind_value = $soap_value['value'][0]['field_value']['bind_value'];
        $this->assertIdentical($bind_value, array(
            array(
                'bind_value_id'    => 100,
                'bind_value_label' => 'None'
            ),
            array(
                'bind_value_id'    => 101,
                'bind_value_label' => 'Bla'
            ),
        ));
=======
        $this->field    = mock('Tracker_FormElement_Field_Selectbox');
        $this->factory  = mock('Tracker_FormElementFactory');
        $this->artifact = anArtifact()->withFormElementFactory($this->factory)->build();
    }

    public function itReturnsEmptyStringIfNoField() {
        stub($this->factory)->getSelectboxFieldByNameForUser()->returns(null);
        $this->assertEqual('', $this->artifact->getCardAccentColor($this->user));
    }

    public function itDelegatesToTheField() {
        stub($this->field)->getCurrentDecoratorColor($this->artifact)->returns('red');
        stub($this->factory)->getSelectboxFieldByNameForUser()->returns($this->field);
        $this->assertEqual('red', $this->artifact->getCardAccentColor($this->user));
>>>>>>> ae30dcde
    }
}
?><|MERGE_RESOLUTION|>--- conflicted
+++ resolved
@@ -2283,7 +2283,6 @@
     }
 }
 
-<<<<<<< HEAD
 class Tracker_Artifact_getSoapValueTest extends TuleapTestCase {
     private $artifact;
     private $user;
@@ -2293,14 +2292,10 @@
     private $submitted_on = 111213;
     private $use_artifact_permissions = true;
     private $last_update_date = 654683;
-=======
-class Tracker_Artifact_getCardAccentColorTest extends TuleapTestCase {
->>>>>>> ae30dcde
 
     public function setUp() {
         parent::setUp();
         $this->user     = mock('PFUser');
-<<<<<<< HEAD
 
         $this->last_changeset = mock('Tracker_Artifact_Changeset');
         stub($this->last_changeset)->getSubmittedOn()->returns($this->last_update_date);
@@ -2454,7 +2449,13 @@
                 'bind_value_label' => 'Bla'
             ),
         ));
-=======
+    }
+}
+
+class Tracker_Artifact_getCardAccentColorTest extends TuleapTestCase {
+
+    public function setUp() {
+        parent::setUp();
         $this->field    = mock('Tracker_FormElement_Field_Selectbox');
         $this->factory  = mock('Tracker_FormElementFactory');
         $this->artifact = anArtifact()->withFormElementFactory($this->factory)->build();
@@ -2469,7 +2470,7 @@
         stub($this->field)->getCurrentDecoratorColor($this->artifact)->returns('red');
         stub($this->factory)->getSelectboxFieldByNameForUser()->returns($this->field);
         $this->assertEqual('red', $this->artifact->getCardAccentColor($this->user));
->>>>>>> ae30dcde
     }
 }
+
 ?>