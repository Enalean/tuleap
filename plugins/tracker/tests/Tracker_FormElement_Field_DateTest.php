<?php
/**
 * Copyright (c) Xerox Corporation, Codendi Team, 2001-2009. All rights reserved
 *
 * This file is a part of Codendi.
 *
 * Codendi is free software; you can redistribute it and/or modify
 * it under the terms of the GNU General Public License as published by
 * the Free Software Foundation; either version 2 of the License, or
 * (at your option) any later version.
 *
 * Codendi is distributed in the hope that it will be useful,
 * but WITHOUT ANY WARRANTY; without even the implied warranty of
 * MERCHANTABILITY or FITNESS FOR A PARTICULAR PURPOSE.  See the
 * GNU General Public License for more details.
 *
 * You should have received a copy of the GNU General Public License
 * along with Codendi. If not, see <http://www.gnu.org/licenses/>.
 */
 
require_once(dirname(__FILE__).'/../include/Tracker/Artifact/Tracker_Artifact.class.php');
Mock::generate('Tracker_Artifact');

require_once(dirname(__FILE__).'/../include/Tracker/FormElement/Tracker_FormElement_Field_Date.class.php');
Mock::generatePartial(
    'Tracker_FormElement_Field_Date', 
    'Tracker_FormElement_Field_DateTestVersion', 
    array(
        'getValueDao', 
        'isRequired', 
        'getProperty', 
        'getProperties', 
        'formatDate',
        'getDao',
        '_getUserCSVDateFormat'
    )
);Mock::generatePartial(
    'Tracker_FormElement_Field_Date', 
    'Tracker_FormElement_Field_DateTestVersion_ForImport', 
    array(
        'getValueDao', 
        'formatDate',
        'getDao',
        '_getUserCSVDateFormat'
    )
);

require_once(dirname(__FILE__).'/../include/Tracker/Artifact/Tracker_Artifact_ChangesetValue_Date.class.php');
Mock::generate('Tracker_Artifact_ChangesetValue_Date');

require_once(dirname(__FILE__).'/../include/Tracker/FormElement/dao/Tracker_FormElement_Field_Value_DateDao.class.php');
Mock::generate('Tracker_FormElement_Field_Value_DateDao');

require_once('common/dao/include/DataAccessResult.class.php');
Mock::generate('DataAccessResult');

require_once('common/valid/Rule.class.php');    // unit test not really unit...

<<<<<<< HEAD
class Tracker_FormElement_Field_DateTest extends TuleapTestCase {
=======
require_once('common/include/Response.class.php');
Mock::generate('Response');

require_once('common/language/BaseLanguage.class.php');
Mock::generate('BaseLanguage');

Mock::generate('Tracker_Artifact_ChangesetValue_Date');

class Tracker_FormElement_Field_DateTest extends UnitTestCase {
    
    function setUp() {
        $GLOBALS['Response'] = new MockResponse();
        $GLOBALS['Language'] = new MockBaseLanguage();
    }
    function tearDrop() {
        unset($GLOBALS['Response']);
        unset($GLOBALS['Language']);
    }
>>>>>>> fddc09fc
    
    function testNoDefaultValue() {
        $date_field = new Tracker_FormElement_Field_DateTestVersion();
        $this->assertFalse($date_field->hasDefaultValue());
    }
    
    function testDefaultValue() {
        $date_field = new Tracker_FormElement_Field_DateTestVersion();
        $date_field->setReturnValue('getProperty', '1', array('default_value_type')); //custom date
        $date_field->setReturnValue('getProperty', '1234567890', array('default_value'));
        $date_field->setReturnValue('formatDate', '2009-02-13', array('1234567890'));
        $this->assertTrue($date_field->hasDefaultValue());
        $this->assertEqual($date_field->getDefaultValue(), '2009-02-13');
    }
    
    function testToday() {
        $date_field = new Tracker_FormElement_Field_DateTestVersion();
        $date_field->setReturnValue('getProperty', '0', array('default_value_type')); //today
        $date_field->setReturnValue('getProperty', '1234567890', array('default_value'));
        $date_field->setReturnValue('formatDate', '2009-02-13', array('1234567890'));
        $date_field->setReturnValue('formatDate', 'date-of-today', array($_SERVER['REQUEST_TIME']));
        $this->assertTrue($date_field->hasDefaultValue());
        $this->assertEqual($date_field->getDefaultValue(), 'date-of-today');
    }
    
    function testGetChangesetValue() {
        $value_dao = new MockTracker_FormElement_Field_Value_DateDao();
        $dar = new MockDataAccessResult();
        $dar->setReturnValueAt(0, 'getRow', array('id' => 123, 'field_id' => 1, 'value' => '1221221466'));
        $dar->setReturnValue('getRow', false);
        $value_dao->setReturnReference('searchById', $dar);
        
        $date_field = new Tracker_FormElement_Field_DateTestVersion();
        $date_field->setReturnReference('getValueDao', $value_dao);
        
        $this->assertIsA($date_field->getChangesetValue(null, 123, false), 'Tracker_Artifact_ChangesetValue_Date');
    }
    
    function testGetChangesetValue_doesnt_exist() {
        $value_dao = new MockTracker_FormElement_Field_Value_DateDao();
        $dar = new MockDataAccessResult();
        $dar->setReturnValue('getRow', false);
        $value_dao->setReturnReference('searchById', $dar);
        
        $date_field = new Tracker_FormElement_Field_DateTestVersion();
        $date_field->setReturnReference('getValueDao', $value_dao);
        
        $this->assertNull($date_field->getChangesetValue(null, 123, false));
    }
    
    function testIsValidRequiredField() {
        $f = new Tracker_FormElement_Field_DateTestVersion();
        $f->setReturnValue('isRequired', true);
        $a = new MockTracker_Artifact();
        $this->assertTrue($f->isValid($a, '2009-08-31'));
        $this->assertFalse($f->isValid($a, '2009-08-45'));
        $this->assertFalse($f->isValid($a, '2009-13-06'));
        $this->assertFalse($f->isValid($a, '20091306'));
        $this->assertFalse($f->isValid($a, '06/12/2009'));
        $this->assertFalse($f->isValid($a, '06-12-2009'));
        $this->assertFalse($f->isValid($a, 'foobar'));
        $this->assertFalse($f->isValid($a, 06/12/2009));
        $this->assertFalse($f->isValid($a, ''));
        $this->assertFalse($f->isValid($a, null));
    }
    
    function testIsValidNotRequiredField() {
        $f = new Tracker_FormElement_Field_DateTestVersion();
        $f->setReturnValue('isRequired', false);
        $a = new MockTracker_Artifact();
        $this->assertTrue($f->isValid($a, ''));
        $this->assertTrue($f->isValid($a, null));
    }
    
    function testSoapAvailableValues() {
        $f = new Tracker_FormElement_Field_DateTestVersion();
        $this->assertNull($f->getSoapAvailableValues());
    }
    
    function testGetFieldData() {
        $f = new Tracker_FormElement_Field_DateTestVersion();
        $this->assertEqual('2010-04-30', $f->getFieldData('2010-04-30'));
        $this->assertNull($f->getFieldData('03-04-2010'));
    }
    
    function testGetFieldDataForCSVPreview() {
        $f = new Tracker_FormElement_Field_DateTestVersion();
        $f->setReturnValueAt(0, '_getUserCSVDateFormat', 'day_month_year');
        $f->setReturnValueAt(1, '_getUserCSVDateFormat', 'month_day_year');
        $f->setReturnValueAt(2, '_getUserCSVDateFormat', 'day_month_year');
        $f->setReturnValueAt(3, '_getUserCSVDateFormat', 'day_month_year');
        
        $this->assertEqual('1981-04-25', $f->getFieldDataForCSVPreview('25/04/1981'));
        $this->assertEqual('1981-04-25', $f->getFieldDataForCSVPreview('04/25/1981'));
        $this->assertNull($f->getFieldDataForCSVPreview('35/44/1981'));  // this function check date validity!
        $this->assertNull($f->getFieldDataForCSVPreview(''));
    }
    
    function testExplodeXlsDateFmtDDMMYYYY() {
        $f = new Tracker_FormElement_Field_DateTestVersion();
        $f->setReturnValue('_getUserCSVDateFormat', 'day_month_year');
        $this->assertEqual(array('1981', '04', '25', '0', '0'), $f->explodeXlsDateFmt('25/04/1981'));
        $this->assertNull($f->explodeXlsDateFmt('04/25/1981'));
        $this->assertNull($f->explodeXlsDateFmt('04/25/81'));
        $this->assertNull($f->explodeXlsDateFmt('25/04/81'));
        $this->assertNull($f->explodeXlsDateFmt('25/04/81 10AM'));
    }
    
    function testExplodeXlsDateFmtMMDDYYYY() {
        $f = new Tracker_FormElement_Field_DateTestVersion();
        $f->setReturnValue('_getUserCSVDateFormat', 'month_day_year');
        $this->assertEqual(array('1981', '04', '25', '0', '0'), $f->explodeXlsDateFmt('04/25/1981'));
        $this->assertNull($f->explodeXlsDateFmt('25/04/1981'));
        $this->assertNull($f->explodeXlsDateFmt('25/04/81'));
        $this->assertNull($f->explodeXlsDateFmt('04/25/81'));
        $this->assertNull($f->explodeXlsDateFmt('04/25/81 10AM'));
    }
    
    function testNbDigits() {
        $f = new Tracker_FormElement_Field_DateTestVersion();
        $this->assertEqual(1, $f->_nbDigits(1));
        $this->assertEqual(2, $f->_nbDigits(15));
        $this->assertEqual(3, $f->_nbDigits(101));
        $this->assertEqual(4, $f->_nbDigits(1978));
        $this->assertEqual(5, $f->_nbDigits(12345));
        $this->assertEqual(1, $f->_nbDigits(001));
        $this->assertEqual(1, $f->_nbDigits('001'));
    }
    
    function testExportPropertiesToXMLNoDefaultValue() {
        $xml_test = simplexml_load_file(dirname(__FILE__) . '/_fixtures/ImportTrackerFormElementDatePropertiesNoDefaultValueTest.xml');
        
        $date_field = new Tracker_FormElement_Field_DateTestVersion();
        $properties = array(
            'default_value_type' => array(
                'type'    => 'radio',
                'value'   => 1,    // specific date
                'choices' => array(
                    'default_value_today' => array(
                        'radio_value' => 0,
                        'type'        => 'label',
                        'value'       => 'today',
                    ),
                    'default_value' => array(
                        'radio_value' => 1,
                        'type'  => 'date',
                        'value' => '',          // no default value
                    ),
                )
            )
        );
        $date_field->setReturnReference('getProperties', $properties);
        $root = new SimpleXMLElement('<?xml version="1.0" encoding="UTF-8"?><tracker xmlns="http://codendi.org/tracker" />');
        $date_field->exportPropertiesToXML($root);
        $this->assertEqual((string)$xml_test->properties, (string)$root->properties);
        $this->assertEqual(count($root->properties->attributes()), 0);
    }
    
    function testExportPropertiesToXMLNoDefaultValue2() {
        // another test if value = '0' instead of ''
        $xml_test = simplexml_load_file(dirname(__FILE__) . '/_fixtures/ImportTrackerFormElementDatePropertiesNoDefaultValueTest.xml');
        
        $date_field = new Tracker_FormElement_Field_DateTestVersion();
        $properties = array(
            'default_value_type' => array(
                'type'    => 'radio',
                'value'   => 1,    // specific date
                'choices' => array(
                    'default_value_today' => array(
                        'radio_value' => 0,
                        'type'        => 'label',
                        'value'       => 'today',
                    ),
                    'default_value' => array(
                        'radio_value' => 1,
                        'type'  => 'date',
                        'value' => '0',          // no default value
                    ),
                )
            )
        );
        $date_field->setReturnReference('getProperties', $properties);
        $root = new SimpleXMLElement('<?xml version="1.0" encoding="UTF-8"?><tracker xmlns="http://codendi.org/tracker" />');
        $date_field->exportPropertiesToXML($root);
        $this->assertEqual((string)$xml_test->properties, (string)$root->properties);
        $this->assertEqual(count($root->properties->attributes()), 0);
    }
    
    function testExportPropertiesToXMLDefaultValueToday() {
        $xml_test = simplexml_load_file(dirname(__FILE__) . '/_fixtures/ImportTrackerFormElementDatePropertiesDefaultValueTodayTest.xml');
        
        $date_field = new Tracker_FormElement_Field_DateTestVersion();
        $properties = array(
            'default_value_type' => array(
                'type'    => 'radio',
                'value'   => 0,    // today
                'choices' => array(
                    'default_value_today' => array(
                        'radio_value' => 0,
                        'type'        => 'label',
                        'value'       => 'today',
                    ),
                    'default_value' => array(
                        'radio_value' => 1,
                        'type'  => 'date',
                        'value' => '1234567890',
                    ),
                )
            )
        );
        $date_field->setReturnReference('getProperties', $properties);
        $root = new SimpleXMLElement('<?xml version="1.0" encoding="UTF-8"?><tracker xmlns="http://codendi.org/tracker" />');
        $date_field->exportPropertiesToXML($root);
        $this->assertEqual((string)$xml_test->properties, (string)$root->properties);
        $this->assertEqual(count($root->properties->attributes()), 1);
        $attr = $root->properties->attributes();
        $this->assertEqual('today', ((string)$attr->default_value));
    }
    
    function testExportPropertiesToXMLDefaultValueSpecificDate() {
        $xml_test = simplexml_load_file(dirname(__FILE__) . '/_fixtures/ImportTrackerFormElementDatePropertiesDefaultValueSpecificDateTest.xml');
        
        $date_field = new Tracker_FormElement_Field_DateTestVersion();
        $properties = array(
            'default_value_type' => array(
                'type'    => 'radio',
                'value'   => 1,    // specific date
                'choices' => array(
                    'default_value_today' => array(
                        'radio_value' => 0,
                        'type'        => 'label',
                        'value'       => 'today',
                    ),
                    'default_value' => array(
                        'radio_value' => 1,
                        'type'  => 'date',
                        'value' => '1234567890',  // specific date
                    ),
                )
            )
        );
        $date_field->setReturnReference('getProperties', $properties);
        $root = new SimpleXMLElement('<?xml version="1.0" encoding="UTF-8"?><tracker xmlns="http://codendi.org/tracker" />');
        $date_field->exportPropertiesToXML($root);
        $this->assertEqual((string)$xml_test->properties, (string)$root->properties);
        $this->assertEqual(count($root->properties->attributes()), 1);
        $attr = $root->properties->attributes();
        $this->assertEqual('1234567890', ((string)$attr->default_value));
    }
    
    function testImport_realdate() {
        $xml = new SimpleXMLElement('<?xml version="1.0" standalone="yes"?>
            <formElement type="date" ID="F0" rank="20" required="1">
                <name>field_name</name>
                <label>field_label</label>
                <description>field_description</description>
                <properties default_value="1234567890" />
            </formElement>'
        );
        
        $mapping = array();
        
        $date = new Tracker_FormElement_Field_DateTestVersion_ForImport();
        $date->setReturnValue('formatDate', '2009-02-13', array('1234567890'));
        $date->setReturnValue('formatDate', 'date-of-today', array($_SERVER['REQUEST_TIME']));
        
        $date->continueGetInstanceFromXML($xml, $mapping);
        
        $this->assertEqual($date->getDefaultValue(), '2009-02-13');
    }
    
    function testImport_today() {
        $xml = new SimpleXMLElement('<?xml version="1.0" standalone="yes"?>
            <formElement type="date" ID="F0" rank="20" required="1">
                <name>field_name</name>
                <label>field_label</label>
                <description>field_description</description>
                <properties default_value="today" />
            </formElement>'
        );
        
        $mapping = array();
        
        $date = new Tracker_FormElement_Field_DateTestVersion_ForImport();
        $date->setReturnValue('formatDate', '2009-02-13', array('1234567890'));
        $date->setReturnValue('formatDate', 'date-of-today', array($_SERVER['REQUEST_TIME']));
        
        $date->continueGetInstanceFromXML($xml, $mapping);
        
        $this->assertEqual($date->getDefaultValue(), 'date-of-today');
    }
    
    function testImport_nodefault() {
        $xml = new SimpleXMLElement('<?xml version="1.0" standalone="yes"?>
            <formElement type="date" ID="F0" rank="20" required="1">
                <name>field_name</name>
                <label>field_label</label>
                <description>field_description</description>
                <properties />
            </formElement>'
        );
        
        $mapping = array();
        
        $date = new Tracker_FormElement_Field_DateTestVersion_ForImport();
        $date->setReturnValue('formatDate', '2009-02-13', array('1234567890'));
        $date->setReturnValue('formatDate', 'date-of-today', array($_SERVER['REQUEST_TIME']));
        
        $date->continueGetInstanceFromXML($xml, $mapping);
        
        $this->assertEqual($date->getDefaultValue(), '');
    }
    
    function testImport_empty() {
        $xml = new SimpleXMLElement('<?xml version="1.0" standalone="yes"?>
            <formElement type="date" ID="F0" rank="20" required="1">
                <name>field_name</name>
                <label>field_label</label>
                <description>field_description</description>
                <properties default_value="" />
            </formElement>'
        );
        
        $mapping = array();
        
        $date = new Tracker_FormElement_Field_DateTestVersion_ForImport();
        $date->setReturnValue('formatDate', '2009-02-13', array('1234567890'));
        $date->setReturnValue('formatDate', 'date-of-today', array($_SERVER['REQUEST_TIME']));
        
        $date->continueGetInstanceFromXML($xml, $mapping);
        
        $this->assertEqual($date->getDefaultValue(), '');
    }
    
    function testFieldDateShouldSendEmptyMailValueWhenValueIsEmpty() {
        $artifact = new MockTracker_Artifact();
        $date = new Tracker_FormElement_Field_DateTestVersion();
        $this->assertEqual('', $date->fetchMailArtifactValue($artifact, null, null));
    }
    
    function testFieldDateShouldSendAMailWithAReadableDate() {
        $artifact = new MockTracker_Artifact();
        
        $date = new Tracker_FormElement_Field_DateTestVersion();
        $date->setReturnValue('formatDate', '2011-12-01', array(1322752769));
        
        $value = new MockTracker_Artifact_ChangesetValue_Date();
        $value->setReturnValue('getTimestamp', 1322752769);
        
        $this->assertEqual('2011-12-01', $date->fetchMailArtifactValue($artifact, $value, 'text'));
        $this->assertEqual('2011-12-01', $date->fetchMailArtifactValue($artifact, $value, 'html'));
    }
    
    function testFieldDateShouldSendEmptyMailWhenThereIsNoDateDefined() {
        $artifact = new MockTracker_Artifact();
        
        $date = new Tracker_FormElement_Field_DateTestVersion();
        
        $value = new MockTracker_Artifact_ChangesetValue_Date();
        $value->setReturnValue('getTimestamp', 0);
        
        $this->assertEqual('', $date->fetchMailArtifactValue($artifact, $value, 'text'));
        $this->assertEqual('', $date->fetchMailArtifactValue($artifact, $value, 'html'));
    }
}

?><|MERGE_RESOLUTION|>--- conflicted
+++ resolved
@@ -56,28 +56,7 @@
 
 require_once('common/valid/Rule.class.php');    // unit test not really unit...
 
-<<<<<<< HEAD
 class Tracker_FormElement_Field_DateTest extends TuleapTestCase {
-=======
-require_once('common/include/Response.class.php');
-Mock::generate('Response');
-
-require_once('common/language/BaseLanguage.class.php');
-Mock::generate('BaseLanguage');
-
-Mock::generate('Tracker_Artifact_ChangesetValue_Date');
-
-class Tracker_FormElement_Field_DateTest extends UnitTestCase {
-    
-    function setUp() {
-        $GLOBALS['Response'] = new MockResponse();
-        $GLOBALS['Language'] = new MockBaseLanguage();
-    }
-    function tearDrop() {
-        unset($GLOBALS['Response']);
-        unset($GLOBALS['Language']);
-    }
->>>>>>> fddc09fc
     
     function testNoDefaultValue() {
         $date_field = new Tracker_FormElement_Field_DateTestVersion();
