/**
  * Copyright (c) Enalean, 2013. All rights reserved
  *
  * This file is a part of Tuleap.
  *
  * Tuleap is free software; you can redistribute it and/or modify
  * it under the terms of the GNU General Public License as published by
  * the Free Software Foundation; either version 2 of the License, or
  * (at your option) any later version.
  *
  * Tuleap is distributed in the hope that it will be useful,
  * but WITHOUT ANY WARRANTY; without even the implied warranty of
  * MERCHANTABILITY or FITNESS FOR A PARTICULAR PURPOSE. See the
  * GNU General Public License for more details.
  *
  * You should have received a copy of the GNU General Public License
  * along with Tuleap. If not, see <http://www.gnu.org/licenses/
  */

describe('HierarchyViewer', function () {

    var base_url = '/plugins/tracker/',
        stories  = [
            {title:"tea",    id:"121", status:"open",   xref:"story #121", url:"/path/to/121"},
            {title:"coffee", id:"122", status:"closed", xref:"story #122", url:"/path/to/122"}
        ];

    describe('retrieves the children', function () {

        var artifact_id = 12,
            container,
            viewer;


        describe('it does not have any children', function () {

            beforeEach(function () {
                var server = sinon.fakeServer.create();

                container = new Element('div');
                viewer    = new tuleap.artifact.HierarchyViewer(base_url, container);
                server.respondWith(
                    "GET", base_url + '?aid=' + artifact_id + '&func=get-children',
                    [
                        200,
                        { "Content-type": "application/json" },
                        JSON.stringify([])
                    ]
                );

                viewer.getArtifactChildren(artifact_id);

                server.respond();
            });

            it('displays that there is no child', function () {
                container.down('em').innerText.should.contain('There is not any children yet');
            });
        });

<<<<<<< HEAD
        it('the table has a header with title & status', function () {
            container.down('table').down('thead').textContent.should.contain('Title');
            container.down('table').down('thead').textContent.should.contain('Status');
        });
=======
        describe('it has children', function () {
>>>>>>> 6795b140

            beforeEach(function () {
                var server = sinon.fakeServer.create();

                container = new Element('div');
                viewer    = new tuleap.artifact.HierarchyViewer(base_url, container);
                server.respondWith(
                    "GET", base_url + '?aid=' + artifact_id + '&func=get-children',
                    [
                        200,
                        { "Content-type": "application/json" },
                        JSON.stringify(stories)
                    ]
                );

                viewer.getArtifactChildren(artifact_id);

                server.respond();
            });

            it('inserts a table', function () {
                container.down('table').should.exist;
            });

            it('the table has a header with title & status', function () {
                container.down('table').down('thead').innerText.should.contain('Title');
                container.down('table').down('thead').innerText.should.contain('Status');
            });

<<<<<<< HEAD
            it('displays the title', function () {
                stories.map(function (story) {
                    table.textContent.should.contain(story.title);
=======
            describe('for each child', function () {

                var table;

                beforeEach(function () {
                    table = container.down('table');
>>>>>>> 6795b140
                });

<<<<<<< HEAD
            it('displays the status', function () {
                stories.map(function (story) {
                    table.textContent.should.contain(story.status);
=======
                it('displays the title', function () {
                    stories.map(function (story) {
                        table.innerText.should.contain(story.title);
                    });
                });

                it('displays the status', function () {
                    stories.map(function (story) {
                        table.innerText.should.contain(story.status);
                    });
>>>>>>> 6795b140
                });

                it('displays the xref as a link', function () {
                    stories.map(function (story) {
                        table.down('a[href=' + story.url + ']').text.should.contain(story.xref);
                    });
                });
            });
        });
    });
});<|MERGE_RESOLUTION|>--- conflicted
+++ resolved
@@ -54,18 +54,11 @@
             });
 
             it('displays that there is no child', function () {
-                container.down('em').innerText.should.contain('There is not any children yet');
+                container.down('em').textContent.should.contain('There is not any children yet');
             });
         });
 
-<<<<<<< HEAD
-        it('the table has a header with title & status', function () {
-            container.down('table').down('thead').textContent.should.contain('Title');
-            container.down('table').down('thead').textContent.should.contain('Status');
-        });
-=======
         describe('it has children', function () {
->>>>>>> 6795b140
 
             beforeEach(function () {
                 var server = sinon.fakeServer.create();
@@ -91,40 +84,28 @@
             });
 
             it('the table has a header with title & status', function () {
-                container.down('table').down('thead').innerText.should.contain('Title');
-                container.down('table').down('thead').innerText.should.contain('Status');
+                container.down('table').down('thead').textContent.should.contain('Title');
+                container.down('table').down('thead').textContent.should.contain('Status');
             });
 
-<<<<<<< HEAD
-            it('displays the title', function () {
-                stories.map(function (story) {
-                    table.textContent.should.contain(story.title);
-=======
             describe('for each child', function () {
 
                 var table;
 
                 beforeEach(function () {
                     table = container.down('table');
->>>>>>> 6795b140
                 });
 
-<<<<<<< HEAD
-            it('displays the status', function () {
-                stories.map(function (story) {
-                    table.textContent.should.contain(story.status);
-=======
                 it('displays the title', function () {
                     stories.map(function (story) {
-                        table.innerText.should.contain(story.title);
+                        table.textContent.should.contain(story.title);
                     });
                 });
 
                 it('displays the status', function () {
                     stories.map(function (story) {
-                        table.innerText.should.contain(story.status);
+                        table.textContent.should.contain(story.status);
                     });
->>>>>>> 6795b140
                 });
 
                 it('displays the xref as a link', function () {
