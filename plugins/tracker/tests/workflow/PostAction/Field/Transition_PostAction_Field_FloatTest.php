--- conflicted
+++ resolved
@@ -66,11 +66,7 @@
     }
     
     public function testBeforeShouldSetTheFloatField() {
-<<<<<<< HEAD
         $user = mock('PFUser');
-=======
-        $user = mock('User');
->>>>>>> d031368b
         
         stub($this->field)->getLabel()->returns('Remaining Effort');
         stub($this->field)->userCanRead($user)->returns(true);
