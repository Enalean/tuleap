<?php
/*
 * Copyright (c) Enalean, 2011. All Rights Reserved.
 *
 * This file is a part of Tuleap.
 *
 * Tuleap is free software; you can redistribute it and/or modify
 * it under the terms of the GNU General Public License as published by
 * the Free Software Foundation; either version 2 of the License, or
 * (at your option) any later version.
 *
 * Tuleap is distributed in the hope that it will be useful,
 * but WITHOUT ANY WARRANTY; without even the implied warranty of
 * MERCHANTABILITY or FITNESS FOR A PARTICULAR PURPOSE.  See the
 * GNU General Public License for more details.
 *
 * You should have received a copy of the GNU General Public License
 * along with Tuleap. If not, see <http://www.gnu.org/licenses/>.
 */

require_once dirname(__FILE__).'/../../../include/workflow/PostAction/Transition_PostActionFactory.class.php';
require_once dirname(__FILE__).'/../../../include/workflow/PostAction/Field/dao/Transition_PostAction_Field_DateDao.class.php';
require_once dirname(__FILE__).'/../../../include/workflow/PostAction/CIBuild/Transition_PostAction_CIBuildDao.class.php';
require_once dirname(__FILE__).'/../../../include/Tracker/FormElement/Tracker_FormElement_Field_Date.class.php';
require_once dirname(__FILE__).'/../../builders/aMockField.php';
require_once dirname(__FILE__).'/../../builders/aTransition.php';
require_once dirname(__FILE__).'/../../builders/aDateFieldPostAction.php';
require_once dirname(__FILE__).'/../../builders/anIntFieldPostAction.php';
require_once dirname(__FILE__).'/../../builders/aFloatFieldPostAction.php';
require_once dirname(__FILE__).'/../../builders/aPostActionFactory.php';
require_once dirname(__FILE__).'/../../builders/aCIBuildPostAction.php';

Mock::generatePartial('Transition_PostActionFactory',
                      'Transition_PostActionFactoryTestVersion',
                      array('getDao', 'getFormElementFactory'));

class Transition_PostActionFactory_AddPostActionTest extends TuleapTestCase {
    
    protected $factory;
    protected $field_factory;
    protected $cibuild_factory;


    public function setUp() {
        parent::setUp();
        
        $this->transition_id = 123;
        $this->transition    = stub('Transition')->getTransitionId()->returns($this->transition_id);
        
        $mocked_methods = array('getFieldFactory', 'getCIBuildFactory');
        $this->factory = partial_mock('Transition_PostActionFactory', $mocked_methods);
        
        $this->field_factory = mock('Transition_PostAction_FieldFactory');
        $this->cibuild_factory = mock('Transition_PostAction_CIBuildFactory');
        
        stub($this->field_factory)->getTypes()->returns(
            array(
                Transition_PostAction_Field_Date::SHORT_NAME,
                Transition_PostAction_Field_Int::SHORT_NAME,
                Transition_PostAction_Field_Float::SHORT_NAME,
            )
        );
        
        stub($this->cibuild_factory)->getTypes()->returns(
            array(
                Transition_PostAction_CIBuild::SHORT_NAME
            )
        );
        
        stub($this->factory)->getFieldFactory()->returns($this->field_factory);
        stub($this->factory)->getCIBuildFactory()->returns($this->cibuild_factory);
    }
    
    public function itCanAddAPostActionToAnIntField() {
        stub($this->field_factory)->addPostAction()->once();
        stub($this->factory)->getCIBuildFactory()->never();
        
        $this->factory->addPostAction($this->transition, Transition_PostAction_Field_Int::SHORT_NAME);
    }
    
    public function itCanAddAPostActionToAFloatField() {
        stub($this->field_factory)->addPostAction()->once();
        stub($this->factory)->getCIBuildFactory()->never();
        
        $this->factory->addPostAction($this->transition, Transition_PostAction_Field_Float::SHORT_NAME);
    }

}

class Transition_PostActionFactory_DuplicateTest extends Transition_PostActionFactory_AddPostActionTest {
    
    public function itDelegatesDuplicationToTheOtherPostActionFactories() {
        $post_actions = array();
        
        $field_mapping = array(
            1 => array('from'=>2066, 'to'=>3066),
            2 => array('from'=>2067, 'to'=>3067),
        );
        
        stub($this->field_factory)->duplicate(1, 2, $post_actions, $field_mapping)->once();
        stub($this->cibuild_factory)->duplicate(1, 2, $post_actions, $field_mapping)->once();

        $this->factory->duplicate(1, 2, $post_actions, $field_mapping);
    }
}

class Transition_PostActionFactory_GetInstanceFromXmlTest extends Transition_PostActionFactory_AddPostActionTest {

    public function itreturnsAFieldPostActionIfXmlCorrespondsToField() {
        $xml = new SimpleXMLElement('
            <postaction_field_date valuetype="1">
                <field_id REF="F1"/>
            </postaction_field_date>
        ');
        
        $mapping = array('F1' => 62334);
        
        stub($this->field_factory)
            ->getInstanceFromXML($xml, $mapping, $this->transition)
            ->returns(mock('Transition_PostAction_Field_Date'));
        
        $post_action = $this->factory->getInstanceFromXML($xml, $mapping, $this->transition);
        $this->assertIsA($post_action, 'Transition_PostAction_Field_Date');
    }
    
    public function itreturnsACIBuildPostActionIfXmlCorrespondsToACIBuild() {
        $xml = new SimpleXMLElement('
            <postaction_ci_build valuetype="1">
                <field_id REF="F1"/>
            </postaction_ci_build>
        ');
        
        $mapping = array('F1' => 62334);
        
        stub($this->field_factory)
            ->getInstanceFromXML($xml, $mapping, $this->transition)
            ->returns(null);
        
        stub($this->cibuild_factory)
            ->getInstanceFromXML($xml, $mapping, $this->transition)
            ->returns(mock('Transition_PostAction_CIBuild'));
        
        $post_action = $this->factory->getInstanceFromXML($xml, $mapping, $this->transition);
        $this->assertIsA($post_action, 'Transition_PostAction_CIBuild');
    }
}

<<<<<<< HEAD
class Transition_PostActionFactory_SaveObjectTest extends TuleapTestCase {
    
    public function setUp() {
        parent::setUp();
        
        $this->factory = new Transition_PostActionFactoryTestVersion();
        
        $this->date_dao     = mock('Transition_PostAction_Field_DateDao');
        $this->int_dao      = mock('Transition_PostAction_Field_IntDao');
        $this->float_dao    = mock('Transition_PostAction_Field_FloatDao');
        $this->ci_build_dao = mock('Transition_PostAction_CIBuildDao');
        
        stub($this->factory)->getDao('field_date')->returns($this->date_dao);
        stub($this->factory)->getDao('field_int')->returns($this->int_dao);
        stub($this->factory)->getDao('field_float')->returns($this->float_dao);
        stub($this->factory)->getDao('ci_build')->returns($this->ci_build_dao);
    }
=======
class Transition_PostActionFactory_SaveObjectTest extends Transition_PostActionFactory_AddPostActionTest {
>>>>>>> 60835558
    
    public function itSavesDateFieldPostActions() {
        $post_action = mock('Transition_PostAction_Field_Date');
        stub($this->cibuild_factory)->saveObject()->never();
        stub($this->field_factory)->saveObject($post_action)->once();

        $this->factory->saveObject($post_action);
    }
    
    public function itSavesIntFieldPostActions() {
        $post_action = mock('Transition_PostAction_Field_Int');
        stub($this->cibuild_factory)->saveObject()->never();
        stub($this->field_factory)->saveObject($post_action)->once();

        $this->factory->saveObject($post_action);
    }
    
    public function itSavesFloatFieldPostActions() {
<<<<<<< HEAD
        $post_action = aFloatFieldPostAction()->withTransitionId(123)
                                               ->withFieldId(456)
                                               ->withValue(0)
                                               ->build();
        $this->float_dao->expectOnce('save', array(123, 456, 0));
        $this->factory->saveObject($post_action);
    }

    public function itSavesCIBuildPostActions() {
        $ci_client = mock('Jenkins_Client');
        $post_action = aCIBuildPostAction()->withTransitionId(123)
                                           ->withValue('http://www')
                                           ->withCIClient($ci_client)
                                           ->build();
        $this->ci_build_dao->expectOnce('save', array(123, 'http://www'));
        $this->factory->saveObject($post_action);
    }
}

class Transition_PostActionFactory_DeleteWorkflowTest extends TuleapTestCase {
    
    public function setUp() {
        parent::setUp();
        
        $this->factory = new Transition_PostActionFactoryTestVersion();
        
        $this->date_dao          = mock('Transition_PostAction_Field_DateDao');
        $this->int_dao           = mock('Transition_PostAction_Field_IntDao');
        $this->float_dao         = mock('Transition_PostAction_Field_FloatDao');
        $this->jenkins_build_dao = mock('Transition_PostAction_CIBuildDao');

        stub($this->factory)->getDao('field_date')->returns($this->date_dao);
        stub($this->factory)->getDao('field_int')->returns($this->int_dao);
        stub($this->factory)->getDao('field_float')->returns($this->float_dao);
        stub($this->factory)->getDao('ci_build')->returns($this->jenkins_build_dao);
=======
        $post_action = mock('Transition_PostAction_Field_Float');
        stub($this->cibuild_factory)->saveObject()->never();
        stub($this->field_factory)->saveObject($post_action)->once();
>>>>>>> 60835558

        $this->factory->saveObject($post_action);
    }
    
    public function itSavesCIBuildPostActions() {
        $post_action = mock('Transition_PostAction_CIBuild');
        stub($this->field_factory)->saveObject()->never();
        stub($this->cibuild_factory)->saveObject($post_action)->once();

        $this->factory->saveObject($post_action);
    }
    
}

class Transition_PostActionFactory_DeleteWorkflowTest extends Transition_PostActionFactory_AddPostActionTest {
    
    public function itDeletesAllPostActions() {
        $workflow_id = 10;
        stub($this->field_factory)->deleteWorkflow($workflow_id)->once()->returns(true);
        stub($this->cibuild_factory)->deleteWorkflow($workflow_id)->once()->returns(true);
        
        $this->factory->deleteWorkflow($workflow_id);
    }
    
}

class Transition_PostActionFactory_IsFieldUsedInPostActionsTest extends Transition_PostActionFactory_AddPostActionTest {
    
    public function itChecksFieldIsUsedInEachTypeOfPostAction() {
        $field = mock('Tracker_FormElement_Field');
        
        stub($this->cibuild_factory)->isFieldUsedInPostActions($field)->once()->returns(false);
        stub($this->field_factory)->isFieldUsedInPostActions($field)->once()->returns(true);
        
        $this->factory->isFieldUsedInPostActions($field);
    }
}
?><|MERGE_RESOLUTION|>--- conflicted
+++ resolved
@@ -46,13 +46,13 @@
         
         $this->transition_id = 123;
         $this->transition    = stub('Transition')->getTransitionId()->returns($this->transition_id);
-        
+
         $mocked_methods = array('getFieldFactory', 'getCIBuildFactory');
         $this->factory = partial_mock('Transition_PostActionFactory', $mocked_methods);
-        
+
         $this->field_factory = mock('Transition_PostAction_FieldFactory');
         $this->cibuild_factory = mock('Transition_PostAction_CIBuildFactory');
-        
+
         stub($this->field_factory)->getTypes()->returns(
             array(
                 Transition_PostAction_Field_Date::SHORT_NAME,
@@ -60,13 +60,13 @@
                 Transition_PostAction_Field_Float::SHORT_NAME,
             )
         );
-        
+
         stub($this->cibuild_factory)->getTypes()->returns(
             array(
                 Transition_PostAction_CIBuild::SHORT_NAME
             )
         );
-        
+
         stub($this->factory)->getFieldFactory()->returns($this->field_factory);
         stub($this->factory)->getCIBuildFactory()->returns($this->cibuild_factory);
     }
@@ -144,28 +144,7 @@
         $this->assertIsA($post_action, 'Transition_PostAction_CIBuild');
     }
 }
-
-<<<<<<< HEAD
-class Transition_PostActionFactory_SaveObjectTest extends TuleapTestCase {
-    
-    public function setUp() {
-        parent::setUp();
-        
-        $this->factory = new Transition_PostActionFactoryTestVersion();
-        
-        $this->date_dao     = mock('Transition_PostAction_Field_DateDao');
-        $this->int_dao      = mock('Transition_PostAction_Field_IntDao');
-        $this->float_dao    = mock('Transition_PostAction_Field_FloatDao');
-        $this->ci_build_dao = mock('Transition_PostAction_CIBuildDao');
-        
-        stub($this->factory)->getDao('field_date')->returns($this->date_dao);
-        stub($this->factory)->getDao('field_int')->returns($this->int_dao);
-        stub($this->factory)->getDao('field_float')->returns($this->float_dao);
-        stub($this->factory)->getDao('ci_build')->returns($this->ci_build_dao);
-    }
-=======
 class Transition_PostActionFactory_SaveObjectTest extends Transition_PostActionFactory_AddPostActionTest {
->>>>>>> 60835558
     
     public function itSavesDateFieldPostActions() {
         $post_action = mock('Transition_PostAction_Field_Date');
@@ -184,47 +163,9 @@
     }
     
     public function itSavesFloatFieldPostActions() {
-<<<<<<< HEAD
-        $post_action = aFloatFieldPostAction()->withTransitionId(123)
-                                               ->withFieldId(456)
-                                               ->withValue(0)
-                                               ->build();
-        $this->float_dao->expectOnce('save', array(123, 456, 0));
-        $this->factory->saveObject($post_action);
-    }
-
-    public function itSavesCIBuildPostActions() {
-        $ci_client = mock('Jenkins_Client');
-        $post_action = aCIBuildPostAction()->withTransitionId(123)
-                                           ->withValue('http://www')
-                                           ->withCIClient($ci_client)
-                                           ->build();
-        $this->ci_build_dao->expectOnce('save', array(123, 'http://www'));
-        $this->factory->saveObject($post_action);
-    }
-}
-
-class Transition_PostActionFactory_DeleteWorkflowTest extends TuleapTestCase {
-    
-    public function setUp() {
-        parent::setUp();
-        
-        $this->factory = new Transition_PostActionFactoryTestVersion();
-        
-        $this->date_dao          = mock('Transition_PostAction_Field_DateDao');
-        $this->int_dao           = mock('Transition_PostAction_Field_IntDao');
-        $this->float_dao         = mock('Transition_PostAction_Field_FloatDao');
-        $this->jenkins_build_dao = mock('Transition_PostAction_CIBuildDao');
-
-        stub($this->factory)->getDao('field_date')->returns($this->date_dao);
-        stub($this->factory)->getDao('field_int')->returns($this->int_dao);
-        stub($this->factory)->getDao('field_float')->returns($this->float_dao);
-        stub($this->factory)->getDao('ci_build')->returns($this->jenkins_build_dao);
-=======
         $post_action = mock('Transition_PostAction_Field_Float');
         stub($this->cibuild_factory)->saveObject()->never();
         stub($this->field_factory)->saveObject($post_action)->once();
->>>>>>> 60835558
 
         $this->factory->saveObject($post_action);
     }
