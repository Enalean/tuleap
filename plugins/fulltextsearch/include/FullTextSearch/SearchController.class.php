<?php
/**
 * Copyright (c) Enalean, 2012. All Rights Reserved.
 *
 * This file is a part of Tuleap.
 *
 * Tuleap is free software; you can redistribute it and/or modify
 * it under the terms of the GNU General Public License as published by
 * the Free Software Foundation; either version 2 of the License, or
 * (at your option) any later version.
 *
 * Tuleap is distributed in the hope that it will be useful,
 * but WITHOUT ANY WARRANTY; without even the implied warranty of
 * MERCHANTABILITY or FITNESS FOR A PARTICULAR PURPOSE.  See the
 * GNU General Public License for more details.
 *
 * You should have received a copy of the GNU General Public License
 * along with Tuleap. If not, see <http://www.gnu.org/licenses/>.
 */

require_once 'SearchPresenter.class.php';
require_once 'common/mvc2/Controller.class.php';

class FullTextSearch_SearchController extends MVC2_Controller {
    
    /**
     * @var ElasticSearch_ClientFacade 
     */
    private $client;
    
    /**
     * @var ProjectManager 
     */
    private $project_manager;
    
    public function __construct(Codendi_Request            $request,
                                ElasticSearch_ClientFacade $client,
                                ProjectManager             $project_manager) {
        parent::__construct('fulltextsearch', $request);
        
        $this->client          = $client;
        $this->project_manager = $project_manager;
    }
    
    public function index() {
        $index_status  = $this->getIndexStatus();
        $presenter = new FullTextSearch_IndexPresenter($index_status);
        $this->renderWithHeaderAndFooter($presenter);
    }
    
    public function search() {
        $terms         = $this->request->getValidated('terms', 'string', '');
        $index_status  = $this->getIndexStatus();
        $search_result = $this->getSearchResults($terms);
<<<<<<< HEAD
        $presenter     = new FullTextSearch_SearchPresenter($index_status, $terms, $search_result, $this->project_manager);
        $this->renderWithHeaderAndFooter($presenter);
=======

        $query_presenter = new FullTextSearch_SearchPresenter($terms, $search_result, $index_status, $this->project_manager);

        $title = 'Full text search';
        $GLOBALS['HTML']->header(array('title' => $title, 'selected_top_tab' => 'admin'));
        $this->render('query', $query_presenter);
        $GLOBALS['HTML']->footer(array());
>>>>>>> af817daa
    }
    
    private function getIndexStatus() {
        $this->client->setType('');
        return $this->client->request(array('_status'), 'GET', false);
    }
    
    private function getSearchResults($terms) {
        $search_result = array();
        if ($terms) {
            $this->client->setType('docman');
            $search_result = $this->client->search($this->getSearchQuery($terms));
        }
        return $search_result;
    }
    
    private function getSearchQuery($terms) {
        return array(
            'query' => array(
                'query_string' => array(
                    'query' => $terms
                )
            ),
            'fields' => array(
                'id',
                'group_id',
                'title',
                'permissions'
            ),
            'highlight' => array(
                'pre_tags' => array('<em class="fts_word">'),
                'post_tags' => array('</em>'),
                'fields' => array(
                    'file' => new stdClass
                )
            )
        );
    }
    
    private function renderWithHeaderAndFooter($presenter) {
        $GLOBALS['HTML']->header(array('title' => 'Full text search', 'toptab' => 'admin'));
        $this->render($presenter->template, $presenter);
        $GLOBALS['HTML']->footer(array());
    }
}

?><|MERGE_RESOLUTION|>--- conflicted
+++ resolved
@@ -52,18 +52,8 @@
         $terms         = $this->request->getValidated('terms', 'string', '');
         $index_status  = $this->getIndexStatus();
         $search_result = $this->getSearchResults($terms);
-<<<<<<< HEAD
         $presenter     = new FullTextSearch_SearchPresenter($index_status, $terms, $search_result, $this->project_manager);
         $this->renderWithHeaderAndFooter($presenter);
-=======
-
-        $query_presenter = new FullTextSearch_SearchPresenter($terms, $search_result, $index_status, $this->project_manager);
-
-        $title = 'Full text search';
-        $GLOBALS['HTML']->header(array('title' => $title, 'selected_top_tab' => 'admin'));
-        $this->render('query', $query_presenter);
-        $GLOBALS['HTML']->footer(array());
->>>>>>> af817daa
     }
     
     private function getIndexStatus() {
@@ -104,7 +94,7 @@
     }
     
     private function renderWithHeaderAndFooter($presenter) {
-        $GLOBALS['HTML']->header(array('title' => 'Full text search', 'toptab' => 'admin'));
+        $GLOBALS['HTML']->header(array('title' => 'Full text search', 'selected_top_tab' => 'admin'));
         $this->render($presenter->template, $presenter);
         $GLOBALS['HTML']->footer(array());
     }
