<?php
/**
 * Copyright (c) Enalean, 2012. All Rights Reserved.
 *
 * This file is a part of Tuleap.
 *
 * Tuleap is free software; you can redistribute it and/or modify
 * it under the terms of the GNU General Public License as published by
 * the Free Software Foundation; either version 2 of the License, or
 * (at your option) any later version.
 *
 * Tuleap is distributed in the hope that it will be useful,
 * but WITHOUT ANY WARRANTY; without even the implied warranty of
 * MERCHANTABILITY or FITNESS FOR A PARTICULAR PURPOSE.  See the
 * GNU General Public License for more details.
 *
 * You should have received a copy of the GNU General Public License
 * along with Tuleap. If not, see <http://www.gnu.org/licenses/>.
 */

require_once 'common/project/UGroupLiteralizer.class.php';
require_once 'common/project/ProjectManager.class.php';

/**
 * Allow to perform search on ElasticSearch Index
 */
class ElasticSearch_SearchClientFacade extends ElasticSearch_ClientFacade implements FullTextSearch_ISearchDocuments {

    /**
     * @var mixed
     */
    protected $type;

    /**
     * @var ProjectManager
     */
    protected $project_manager;

    public function __construct(ElasticSearchClient $client, $type, ProjectManager $project_manager) {
        parent::__construct($client);
        $this->type            = $type;
        $this->project_manager = $project_manager;
    }

    /**
     * @see ISearchDocuments::searchDocuments
     *
     * @return ElasticSearch_SearchResultCollection
     */
<<<<<<< HEAD
    public function searchDocuments($terms, array $facets, $offset, PFUser $user) {
=======
    public function searchFollowups($request, array $facets, $offset, User $user) {
        $terms   = trim($request->getValidated('search_followups', 'string', ''));
        $results = array();
        if ($terms) {
            $query        = $this->getSearchFollowupsQuery($terms, $facets, $offset, $user);
            $searchResult = $this->client->search($query);
            if (!empty($searchResult['hits']['total'])) {
                foreach ($searchResult['hits']['hits'] as $hit) {
                    $results[$hit['fields']['artifact_id']] = $hit['fields']['changeset_id'];
                }
            }
        }
        return $results;
    }

    /**
     * @see ISearchDocuments::searchDocuments
     *
     * @return ElasticSearch_SearchResultCollection
     */
    public function searchDocuments($terms, array $facets, $offset, User $user) {
>>>>>>> efae4402
        $query  = $this->getSearchDocumentsQuery($terms, $facets, $offset, $user);
        // For debugging purpose, uncomment the statement below to see the
        // content of the request (can be directly injected in a curl request)
        //var_dump(json_encode($query));
        $search = $this->client->search($query);
        return new ElasticSearch_SearchResultCollection($search, $facets, $this->project_manager, $this->type);
    }

    /**
     * @return array to be used for querying ES
     */
    protected function getSearchFollowupsQuery($terms, array $facets, $offset, User $user) {
        $query = array(
            'from' => (int)$offset,
            'query' => array(
                'query_string' => array(
                    'query' => $terms
                )
            ),
            'fields' => array(
                'id',
                'group_id',
                'artifact_id',
                'changeset_id'
            )
        );
        //$this->filterWithGivenFacets($query, $facets);
        //$this->filterQueryWithPermissions($query, $user);
        return $query;
    }

    /**
     * @return array to be used for querying ES
     */
    protected function getSearchDocumentsQuery($terms, array $facets, $offset, PFUser $user) {
        $query = array(
            'from' => (int)$offset,
            'query' => array(
                'query_string' => array(
                    'query' => $terms
                )
            ),
            'fields' => array(
                'id',
                'group_id',
                'title',
            ),
            'highlight' => array(
                'pre_tags' => array('<em class="fts_word">'),
                'post_tags' => array('</em>'),
                'fields' => array(
                    'file' => new stdClass()
                )
            ),
            'facets' => array(
                'projects' => array(
                    'terms' => array(
                        'field' => 'group_id'
                    )
                )
            ),
        );
        $this->filterWithGivenFacets($query, $facets);
        $this->filterQueryWithPermissions($query, $user);
        return $query;
    }

    protected function filterQueryWithPermissions(array &$query, PFUser $user) {
        $ugroup_literalizer = new UGroupLiteralizer();
        $filtered_query = array(
            'filtered' => array(
                'query'  => $query['query'],
                'filter' => array(
                    'terms' => array(
                        'permissions' => $ugroup_literalizer->getUserGroupsForUserWithArobase($user)
                    )
                )
            )
        );
        $query['query'] = $filtered_query;
    }

    private function filterWithGivenFacets(array &$query, array $facets) {
        if (isset($facets['group_id'])) {
            $filter_on_project = array('or' => array());
            foreach ($facets['group_id'] as $group_id) {
                $filter_on_project['or'][] = array(
                    'range' => array(
                        'group_id' => array(
                            'from' => $group_id,
                            'to'   => $group_id
                        )
                    )
                );
            }
            $query['filter'] = $filter_on_project;
        }
    }
}

?><|MERGE_RESOLUTION|>--- conflicted
+++ resolved
@@ -47,10 +47,7 @@
      *
      * @return ElasticSearch_SearchResultCollection
      */
-<<<<<<< HEAD
-    public function searchDocuments($terms, array $facets, $offset, PFUser $user) {
-=======
-    public function searchFollowups($request, array $facets, $offset, User $user) {
+    public function searchFollowups($request, array $facets, $offset, PFUser $user) {
         $terms   = trim($request->getValidated('search_followups', 'string', ''));
         $results = array();
         if ($terms) {
@@ -70,8 +67,7 @@
      *
      * @return ElasticSearch_SearchResultCollection
      */
-    public function searchDocuments($terms, array $facets, $offset, User $user) {
->>>>>>> efae4402
+    public function searchDocuments($terms, array $facets, $offset, PFUser $user) {
         $query  = $this->getSearchDocumentsQuery($terms, $facets, $offset, $user);
         // For debugging purpose, uncomment the statement below to see the
         // content of the request (can be directly injected in a curl request)
