--- conflicted
+++ resolved
@@ -1,9 +1,8 @@
+Version 0.6 - Tuleap 5.3
+    * Admin chooses which projects can index docs
+
 Version 0.5 - Tuleap 5.3
-<<<<<<< HEAD
     * Update mustache renderer
-=======
-    * Admin chooses which projects can index docs
->>>>>>> f371c482
 
 Version 0.4 - Tuleap 5.2
     * First version of search interface available through site admin
