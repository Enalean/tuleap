--- conflicted
+++ resolved
@@ -733,7 +733,6 @@
         echo "<p><h2>".$GLOBALS['Language']->getText('plugin_docman', 'permission_requests')."</h2>".$GLOBALS['Language']->getText('plugin_docman', 'permission_requests_information')."</p>";
     }
 
-<<<<<<< HEAD
     /**
      * Fill the list of subEvents related to docman in the project history interface
      *
@@ -746,7 +745,6 @@
         );
     }
 
-=======
     protected function getWikiController($request) {
         return $this->getController('Docman_WikiController', $request);
     }
@@ -775,7 +773,6 @@
         }
         return $this->controller[$controller];
     }
->>>>>>> fbbb69b0
 }
 
 ?>